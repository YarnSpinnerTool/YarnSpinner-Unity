--- conflicted
+++ resolved
@@ -1,14 +1,7 @@
-<<<<<<< HEAD
-=======
 /*
 Yarn Spinner is licensed to you under the terms found in the file LICENSE.md.
 */
 
-#if UNITY_2021_2_OR_NEWER
-    #define SOURCE_GENERATOR_AVAILABLE
-#endif
-
->>>>>>> 028671da
 using NUnit.Framework;
 using System.Linq;
 
