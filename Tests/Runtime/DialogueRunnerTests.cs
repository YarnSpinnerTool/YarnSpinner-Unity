﻿using System.Collections;
using System.Linq;
using NUnit.Framework;
using UnityEngine;
using UnityEngine.SceneManagement;
using UnityEngine.TestTools;
using Yarn.Unity;

#if UNITY_EDITOR
#endif

namespace Yarn.Unity.Tests
{

    [TestFixture]
    public class DialogueRunnerTests: IPrebuildSetup, IPostBuildCleanup
    {
        const string DialogueRunnerTestSceneGUID = "a04d7174042154a47a29ac4f924e0474";

        public void Setup()
        {
            RuntimeTestUtility.AddSceneToBuild(DialogueRunnerTestSceneGUID);
        }

        public void Cleanup()
        {
            RuntimeTestUtility.RemoveSceneFromBuild(DialogueRunnerTestSceneGUID);
        }

        [UnityTest]
        public IEnumerator HandleLine_OnValidYarnFile_SendCorrectLinesToUI()
        {
            SceneManager.LoadScene("DialogueRunnerTest");
            bool loaded = false;
            SceneManager.sceneLoaded += (index, mode) =>
            {
                loaded = true;
            };
            yield return new WaitUntil(() => loaded);

            var runner = GameObject.FindObjectOfType<DialogueRunner>();
            DialogueRunnerMockUI dialogueUI = GameObject.FindObjectOfType<DialogueRunnerMockUI>();

            runner.StartDialogue();
            yield return null;

            Assert.That(string.Equals(dialogueUI.CurrentLine, "Spieler: Kannst du mich hören?"));
            dialogueUI.MarkLineComplete();

            Assert.That(string.Equals(dialogueUI.CurrentLine, "NPC: Klar und deutlich."));
            dialogueUI.MarkLineComplete();

            Assert.AreEqual(2, dialogueUI.CurrentOptions.Count);
            Assert.AreEqual("Mir reicht es.", dialogueUI.CurrentOptions[0]);
            Assert.AreEqual("Nochmal!", dialogueUI.CurrentOptions[1]);
        }

<<<<<<< HEAD
        
=======
        [UnityTest]
        public IEnumerator HandleLine_OnViewsArrayContainingNullElement_SendCorrectLinesToUI()
        {
            SceneManager.LoadScene("DialogueRunnerTest");
            bool loaded = false;
            SceneManager.sceneLoaded += (index, mode) =>
            {
                loaded = true;
            };
            yield return new WaitUntil(() => loaded);

            var runner = GameObject.FindObjectOfType<DialogueRunner>();
            DialogueRunnerMockUI dialogueUI = GameObject.FindObjectOfType<DialogueRunnerMockUI>();

            // Insert a null element into the dialogue views array
            var viewArrayWithNullElement = runner.dialogueViews.ToList();
            viewArrayWithNullElement.Add(null);
            runner.dialogueViews = viewArrayWithNullElement.ToArray();

            runner.StartDialogue();
            yield return null;

            Assert.That(string.Equals(dialogueUI.CurrentLine, "Spieler: Kannst du mich hören?"));
            dialogueUI.MarkLineComplete();

            Assert.That(string.Equals(dialogueUI.CurrentLine, "NPC: Klar und deutlich."));
            dialogueUI.MarkLineComplete();

            Assert.AreEqual(2, dialogueUI.CurrentOptions.Count);
            Assert.AreEqual("Mir reicht es.", dialogueUI.CurrentOptions[0]);
            Assert.AreEqual("Nochmal!", dialogueUI.CurrentOptions[1]);
        }
>>>>>>> 715cd827
    }
}<|MERGE_RESOLUTION|>--- conflicted
+++ resolved
@@ -55,9 +55,6 @@
             Assert.AreEqual("Nochmal!", dialogueUI.CurrentOptions[1]);
         }
 
-<<<<<<< HEAD
-        
-=======
         [UnityTest]
         public IEnumerator HandleLine_OnViewsArrayContainingNullElement_SendCorrectLinesToUI()
         {
@@ -90,6 +87,5 @@
             Assert.AreEqual("Mir reicht es.", dialogueUI.CurrentOptions[0]);
             Assert.AreEqual("Nochmal!", dialogueUI.CurrentOptions[1]);
         }
->>>>>>> 715cd827
     }
 }