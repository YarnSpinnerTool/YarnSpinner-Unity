--- conflicted
+++ resolved
@@ -15,14 +15,11 @@
 ### Changed
 
 - Fixed a compiler error that occurred when the Unity Input System was enabled, but not actually installed.
-<<<<<<< HEAD
 - Fixed an error where calls to `DialogueRunner.AddFunction()` in methods that are in nested classes would cause the function to be registered multiple times, leading to compiler failures.
 - Fixed a bug where versions of Unity prior to Unity 2022.3.33 had compilation errors around packages.
 - Fixed a bug where some inspector property fields weren't bound preventing configuring Unity localisation or addressables in Unity 2022.3.
 - Added more specificity to the `Analyser` class's use of the C# code generation API.
-=======
 - Moved control of `IActionMarkupHandler`s out of `LinePresenter` to `IAsyncTypewriter`
->>>>>>> 67d95e46
 
 ### Removed
 
