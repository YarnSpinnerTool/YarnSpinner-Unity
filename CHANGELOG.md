# Changelog

All notable changes to this project will be documented in this file.

The format is based on [Keep a Changelog](https://keepachangelog.com/en/1.0.0/), and this project adheres to [Semantic Versioning](https://semver.org/spec/v2.0.0.html).

## [Unreleased]

### Added

<<<<<<< HEAD
- Command parameters can now be grouped with double quotes. eg. `<<add-recipe "Banana Sensations">` and `<<move "My Game Object" LocationName>>` (@andiCR)

### Changed

- Updated to support new error handling in Yarn Spinner. 
  - Yarn Spinner longer reports errors by throwing an exception, and instead provides a collection of diagnostic messages in the compiler result. In Unity, Yarn Spinner will now show _all_ error messages that the compiler may produce.

- The console will no longer report an error indicating that a command is "already defined" when a subclass of a MonoBehaviour that has `YarnCommand` methods exists. 

- `LocalizedLine.Text`'s setter is now public, not internal.

### Removed

## [v2.0.0-beta5] 2021-08-17

### Added

* `InMemoryVariableStorage` now throws an exception if you attempt to get or set a variable whose name doesn't start with `$`.

### Changed

* `OptionsListView` no longer throws a `NullPointerException` when the dialogue starts with options (instead of a line.) 
* When creating a new Yarn Project file from the Assets -> Create menu, the correct icon is now used.
* Updated to use the new type system in Yarn Spinner 2.0-beta5.

### Removed

* Yarn Programs: The 'Convert Implicit Declarations' button has been temporarily removed, due to a required compatibility change related to the new type system. It will be restored before final 2.0 release.

## [v2.0.0-beta4] 2021-04-01

Yarn Spinner 2.0 Beta 4 is a hotfix release for Yarn Spinner 2.0 Beta 3. 

### Changed 

- Fixed an issue that caused Yarn Spinner to not compile on Unity 2018 or Unity 2019.

## [v2.0.0-beta3] 2021-03-27

### Added

=======
- You can now add dialogue views to dialogue runner at any time.
>>>>>>> e0fdf4c9
- The dialogue runner can now be configured to log less to the console, reducing the amount of noise it generates there. (@radiatoryang)
- Warning messages and errors now appear to help users diagnose two common problems: (1) not adding a Command properly, (2) can't find a localization entry for a line (either because of broken line tag or bad connection to Localization Database) (@radiatoryang)
- Made options that have a line condition able to be presented to the player, but made unavailable.
- This change was made in order to allow games to conditionally present, but disallow, options that the player can't choose. For example, consider the following script:

```
TD-110: Let me see your identification.
-> Of course... um totally not General Kenobi and the son of Darth Vader.
    Luke: Wait, what?!
    TD-110: Promotion Time!
-> You don't need to see his identification. <<if $learnt_mind_trick is true>>
    TD-110: We don't need to see his identification.
```

- If the variable `$learnt_mind_trick` is false, a game may want to show the option but not allow the player to select it (i.e., show that this option could have been chosen if they'd learned how to do a mind trick.)
- In previous versions of Yarn Spinner, if a line condition failed, the entire option was not delivered to the game. With this change, all options are delivered, and the `OptionSet.Option.IsAvailable` variable contains `false` if the condition was not met, and `true` if it was (or was not present.)
- The `DialogueUI` component now has a "showUnavailableOptions" option that controls the display behaviour of unavailable options. If it's true, then unavailable options are presented, but not selectable; if it's false, then unavailable options are not presented at all (i.e. same as Yarn Spinner 1.0.)
- Audio for lines in a `Localization` object can now be previewed in the editor. (@radiatoryang)
- Lines can be added to a `Localization` object at runtime. They're only stored in memory, and are discarded when gameplay ends.
- Commands that take a boolean parameter now support specifying that parameter by its name, rather than requiring the string `true`.
- For example, if you have a command like this:

```csharp
  [YarnCommand("walk")]
  void WalkToPoint(string destinationName, bool wait = false) {
    // ...
  }
```

Previously, you'd need to use this in your Yarn scripts:

```
<<walk MyObject MyDestination true>>
```

With this change, you can instead say this:

```
<<walk MyObject MyDestination wait>>
```

- New icons for Yarn Spinner assets have been added.
- New dialogue views, `LineView` and `OptionListView`, have been added. These are intended to replace the previous `DialogueUI`, make use of TextMeshPro for text display, and allow for easier customisation through prefabs.
- `DialogueRunner`s will now automatically create and use an `InMemoryVariableStorage` object if one isn't provided.
- The Inspector for `DialogueRunner` has been updated, and is now easier to use.

### Changed

- Certain private methods in `DialogueUI` have changed to protected, making it easier to subclass (@radiatoryang)
- Fixed an issue where option buttons from previous option prompts could re-appear in later prompts (@radiatoryang)
- Fixed an issue where dialogue views that are not enabled were still being waited for (@radiatoryang)
- Upgrader tool now creates new files on disk, where needed (for example, .yarnproject files)
- `YarnProgram`, the asset that stores references to individual .yarn files for compilation, has been renamed to `YarnProject`. Because this change makes Unity forget any existing references to "YarnProgram" assets, **when upgrading to this version, you must set the Yarn Project field in your Dialogue Runners again.**
- `Localization`, the asset that mapped line IDs to localized data, is now automatically generated for you by the `YarnProject`. 
  - You don't create them yourselves, and you no longer need to manually refresh them. 
  - The `YarnProject` always creates at least one localization: the "Base" localization, which contains the original text found in your `.yarn` files. 
  - You can create more localizations in the `YarnProject`'s inspector, and supply the language code to use and a `.csv` file containing replacement strings.
- Renamed the 'StartHere' demo to 'Intro', because it's not actually the first step in installing Yarn Spinner.
- Simplified the workflow for working with Addressable Assets.
  - You now import the package, enable its use on your Yarn Project, and click the Update Asset Addresses button to ensure that all assets have an address that Yarn Spinner knows about.
- The 3D, VisualNovel, and Intro examples have been updated to use the new `LineView` and `OptionsListView` components, rather than `DialogueUI`.
- `DialogueRunner.ResetDialogue` is now marked as Obsolete (it had the same effect as just calling `StartDialogue` anyway.)
- The `LineStatus` enum's values have been renamed, to better convey their purpose:
  - `Running` is now `Presenting`.
  - `Interrupted` remains the same.
  - `Delivered` is now `FinishedPresenting`.
  - `Ended` is now `Dismissed` .
- The `ResetDialogue()` method now takes an optional parameter to restart from. If none is provided, the dialogue runner attempts to restart from the start node, followed by the current node, or else throws an exception.
- `DialogueViewBase.MarkLineComplete`, the method for signalling that the user wants to interrupt or proceed to the next line, has been renamed to `ReadyForNextLine`.
- `DialogueRunner.continueNextLineOnLineFinished` has been renamed to `automaticallyContinueLines`.

### Removed

- `LocalizationDatabase`, the asset that stored references to `Localization` assets and manages per-locale line lookups, has been removed. This functionality is now handled by `YarnProject` assets. You no longer supply a localization database to a `DialogueRunner` or to a `LineProvider` - the work is handled for you.
- `AddressableAudioLineProvider` has been removed. `AudioLineProvider` now works with addressable assets, if the package is installed and your Yarn Project has been configured to use them.
- You no longer specify a list of languages available to your project in the Preferences menu or in the project settings. This is now controlled from the Yarn Project.
- The `StartDialogue()` method (with no parameters) has been removed. Instead, provide a node name to start from when calling `StartDialogue(nodeName)`.

## [v2.0.0-beta2] 2021-01-14

### Added

- InMemoryVariableStorage now shows the current state of variables in the Inspector. (@radiatoryang)
- InMemoryVariableStorage now supports saving variables to file, and to PlayerPrefs. (@radiatoryang)

### Changed

- Inline expressions (for example, `One plus one is {1+1}`) are now expanded.
- Added Help URLs to various classes. (@radiatoryang)
- The Upgrader window (Window -> Yarn Spinner -> Upgrade Scripts) now uses the updated
  Yarn Spinner upgrade tools. See Yarn Spinner 2.0.0-beta2 release notes for more
  information on the upgrader.
- Fixed an issue where programs failed to import if a source script reference is invalid
- Fixed an issue where the DialogueUI would show empty lines when showCharacterName is
  false and the line has no character name

### Removed

- The `[[Destination]]` and `[[Option|Destination]]` syntax has been removed from the language.
  - This syntax was inherited from the original Yarn language, which itself inherited it from Twine. 
  - We removed it for four reasons: 
    - it conflated jumps and options, which are very different operations, with too-similar syntax; 
    - the Option-destination syntax for declaring options involved the management of non-obvious state (that is, if an option statement was inside an `if` branch that was never executed, it was not presented, and the runtime needed to keep track of that);
    - it was not obvious that options accumulated and were only presented at the end of the node;
    - finally, shortcut options provide a cleaner way to present the same behaviour.
  - We have added a `<<jump Destination>>` command, which replaces the `[[Destination]]` jump syntax.
  - No change to the bytecode is made here; these changes only affect the compiler.
  - Instead of using ``[[Option|Destination]]`` syntax, use shortcut options instead. For example:

```
// Before
Kim: You want a bagel?
[[Yes, please!|GiveBagel]]
[[No, thanks!|DontWantBagel]]

// After
Kim: You want a bagel?
-> Yes, please!
  <<jump GiveBagel>>
-> No, thanks!
  <<jump DontWantBagel>>
```

- InMemoryVariableStorage no longer manages 'default' variables (this concept has moved to the Yarn Program.) (@radiatoryang)

## [v2.0.0-beta1] 2020-10-19

### Added

- Added a 3D speech bubble sample, for dynamically positioning a speech bubble above a game character. (@radiatoryang)
- Added a phone chat sample. (@radiatoryang)
- Added a visual novel template. (@radiatoryang)
- Added support for voice overs. (@Schroedingers-Cat)
- Added a new API for presenting and managing lines of dialogue.
- Added a new API for working with localizations.
- Added an option to DialogueUI to allow hiding character names.
- The Yarn Spinner Window (Window -> Yarn Spinner) now shows the current version of Yarn Spinner.

### Changed

- Individual `.yarn` scripts are now combined into a single 'Yarn Program', which is what you provide to your `DialogueRunner`. You no longer add multiple `.yarn` files to a DialogueRunner. To create a new Yarn Program, open the Asset menu, and choose Create -> Yarn Spinner -> Yarn Program. You can also create a new Yarn Program by selecting a Yarn Script, and clicking Create New Yarn Program.
- Version 2 of the Yarn language requires variables to be declared. You can declare them in your .yarn scripts, or you can declare them in the Inspector for your Yarn Program.
  - Variables must always have a defined type, and aren't allowed to change type. This means, for example, that you can't store a string inside a variable that was declared as a number.
  - Variables also have a default value. As a result, variables are never allowed to be `null`.
  - Variable declarations can be in any part of a Yarn script. As long as they're somewhere in the file, they'll be used.
  - Variable declarations don't have to be in the same file as where they're used. If the Yarn Program contains a script that has a variable declaration, other scripts in that Program can use the variable.
  - To declare a variable on a Yarn Program, select it, and click the `+` button to create the new variable. 
  - To declare a variable in a script, use the following syntax:
  
```
<<declare $variable_name = "hello">> // declares a string
<<declare $variable_name = 123>> // declares a number
<<declare $variable_name = true>> // declares a boolean
```

- Nicer error messages when the localized text for a line of dialogue can't be found.
- DialogueUI is now a subclass of DialogueViewBase.
- Moved Yarn Spinner classes into the `Yarn.Unity` namespace, or one of its children, depending on its purpose.
- Dialogue.AddFunction now uses functions that can take multiple parameters. You no longer use a single `Yarn.Value[]` parameter; you can now have up to 5, which can be strings, integers, floats, doubles, bools, or `Yarn.Value`s.
- Commands registered via the `YarnCommand` attribute can now take parameter types besides strings. Parameters can also be optional. Additionally, these methods are now cached, and are faster to call.

### Removed
- Commands registered via the `YarnCommand` attribute can no longer accept a `params` array of parameters. If your command takes a variable number of parameters, use optional parameters instead.

## [v1.2.7] 

### Changed

- Backported check for Experimental status of AssetImporter (promoted in 2020.2)

## [v1.2.6]

Note: Versions 1.2.1 through 1.2.5 are identical to v1.2.0; they were version number bumps while we were diagnosing an issue in OpenUPM.

### Changed

- Fixed compiler issues in Unity 2019.3 and later by adding an explicit reference to YarnSpinner.dll in YarnSpinnerTests.asmdef

## [v1.2.0] 2020-05-04

This is the first release of v1.2.0 of Yarn Spinner for Unity as a separate project. Previously, this project's source code was part of the Yarn Spinner repository. Version 1.2.0 of Yarn Spinner contains an identical release to this.

### Added

- Yarn scripts now appear with Yarn Spinner icon. (@Schroedingers-Cat)
- Documentation is updated to reflect the current version number (also to mention 2018.4 LTS as supported)
- Added a button in the Inspector for `.yarn` files in Yarn Spinner for Unity, which updates localised `.csv` files when the `.yarn` file changes. (@stalhandske, https://github.com/YarnSpinnerTool/YarnSpinner/issues/227)
- Added handlers for when nodes begin executing (in addition to the existing handlers for when nodes complete.) (@arendhil, https://github.com/YarnSpinnerTool/YarnSpinner/issues/222)
- `OptionSet.Option` now includes the name of the node that an option will jump to if selected.
- Added unit tests for Yarn Spinner for Unity (@Schroedingers-Cat)
- Yarn Spinner for Unity: Added a menu item for creating new Yarn scripts (Assets -> Create -> Yarn Script)
- Added Nuget package definitions for [YarnSpinner](http://nuget.org/packages/YarnSpinner/) and [YarnSpinner.Compiler](http://nuget.org/packages/YarnSpinner.Compiler/).

### Changed

- Fixed a crash in the compiler when parsing single-character commands (e.g. `<<p>>`) (https://github.com/YarnSpinnerTool/YarnSpinner/issues/231)
- Parse errors no longer show debugging information in non-debug builds.<|MERGE_RESOLUTION|>--- conflicted
+++ resolved
@@ -8,8 +8,9 @@
 
 ### Added
 
-<<<<<<< HEAD
 - Command parameters can now be grouped with double quotes. eg. `<<add-recipe "Banana Sensations">` and `<<move "My Game Object" LocationName>>` (@andiCR)
+
+- You can now add dialogue views to dialogue runner at any time.
 
 ### Changed
 
@@ -50,9 +51,6 @@
 
 ### Added
 
-=======
-- You can now add dialogue views to dialogue runner at any time.
->>>>>>> e0fdf4c9
 - The dialogue runner can now be configured to log less to the console, reducing the amount of noise it generates there. (@radiatoryang)
 - Warning messages and errors now appear to help users diagnose two common problems: (1) not adding a Command properly, (2) can't find a localization entry for a line (either because of broken line tag or bad connection to Localization Database) (@radiatoryang)
 - Made options that have a line condition able to be presented to the player, but made unavailable.
