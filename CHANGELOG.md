--- conflicted
+++ resolved
@@ -77,16 +77,13 @@
 - Fixed an issue where functions would not be registered with the VM until after the first call to `CommandDispatcher`.
 - `YarnProjectImporter.GenerateStringsTable` is now public.
 - Yarn Projects now allow choosing more specific cultures (for example 'pt-BR' and 'en-AU' rather than simply 'pt' and 'en') as their base language.
-<<<<<<< HEAD
 - `DialogueRunner.dialogueCompleteTask` now uses a completion source, rather than polling.
 - `YarnNode` dropdowns no longer show individual node group members in the list.
 - `IActionRegistration` now correctly supports commands without parameters.
 - Renamed `TemporalMarkupProcessor` to `ActionMarkupHandler`.
 - Renamed `AttributeMarkerProcessor` to `ReplacementMarkupHandler`
 - When using Unity Localization, Yarn Projects now populate the string table collection using a post-processor, rather that in the middle of import. This should fix errors that would occasionally cause string tables to not correctly update when a Yarn file changes.
-=======
 - Fixed an issue where the System.Threading.Tasks implementation of YarnTask.WaitUntil did not return early when the CancellationToken was cancelled ([@dogboydog](https://github.com/YarnSpinnerTool/YarnSpinner-Unity/pull/304))
->>>>>>> 9d513844
 
 ### Removed
 
