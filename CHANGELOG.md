# Changelog

All notable changes to this project will be documented in this file.

The format is based on [Keep a Changelog](https://keepachangelog.com/en/1.0.0/).

## [Unreleased]

### Added

<<<<<<< HEAD
- Metadata for each line is exposed through a Yarn Project. Metadata generally comes as hashtags similar to `#line`. They can be used to define line-specific behavior (no particular behavior is supported by default, each user will need to define their own).
- When exporting Strings files, a Yarn Project will also export another CSV file with the line metadata (for each line with metadata).
- `LocalizedLine`s now contain a field for any metadata associated with the line.
=======
- `YarnFunction` tagged methods now appear in the inspector window for the project, letting you view their basic info.
>>>>>>> 8fbe8219

### Changed

- `YarnPreventPlayMode` no longer uses `WeakReference` pointing to `Unity.Object` (this is unsupported by Unity).
- `ActionManager` no longer logs every single command that it registers. (#165)
- Improved the type inference system around the use of functions.

This has two pieces, the first is in YarnSpinner Core and adds in support for partial backwards type inference.
This means in many situations where either the l-value or r-value of an expression is known that can be used to provide a type to the other side of the equation.
Additionally now functions tagged with the `YarnFunction` attribute are sent along to the compiler so that they can be used to inform values.
The upside of this is in situations like `<<set $cats = get_cats()>>` if either `$cats` is declared or `get_cats` is tagged as a `YarnFunction` there won't be an error anymore.

### Removed

## [2.1.0] 2022-02-17

### Dialogue View API Update

The API for creating new Dialogue Views has been updated.

> **Background:** Dialogue Views are objects that receive lines and options from the Dialogue Runner, present them to the player, receive option selections, and signal when the user should see the next piece of content. They're subclasses of the [`DialogueViewBase`](https://docs.yarnspinner.dev/api/csharp/yarn.unity/yarn.unity.dialogueviewbase) class. All of our built-in Dialogue Views, such as [`LineView`](https://docs.yarnspinner.dev/api/csharp/yarn.unity/yarn.unity.lineview) and [`OptionsListView`](https://docs.yarnspinner.dev/api/csharp/yarn.unity/yarn.unity.optionslistview), are examples of this.

Previously, line objects stored information about their current state, and as Dialogue Views reported that they had finished presenting or dismissing their line, all views would receive a signal that the line's state had changed, and respond to those changes by changing the way that the line was presented (such as by dismissing it when the line's state became 'Dismissed').  This meant that every Dialogue View class needed to implement fairly complex logic to handle these changes in state.

In this release, 'line state' is no longer a concept that Dialogue Views need to keep track of. Instead, Dialogue Views that present lines simply need to implement three methods:

- [`RunLine`](https://docs.yarnspinner.dev/api/csharp/yarn.unity/yarn.unity.dialogueviewbase/yarn.unity.dialogueviewbase.runline) is called when the Dialogue Runner wants to show a line to the player. It receives a line, as well as a completion handler to call when the line view has finished delivering the contents line.
- [`InterruptLine`](https://docs.yarnspinner.dev/api/csharp/yarn.unity/yarn.unity.dialogueviewbase/yarn.unity.dialogueviewbase.interruptline) is called when the Dialogue Runner wants all Dialogue Views to finish presenting their lines as fast as possible. It receives the line that's currently being presented, as well as a new completion handler to call when the presentation is finished (which this method should try and call as quickly as it can.)
- [`DismissLine`](https://docs.yarnspinner.dev/api/csharp/yarn.unity/yarn.unity.dialogueviewbase/yarn.unity.dialogueviewbase.dismissline) is called when all Dialogue Views have finished delivering their line (whether it was interrupted, or whether it completed normally). It receives a completion handler to call when the dismissal is complete.

The updated flow is this:

1. While running a Yarn script, the Dialogue Runner encounters a line of dialogue to show to the user.
2. It calls [`RunLine`](https://docs.yarnspinner.dev/api/csharp/yarn.unity/yarn.unity.dialogueviewbase/yarn.unity.dialogueviewbase.runline) on all Dialogue Views, and waits for all of them to call their completion handler to indicate that they're done presenting the line.
  * At any point, a Dialogue View can call a method that requests that the current line be interrupted. When this happens, the Dialogue Runner calls [`InterruptLine`](https://docs.yarnspinner.dev/api/csharp/yarn.unity/yarn.unity.dialogueviewbase/yarn.unity.dialogueviewbase.interruptline) on the Dialogue Views, and waits for them to call the new completion handler to indicate that they've finished presenting the line.
3. Once all Dialogue Views have reported that they're done, the Dialogue Runner calls [`DismissLine`](https://docs.yarnspinner.dev/api/csharp/yarn.unity/yarn.unity.dialogueviewbase/yarn.unity.dialogueviewbase.dismissline) on all Dialogue Views, and waits for them to call the completion handler to indicate that they're done dismissing the line.
4. The Dialogue Runner then moves on to the next piece of content.

This new flow significantly simplifies the amount of information that a Dialogue View needs to keep track of, as well as the amount of logic that a Dialogue View needs to have to manage this information.

Instead, it's a simpler model of: "when you're told to run a line, run it, and tell us when you're done. When you're told to interrupt the line, finish running it ASAP and tell us when you're done. Finally, when you're told to dismiss your line, do it and let us know when you're done."

We've also moved the user input handling code out of the built-in [`LineView`](https://docs.yarnspinner.dev/api/csharp/yarn.unity/yarn.unity.lineview) class, and into a new class called [`DialogueAdvanceInput`](https://docs.yarnspinner.dev/api/csharp/yarn.unity/yarn.unity.dialogueadvanceinput). This class lets you use either of the Unity Input systems to signal to a DialogueView that the user wants to advance the dialogue; by moving it out of our built-in view, it's a little easier for Dialogue View writers, who may not want to have to deal with input.

This hopefully alleviates some of the pain points in issues relating to how Dialogue Views work, like [issue #95](https://github.com/YarnSpinnerTool/YarnSpinner-Unity/issues/95).

There are no changes to how options are handled in this new API.

### Jump to Expressions

- The `<<jump>>` statement can now take an expression.

```yarn
<<set $myDestination = "Home">>
<<jump {$myDestination}>>
```

- Previously, the `jump` statement required the name of a node. With this change, it can now also take an expression that resolves to the name of a node.
- Jump expressions may be a constant string, a variable, a function call, or any other type of expression.
- These expressions must be wrapped in curly braces (`{` `}`), and must produce a string.

### Added

- Added a new component, `DialogueAdvanceInput`, which responds to user input and tells a Dialogue View to advance.
- Added `DialogueViewBase.RunLine` method.
- Added `DialogueViewBase.InterruptLine` method.
- Added `DialogueViewBase.DismissLine` method.

### Changed

- Updated to Yarn Spinner Core 2.1.0.
- Updated `DialogueRunner` to support a new, simpler API for Dialogue Views; lines no longer have a state for the Dialogue Views to respond to changes to, and instead only receive method calls that tell them what to do next.
- Fixed a bug where changing a Yarn script asset in during Play Mode would cause the string table to become empty until the next import (#154)
- Fixed a bug where Yarn functions outside the default assembly would fail to be loaded.

### Removed

- Removed `LineStatus` enum.
- Removed `DialogueViewBase.OnLineStatusChanged` method.
- Removed `DialogueViewBase.ReadyForNextLine` method.
- Removed `VoiceOverPlaybackFmod` class. (This view was largely unmaintained, and we feel that it's best for end users to customise their FMOD integration to suit their own needs.)
- Renamed `VoiceOverPlaybackUnity` to `VoiceOverView`.

## [2.0.2] 2022-01-08

### Added

- You can now specify which assemblies you want Yarn Spinner to search for `YarnCommand` and `YarnFunction` methods in.
  - By default, Yarn Spinner will search in your game's code, as well as every assembly definition in your code and your packages.
  - You can choose to make Yarn Spinner only look in specific assembly definitions, which reduces the amount of time needed to search for commands and functions.
  - To control how Yarn Spinner searches for commands and actions, turn off "Search All Assemblies" in the Inspector for a Yarn Project.
- Added a Spanish translation to the Intro sample.

### Changed

- ActionManager now only searches for commands and actions in assemblies that Yarn Projects specify. This significantly reduces startup time and memory usage.
- Improved error messages when calling methods defined via the `YarnCommand` attribute where the specified object can't be found.

## [2.0.1] 2021-12-23

### Added

- The v1 to v2 language upgrader now renames node names that have a period (`.`) in their names to use underscores (`_`) instead. Jumps and options are also updated to use these new names.

### Changed

- Fixed a crash in the compiler when producing an error message about an undeclared function.
- Fixed an error when a constant float value (such as in a `<<declare>>` statement) was parsed and the user's current locale doesn't use a period (`.`) as the decimal separator.

## [2.0.0-rc1] 2021-12-13

### Added

- Command parameters can now be grouped with double quotes. eg. `<<add-recipe "Banana Sensations">` and `<<move "My Game Object" LocationName>>` (@andiCR)

- You can now add dialogue views to dialogue runner at any time.

- The inspector for Yarn scripts now allows you to change the Project that the script belongs to. (@radiatoryang)

- Yarn script compile errors will prevent play mode.

- Default functions have been added for convenience.
  - `float random()` - returns a number between 0 and 1, inclusive (proxies Unity's default prng)
  - `float random_range(float, float)` - returns a number in a given range, inclusive (proxies Unity's default prng)
  - `int dice(int)` - returns an integer in a given range, like a dice (proxies Unity's default prng)
    - For example, `dice(6) + dice(6)` to simulate two dice, or `dice(20)` for a D20 roll.
  - `int round(float)` - rounds a number using away-from-zero rounding
  - `float round_places(float, int)` - rounds a number to n digits using away-from-zero rounding
  - `int floor(float)` - floors a number (towards negative infinity)
  - `int ceil(float)` - ceilings a number (towards positive infinity)
  - `int int(float)` - truncates the number (towards zero)
  - `int inc(float | int)` - increments to the next integer
  - `int dec(float | int)` - decrements to the previous integer
  - `int decimal(float)` - gets the decimal portion of the float

- The `YarnFunction` attribute has been added.
  - Simply add it to a static function, eg

    ```cs
    [YarnFunction] // registers function under "example"
    public static int example(int param) {
      return param + 1;
    }

    [YarnFunction("custom_name")] // registers function under "custom_name"
    public static int example2(int param) {
      return param * param;
    }
    ```

- The `YarnCommand` attribute has been improved and made more robust for most use cases.
  - You can now leave the name blank to use the method name as the registration name.

    ```cs
    [YarnCommand] // like in previous example with YarnFunction.
    void example(int steps) {
      for (int i = 0; i < steps; i++) { ... }
    }

    [YarnCommand("custom_name")] // you can still provide a custom name if you want
    void example2(int steps) {
      for (int i = steps - 1; i >= 0; i--) { ... }
    }
    ```

  - It now recognizes static functions and does not attempt to use the first parameter as an instance variable anymore.

    ```cs
    [YarnCommand] // use like so: <<example>>
    static void example() => ...;

    [YarnCommand] // still as before: <<example2 objectName>>
    void example2() => ...;
    ```

  - You can also define custom getters for better performance.

    ```cs
    [YarnStateInjector(nameof(GetBehavior))] // if this is null, the previous behavior of using GameObject.Find will still be available
    class CustomBehavior : MonoBehaviour {
      static CustomBehavior GetBehavior(string name) {
        // e.g., it may only exist under a certain transform, or you have a custom cache...
        // or it's built from a ScriptableObject...
        return ...;
      }

      [YarnCommand] // the "this" will be as returned from GetBehavior
      void example() => Debug.Log(this);

      // special variation on getting behavior
      static CustomBehavior GetBehaviorSpecial(string name) => ...;

      [YarnCommand(Injector = nameof(GetBehaviorSpecial))]
      void example_special() => Debug.Log(this);
    }
    ```

  - You can also define custom getters for Component parameters in the same vein.

    ```cs
    class CustomBehavior : MonoBehaviour {
      static Animator GetAnimator(string name) => ...;

      [YarnCommand]
      void example([YarnParameter(nameof(GetAnimator))] Animator animator) => Debug.Log(animator);
    }
    ```

  - You should continue to use manual registration if you want to make an instance function (ie where the ["target"](https://docs.microsoft.com/en-us/dotnet/api/system.delegate.target?view=netstandard-2.0) is defined) static.

- Sample scenes now have a render pipeline detector gameobject that will warn when the sample scene materials won't look correct in the current render pipeline.

- Variables declared inside Yarn scripts will now have the default values set into the variable storage.

### Changed

- Updated to support new error handling in Yarn Spinner.
  - Yarn Spinner longer reports errors by throwing an exception, and instead provides a collection of diagnostic messages in the compiler result. In Unity, Yarn Spinner will now show _all_ error messages that the compiler may produce.

- The console will no longer report an error indicating that a command is "already defined" when a subclass of a MonoBehaviour that has `YarnCommand` methods exists.

- `LocalizedLine.Text`'s setter is now public, not internal.

- `DialogueRunner` will now throw an exception if a dialogue view attempts to select an
  option on the same frame that options are run.

- `DialogueRunner.VariableStorage` can now be modified at runtime.

- Calling `DialogueRunner.StartDialogue` when the dialogue runner is already running will now result in an error being logged.

- Line Views will now only enable and disable action references if the line view is also configured to use said action.

- Yarn Project importer will now save variable declaration metadata on the first time

### Removed

- Support for Unity 2018 LTS has been dropped, and 2019 LTS (currently 2019.4.32f1) will be the minimum supported version. The support scheme for Yarn Spinner will be clarified in the [CONTRIBUTING](./CONTRIBUTING.md) docs. If you still require support for 2018, please join our [Discord](https://discord.gg/yarnspinner)!

## [2.0.0-beta5] 2021-08-17

### Added

* `InMemoryVariableStorage` now throws an exception if you attempt to get or set a variable whose name doesn't start with `$`.
* `LineView` now has an onCharacterTyped event that triggers for each character typed in the typewriter effect.

### Changed

* `OptionsListView` no longer throws a `NullPointerException` when the dialogue starts with options (instead of a line.)
* When creating a new Yarn Project file from the Assets -> Create menu, the correct icon is now used.
* Updated to use the new type system in Yarn Spinner 2.0-beta5.

### Removed

* Yarn Programs: The 'Convert Implicit Declarations' button has been temporarily removed, due to a required compatibility change related to the new type system. It will be restored before final 2.0 release.

## [2.0.0-beta4] 2021-04-01

Yarn Spinner 2.0 Beta 4 is a hotfix release for Yarn Spinner 2.0 Beta 3.

### Changed

- Fixed an issue that caused Yarn Spinner to not compile on Unity 2018 or Unity 2019.

## [2.0.0-beta3] 2021-03-27

### Added

- The dialogue runner can now be configured to log less to the console, reducing the amount of noise it generates there. (@radiatoryang)
- Warning messages and errors now appear to help users diagnose two common problems: (1) not adding a Command properly, (2) can't find a localization entry for a line (either because of broken line tag or bad connection to Localization Database) (@radiatoryang)
- Made options that have a line condition able to be presented to the player, but made unavailable.
- This change was made in order to allow games to conditionally present, but disallow, options that the player can't choose. For example, consider the following script:

```
TD-110: Let me see your identification.
-> Of course... um totally not General Kenobi and the son of Darth Vader.
    Luke: Wait, what?!
    TD-110: Promotion Time!
-> You don't need to see his identification. <<if $learnt_mind_trick is true>>
    TD-110: We don't need to see his identification.
```

- If the variable `$learnt_mind_trick` is false, a game may want to show the option but not allow the player to select it (i.e., show that this option could have been chosen if they'd learned how to do a mind trick.)
- In previous versions of Yarn Spinner, if a line condition failed, the entire option was not delivered to the game. With this change, all options are delivered, and the `OptionSet.Option.IsAvailable` variable contains `false` if the condition was not met, and `true` if it was (or was not present.)
- The `DialogueUI` component now has a "showUnavailableOptions" option that controls the display behaviour of unavailable options. If it's true, then unavailable options are presented, but not selectable; if it's false, then unavailable options are not presented at all (i.e. same as Yarn Spinner 1.0.)
- Audio for lines in a `Localization` object can now be previewed in the editor. (@radiatoryang)
- Lines can be added to a `Localization` object at runtime. They're only stored in memory, and are discarded when gameplay ends.
- Commands that take a boolean parameter now support specifying that parameter by its name, rather than requiring the string `true`.
- For example, if you have a command like this:

```csharp
  [YarnCommand("walk")]
  void WalkToPoint(string destinationName, bool wait = false) {
    // ...
  }
```

Previously, you'd need to use this in your Yarn scripts:

```
<<walk MyObject MyDestination true>>
```

With this change, you can instead say this:

```
<<walk MyObject MyDestination wait>>
```

- New icons for Yarn Spinner assets have been added.
- New dialogue views, `LineView` and `OptionListView`, have been added. These are intended to replace the previous `DialogueUI`, make use of TextMeshPro for text display, and allow for easier customisation through prefabs.
- `DialogueRunner`s will now automatically create and use an `InMemoryVariableStorage` object if one isn't provided.
- The Inspector for `DialogueRunner` has been updated, and is now easier to use.

### Changed

- Certain private methods in `DialogueUI` have changed to protected, making it easier to subclass (@radiatoryang)
- Fixed an issue where option buttons from previous option prompts could re-appear in later prompts (@radiatoryang)
- Fixed an issue where dialogue views that are not enabled were still being waited for (@radiatoryang)
- Upgrader tool now creates new files on disk, where needed (for example, .yarnproject files)
- `YarnProgram`, the asset that stores references to individual .yarn files for compilation, has been renamed to `YarnProject`. Because this change makes Unity forget any existing references to "YarnProgram" assets, **when upgrading to this version, you must set the Yarn Project field in your Dialogue Runners again.**
- `Localization`, the asset that mapped line IDs to localized data, is now automatically generated for you by the `YarnProject`.
  - You don't create them yourselves, and you no longer need to manually refresh them.
  - The `YarnProject` always creates at least one localization: the "Base" localization, which contains the original text found in your `.yarn` files.
  - You can create more localizations in the `YarnProject`'s inspector, and supply the language code to use and a `.csv` file containing replacement strings.
- Renamed the 'StartHere' demo to 'Intro', because it's not actually the first step in installing Yarn Spinner.
- Simplified the workflow for working with Addressable Assets.
  - You now import the package, enable its use on your Yarn Project, and click the Update Asset Addresses button to ensure that all assets have an address that Yarn Spinner knows about.
- The 3D, VisualNovel, and Intro examples have been updated to use the new `LineView` and `OptionsListView` components, rather than `DialogueUI`.
- `DialogueRunner.ResetDialogue` is now marked as Obsolete (it had the same effect as just calling `StartDialogue` anyway.)
- The `LineStatus` enum's values have been renamed, to better convey their purpose:
  - `Running` is now `Presenting`.
  - `Interrupted` remains the same.
  - `Delivered` is now `FinishedPresenting`.
  - `Ended` is now `Dismissed` .
- The `ResetDialogue()` method now takes an optional parameter to restart from. If none is provided, the dialogue runner attempts to restart from the start node, followed by the current node, or else throws an exception.
- `DialogueViewBase.MarkLineComplete`, the method for signalling that the user wants to interrupt or proceed to the next line, has been renamed to `ReadyForNextLine`.
- `DialogueRunner.continueNextLineOnLineFinished` has been renamed to `automaticallyContinueLines`.

### Removed

- `LocalizationDatabase`, the asset that stored references to `Localization` assets and manages per-locale line lookups, has been removed. This functionality is now handled by `YarnProject` assets. You no longer supply a localization database to a `DialogueRunner` or to a `LineProvider` - the work is handled for you.
- `AddressableAudioLineProvider` has been removed. `AudioLineProvider` now works with addressable assets, if the package is installed and your Yarn Project has been configured to use them.
- You no longer specify a list of languages available to your project in the Preferences menu or in the project settings. This is now controlled from the Yarn Project.
- The `StartDialogue()` method (with no parameters) has been removed. Instead, provide a node name to start from when calling `StartDialogue(nodeName)`.

## [2.0.0-beta2] 2021-01-14

### Added

- InMemoryVariableStorage now shows the current state of variables in the Inspector. (@radiatoryang)
- InMemoryVariableStorage now supports saving variables to file, and to PlayerPrefs. (@radiatoryang)

### Changed

- Inline expressions (for example, `One plus one is {1+1}`) are now expanded.
- Added Help URLs to various classes. (@radiatoryang)
- The Upgrader window (Window -> Yarn Spinner -> Upgrade Scripts) now uses the updated
  Yarn Spinner upgrade tools. See Yarn Spinner 2.0.0-beta2 release notes for more
  information on the upgrader.
- Fixed an issue where programs failed to import if a source script reference is invalid
- Fixed an issue where the DialogueUI would show empty lines when showCharacterName is
  false and the line has no character name

### Removed

- The `[[Destination]]` and `[[Option|Destination]]` syntax has been removed from the language.
  - This syntax was inherited from the original Yarn language, which itself inherited it from Twine.
  - We removed it for four reasons:
    - it conflated jumps and options, which are very different operations, with too-similar syntax;
    - the Option-destination syntax for declaring options involved the management of non-obvious state (that is, if an option statement was inside an `if` branch that was never executed, it was not presented, and the runtime needed to keep track of that);
    - it was not obvious that options accumulated and were only presented at the end of the node;
    - finally, shortcut options provide a cleaner way to present the same behaviour.
  - We have added a `<<jump Destination>>` command, which replaces the `[[Destination]]` jump syntax.
  - No change to the bytecode is made here; these changes only affect the compiler.
  - Instead of using ``[[Option|Destination]]`` syntax, use shortcut options instead. For example:

```
// Before
Kim: You want a bagel?
[[Yes, please!|GiveBagel]]
[[No, thanks!|DontWantBagel]]

// After
Kim: You want a bagel?
-> Yes, please!
  <<jump GiveBagel>>
-> No, thanks!
  <<jump DontWantBagel>>
```

- InMemoryVariableStorage no longer manages 'default' variables (this concept has moved to the Yarn Program.) (@radiatoryang)

## [2.0.0-beta1] 2020-10-19

### Added

- Added a 3D speech bubble sample, for dynamically positioning a speech bubble above a game character. (@radiatoryang)
- Added a phone chat sample. (@radiatoryang)
- Added a visual novel template. (@radiatoryang)
- Added support for voice overs. (@Schroedingers-Cat)
- Added a new API for presenting and managing lines of dialogue.
- Added a new API for working with localizations.
- Added an option to DialogueUI to allow hiding character names.
- The Yarn Spinner Window (Window -> Yarn Spinner) now shows the current version of Yarn Spinner.

### Changed

- Individual `.yarn` scripts are now combined into a single 'Yarn Program', which is what you provide to your `DialogueRunner`. You no longer add multiple `.yarn` files to a DialogueRunner. To create a new Yarn Program, open the Asset menu, and choose Create -> Yarn Spinner -> Yarn Program. You can also create a new Yarn Program by selecting a Yarn Script, and clicking Create New Yarn Program.
- Version 2 of the Yarn language requires variables to be declared. You can declare them in your .yarn scripts, or you can declare them in the Inspector for your Yarn Program.
  - Variables must always have a defined type, and aren't allowed to change type. This means, for example, that you can't store a string inside a variable that was declared as a number.
  - Variables also have a default value. As a result, variables are never allowed to be `null`.
  - Variable declarations can be in any part of a Yarn script. As long as they're somewhere in the file, they'll be used.
  - Variable declarations don't have to be in the same file as where they're used. If the Yarn Program contains a script that has a variable declaration, other scripts in that Program can use the variable.
  - To declare a variable on a Yarn Program, select it, and click the `+` button to create the new variable.
  - To declare a variable in a script, use the following syntax:

```
<<declare $variable_name = "hello">> // declares a string
<<declare $variable_name = 123>> // declares a number
<<declare $variable_name = true>> // declares a boolean
```

- Nicer error messages when the localized text for a line of dialogue can't be found.
- DialogueUI is now a subclass of DialogueViewBase.
- Moved Yarn Spinner classes into the `Yarn.Unity` namespace, or one of its children, depending on its purpose.
- Dialogue.AddFunction now uses functions that can take multiple parameters. You no longer use a single `Yarn.Value[]` parameter; you can now have up to 5, which can be strings, integers, floats, doubles, bools, or `Yarn.Value`s.
- Commands registered via the `YarnCommand` attribute can now take parameter types besides strings. Parameters can also be optional. Additionally, these methods are now cached, and are faster to call.

### Removed
- Commands registered via the `YarnCommand` attribute can no longer accept a `params` array of parameters. If your command takes a variable number of parameters, use optional parameters instead.

## [1.2.7]

### Changed

- Backported check for Experimental status of AssetImporter (promoted in 2020.2)

## [1.2.6]

Note: Versions 1.2.1 through 1.2.5 are identical to v1.2.0; they were version number bumps while we were diagnosing an issue in OpenUPM.

### Changed

- Fixed compiler issues in Unity 2019.3 and later by adding an explicit reference to YarnSpinner.dll in YarnSpinnerTests.asmdef

## [1.2.0] 2020-05-04

This is the first release of v1.2.0 of Yarn Spinner for Unity as a separate project. Previously, this project's source code was part of the Yarn Spinner repository. Version 1.2.0 of Yarn Spinner contains an identical release to this.

### Added

- Yarn scripts now appear with Yarn Spinner icon. (@Schroedingers-Cat)
- Documentation is updated to reflect the current version number (also to mention 2018.4 LTS as supported)
- Added a button in the Inspector for `.yarn` files in Yarn Spinner for Unity, which updates localised `.csv` files when the `.yarn` file changes. (@stalhandske, https://github.com/YarnSpinnerTool/YarnSpinner/issues/227)
- Added handlers for when nodes begin executing (in addition to the existing handlers for when nodes complete.) (@arendhil, https://github.com/YarnSpinnerTool/YarnSpinner/issues/222)
- `OptionSet.Option` now includes the name of the node that an option will jump to if selected.
- Added unit tests for Yarn Spinner for Unity (@Schroedingers-Cat)
- Yarn Spinner for Unity: Added a menu item for creating new Yarn scripts (Assets -> Create -> Yarn Script)
- Added Nuget package definitions for [YarnSpinner](http://nuget.org/packages/YarnSpinner/) and [YarnSpinner.Compiler](http://nuget.org/packages/YarnSpinner.Compiler/).

### Changed

- Fixed a crash in the compiler when parsing single-character commands (e.g. `<<p>>`) (https://github.com/YarnSpinnerTool/YarnSpinner/issues/231)
- Parse errors no longer show debugging information in non-debug builds.<|MERGE_RESOLUTION|>--- conflicted
+++ resolved
@@ -8,13 +8,10 @@
 
 ### Added
 
-<<<<<<< HEAD
 - Metadata for each line is exposed through a Yarn Project. Metadata generally comes as hashtags similar to `#line`. They can be used to define line-specific behavior (no particular behavior is supported by default, each user will need to define their own).
 - When exporting Strings files, a Yarn Project will also export another CSV file with the line metadata (for each line with metadata).
 - `LocalizedLine`s now contain a field for any metadata associated with the line.
-=======
 - `YarnFunction` tagged methods now appear in the inspector window for the project, letting you view their basic info.
->>>>>>> 8fbe8219
 
 ### Changed
 
