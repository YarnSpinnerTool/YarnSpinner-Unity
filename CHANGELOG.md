--- conflicted
+++ resolved
@@ -7,6 +7,9 @@
 ## [Unreleased]
 
 ### Added
+
+- Added `YarnEditorUtility.AssetSearchFolders` to allow defining custom Yarn asset folders via script.
+  - This can speed up the time to enter PlayMode significantly, because YarnSpinner no longer scans the entire project for Yarn Files.
 
 ### Changed
 
@@ -42,12 +45,7 @@
 - The Unity Localization integration is now available when the Localization package is installed.
   - Prior to this change, the `YARN_USE_EXPERIMENTAL_FEATURES` scripting definition symbol needed to be added to the Player settings.
 - You can now add a Dialogue System prefab to your scene by opening the GameObject menu and choosing Yarn Spinner -> Dialogue Runner.
-<<<<<<< HEAD
-- Added `YarnEditorUtility.AssetSearchFolders` to allow defining custom Yarn asset folders via script.
-  - This can speed up the time to enter PlayMode significantly, because YarnSpinner no longer scans the entire project for Yarn Files.
-=======
 - Added 'On Dialogue Start' event to Dialogue Runner. This event is called when the dialogue starts running. (@nrvllrgrs)
->>>>>>> 7676113c
 
 ### Changed
 
