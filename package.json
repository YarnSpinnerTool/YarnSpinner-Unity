{
  "name": "dev.yarnspinner.unity",
  "version": "1.2.5",
  "displayName": "Yarn Spinner",
  "description": "Yarn is a language that's designed to make it super easy to create interactive dialogue for games. Yarn's similar in style to Twine, so if you already know that, you'll be right at home! If you don't, that's cool - Yarn's syntax is extremely minimal, and there's not much there to learn. The Yarn language is used in a number of cool games, including Night In The Woods and Knights and Bikes.",
  "unity": "2018.4",
  "dependencies": {
    "com.unity.textmeshpro": "1.4.1"
  },
  "keywords": [
    "Dialogue",
    "Yarn"
  ],
  "author": {
    "name": "Secret Lab",
    "url": "https://github.com/YarnSpinnerTool/YarnSpinner"
  },
  "hideInEditor": false,
  "type": "tool",
  "samples": [
    {
      "displayName": "Space",
      "description": "A side-scrolling conversation.",
      "path": "Samples~/Space"
    },
    {
      "displayName": "Visual Novel",
      "description": "A template for creating a visual novel with extensive use of Yarn Commands.",
      "path": "Samples~/VisualNovel"
    },
    {
<<<<<<< HEAD
      "displayName": "3D Speech Bubble",
      "description": "Code for positioning speech bubbles dynamically above characters in a 3D (or 2D) game world.",
      "path": "Samples~/3D"
=======
      "displayName": "Phone Chat",
      "description": "A text message style phone conversation template.",
      "path": "Samples~/PhoneChat"
>>>>>>> 99b21ed3
    }
  ]
}<|MERGE_RESOLUTION|>--- conflicted
+++ resolved
@@ -29,15 +29,14 @@
       "path": "Samples~/VisualNovel"
     },
     {
-<<<<<<< HEAD
       "displayName": "3D Speech Bubble",
       "description": "Code for positioning speech bubbles dynamically above characters in a 3D (or 2D) game world.",
       "path": "Samples~/3D"
-=======
+    },
+    {
       "displayName": "Phone Chat",
       "description": "A text message style phone conversation template.",
       "path": "Samples~/PhoneChat"
->>>>>>> 99b21ed3
     }
   ]
 }