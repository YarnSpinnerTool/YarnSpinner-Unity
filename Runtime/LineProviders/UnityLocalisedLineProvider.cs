/*
Yarn Spinner is licensed to you under the terms found in the file LICENSE.md.
*/

using System.Collections;
using System.Collections.Generic;
using UnityEngine;
using Yarn.Unity;

#if USE_UNITY_LOCALIZATION
using UnityEngine.Localization.Tables;
using UnityEngine.Localization;
using UnityEngine.Localization.Settings;
using UnityEngine.AddressableAssets;
using UnityEngine.ResourceManagement.AsyncOperations;
using UnityEngine.ResourceManagement;
using UnityEngine.Localization.Metadata;
#endif

#if UNITY_EDITOR
using UnityEditor;
#endif

#nullable enable

#if USE_UNITASK
    using Cysharp.Threading.Tasks;
    using YarnTask = Cysharp.Threading.Tasks.UniTask;
    using YarnIntTask = Cysharp.Threading.Tasks.UniTask<int>;
    using YarnLineTask = Cysharp.Threading.Tasks.UniTask<LocalizedLine>;
    using YarnObjectTask = Cysharp.Threading.Tasks.UniTask<UnityEngine.Object>;
#else
    using YarnTask = System.Threading.Tasks.Task;
    using YarnLineTask = System.Threading.Tasks.Task<Yarn.Unity.LocalizedLine>;
    using YarnObjectTask = System.Threading.Tasks.Task<UnityEngine.Object>;
    using System.Threading;
    using System.Threading.Tasks;
using Yarn.Unity.UnityLocalization;
#endif

namespace Yarn.Unity.UnityLocalization
{

#if USE_UNITY_LOCALIZATION
    using UnityEngine.Localization.Tables;
    using UnityEngine.Localization;
    using UnityEngine.Localization.Settings;
    using UnityEngine.Localization.Metadata;
    
    public class LineMetadata : IMetadata
    {
        public string nodeName = "";
        public string[] tags = System.Array.Empty<string>();
    }

    public class UnityLocalisedLineProvider : LineProviderBehaviour
    {
        // the string table asset that has all of our (hopefully) localised strings inside
        [SerializeField] internal LocalizedStringTable stringsTable;
        [SerializeField] internal LocalizedAssetTable assetTable;

        public override string LocaleCode
        {
            get
            {
                return LocalizationSettings.SelectedLocale.Identifier.Code;
            }
            set {
                Locale? locale = LocalizationSettings.AvailableLocales.GetLocale(value);
                if (locale == null) {
                    throw new System.InvalidOperationException($"Can't set locale to {value}: no such locale has been configured");
                }
                LocalizationSettings.SelectedLocale = locale;
            }
        }

        private Dictionary<string, Object> currentlyLoadedAssets = new Dictionary<string, Object>();

        private StringTable? currentStringTable;
        private AssetTable? currentAssetTable;

        public override void Start()
        {
            if (stringsTable.IsEmpty != false)
            {
                stringsTable.TableChanged += (table) => this.currentStringTable = table;
            }
            if (stringsTable.IsEmpty != false)
            {
                assetTable.TableChanged += (table) => this.currentAssetTable = table;
            }
        }

        public override async YarnLineTask GetLocalizedLineAsync(Line line, IMarkupParser markupParser, CancellationToken cancellationToken)
        {
            if (stringsTable.IsEmpty)
            {
                throw new System.InvalidOperationException($"Tried to get localised line for {line.ID}, but no string table has been set.");
            }

            // Ensure that our string tables are loaded before attempting to
            // fetch anything out of them.
            await EnsureStringsTableLoaded(cancellationToken);
            await EnsureAssetTableLoaded(cancellationToken);

            if (currentStringTable == null)
            {
                throw new System.InvalidOperationException($"Tried to get localised line for {line.ID}, but the string table failed to load.");
            }


            // Fetch the localised text and metadata from the string table.
            var text = line.ID;
            text = currentStringTable[line.ID]?.LocalizedValue ?? $"!! Error: Missing localisation for line {line.ID} in string table {currentStringTable.LocaleIdentifier}";

            var markup = markupParser.ParseMarkup(Dialogue.ExpandSubstitutions(text, line.Substitutions), currentStringTable.LocaleIdentifier.Code);

            // Construct the localized line
            LocalizedLine localizedLine = new LocalizedLine()
            {
                Text = markup,
                TextID = line.ID,
                Substitutions = line.Substitutions,
                RawText = text,
            };

            // Attempt to fetch metadata tags for this line from the string
            // table
            var metadata = currentStringTable[line.ID]?.SharedEntry.Metadata.GetMetadata<LineMetadata>();

            if (metadata != null)
            {
                localizedLine.Metadata = metadata.tags;
            }

            if (this.currentAssetTable != null)
            {
                // Fetch the asset for this line, if one is available.
                localizedLine.Asset = await YarnAsync.WaitForAsyncOperation(this.currentAssetTable.GetAssetAsync<Object>(line.ID), cancellationToken);
            }

            return localizedLine;
        }

        async YarnTask EnsureStringsTableLoaded(CancellationToken cancellationToken)
        {
            if (currentStringTable == null && stringsTable.IsEmpty == false)
            {
                // We haven't loaded our table yet. Wait for the table to load.
                this.currentStringTable = await YarnAsync.WaitForAsyncOperation(stringsTable.GetTableAsync(), cancellationToken);
            }
        }

        async YarnTask EnsureAssetTableLoaded(CancellationToken cancellationToken)
        {
            if (currentAssetTable == null && assetTable.IsEmpty == false)
            {
                // We haven't loaded our table yet. Wait for the table to load.
                this.currentAssetTable = await YarnAsync.WaitForAsyncOperation(assetTable.GetTableAsync(), cancellationToken);
            }
            if (currentAssetTable != null)
            {
                // We have an asset table. Ensure that it's finished preloading.
                await YarnAsync.WaitForAsyncOperation(this.currentAssetTable.PreloadOperation, cancellationToken);
            }
        }

        public override async YarnTask PrepareForLinesAsync(IEnumerable<string> lineIDs, CancellationToken cancellationToken)
        {
            // Asynchronously ensure that all tables are loaded, and that the
            // asset table has finished preloading.

            // Wait for both of the tables to be ready.
            await YarnTask.WhenAll(new[] {
                EnsureStringsTableLoaded(cancellationToken),
                EnsureAssetTableLoaded(cancellationToken)
            });
        }
    }

#else
    public class UnityLocalisedLineProvider : LineProviderBehaviour
    {
        public override string LocaleCode => "error";


        private readonly string NotInstalledError = $"{nameof(UnityLocalisedLineProvider)} requires that the Unity Localization package is installed in the project. To fix this, install Unity Localization.";

        public override YarnTask PrepareForLinesAsync(IEnumerable<string> lineIDs, CancellationToken cancellationToken)
        {
            Debug.LogError(NotInstalledError);
            return Task.CompletedTask;
        }

        public override void Start()
        {
            Debug.LogError(NotInstalledError);
        }

        public override YarnLineTask GetLocalizedLineAsync(Yarn.Line line, CancellationToken cancellationToken)
        {
            Debug.LogError($"{nameof(UnityLocalisedLineProvider)}: Can't create a localised line for ID {line.ID} because the Unity Localization package is not installed in this project. To fix this, install Unity Localization.");

            return YarnTask.FromResult(new LocalizedLine()
            {
                TextID = line.ID,
                RawText = $"{line.ID}: Unable to create a localised line, because the Unity Localization package is not installed in this project.",
                Substitutions = line.Substitutions,
            };
        }
#endif
    }

#if USE_UNITY_LOCALIZATION
<<<<<<< HEAD
    public class LineMetadata : IMetadata {
        public string nodeName = "";
        public string[] tags = System.Array.Empty<string>();
=======
    public class LineMetadata : IMetadata
    {
        public string nodeName;
        public string[] tags;
>>>>>>> 7aaa57c1
    }
#endif  

#if UNITY_EDITOR
    [CustomEditor(typeof(UnityLocalisedLineProvider))]
    public class UnityLocalisedLineProviderEditor : Editor {
        private SerializedProperty stringsTableProperty;
        private SerializedProperty assetTableProperty;

        public override void OnInspectorGUI()
        {
            EditorGUILayout.PropertyField(stringsTableProperty);

            var stringTableName = stringsTableProperty.FindPropertyRelative("m_TableReference").FindPropertyRelative("m_TableCollectionName").stringValue;

            if (string.IsNullOrEmpty(stringTableName)) {
                EditorGUI.indentLevel += 1;
                EditorGUILayout.HelpBox("Choose a strings table to make this line provider able to deliver line text.", MessageType.Warning);
                EditorGUI.indentLevel -= 1;
            }
            EditorGUILayout.PropertyField(assetTableProperty);

            serializedObject.ApplyModifiedProperties();
        }
        public void OnEnable() {
            #if USE_UNITY_LOCALIZATION
            this.stringsTableProperty = serializedObject.FindProperty(nameof(UnityLocalisedLineProvider.stringsTable));
            this.assetTableProperty = serializedObject.FindProperty(nameof(UnityLocalisedLineProvider.assetTable));
            #endif
        }
    }
#endif
<|MERGE_RESOLUTION|>--- conflicted
+++ resolved
@@ -212,16 +212,9 @@
     }
 
 #if USE_UNITY_LOCALIZATION
-<<<<<<< HEAD
     public class LineMetadata : IMetadata {
         public string nodeName = "";
         public string[] tags = System.Array.Empty<string>();
-=======
-    public class LineMetadata : IMetadata
-    {
-        public string nodeName;
-        public string[] tags;
->>>>>>> 7aaa57c1
     }
 #endif  
 
