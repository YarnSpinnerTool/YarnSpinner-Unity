--- conflicted
+++ resolved
@@ -17,8 +17,6 @@
     using ActionRegistrationMethod = System.Action<IActionRegistration, RegistrationType>;
     using Converter = System.Func<string, int, object?>;
 
-<<<<<<< HEAD
-=======
     public enum RegistrationType
     {
         /// <summary>
@@ -31,7 +29,6 @@
         Runtime
     }
 
->>>>>>> 0320e695
     public interface ICommand
     {
         string Name { get; }
@@ -41,42 +38,6 @@
     {
         public static string EnglishPluraliseNounCount(int count, string name, bool prefixCount = false)
         {
-<<<<<<< HEAD
-            string result;
-            if (count == 1)
-            {
-                result = name;
-            }
-            else
-            {
-                result = name + "s";
-            }
-            if (prefixCount)
-            {
-                return count.ToString() + " " + result;
-            }
-            else
-            {
-                return result;
-            }
-        }
-
-        public static string EnglishPluraliseWasVerb(int count)
-        {
-            if (count == 1)
-            {
-                return "was";
-            }
-            else
-            {
-                return "were";
-            }
-        }
-    }
-
-
-
-=======
             string result = count == 1 ? name : name + "s";
             return prefixCount ? $"{count} {result}" : result;
         }
@@ -84,7 +45,6 @@
         public static string EnglishPluraliseWasVerb(int count) => count == 1 ? "was" : "were";
     }
 
->>>>>>> 0320e695
     public class Actions : ICommandDispatcher
     {
         internal class CommandRegistration : ICommand
@@ -203,8 +163,6 @@
 
                 var (min, max) = ParameterCount;
 
-                bool lastParameterIsArray = parameters.Length > 0 && parameters[parameters.Length - 1].ParameterType.IsArray;
-
                 int argumentCount = args.Length;
                 if (argumentCount < min || (argumentCount > max && !lastParameterIsArray))
                 {
@@ -235,28 +193,6 @@
 
                 for (int i = 0; i < argumentCount; i++)
                 {
-<<<<<<< HEAD
-                    object convertedArg;
-                    Converter converter;
-
-                    string arg = args[i];
-
-                    try
-                    {
-                        if (i >= parameters.Length - 1 && lastParameterIsArray)
-                        {
-                            converter = Converters[parameters.Length - 1];
-                            convertedArg = converter != null ? converter?.Invoke(arg) : arg;
-
-                            paramsArgs.Add(convertedArg);
-                        }
-                        else
-                        {
-                            converter = Converters[i];
-                            convertedArg = converter != null ? converter?.Invoke(arg) : arg;
-
-                            finalArgs[i] = convertedArg;
-=======
                     var parameterIsArray = parameters[i].ParameterType.IsArray;
 
                     string arg = args[i];
@@ -324,25 +260,9 @@
                                 result = default;
                                 return CommandDispatchResult.ParameterParseStatusType.InvalidParameterType;
                             }
->>>>>>> 0320e695
                         }
                     }
-                    catch (Exception e)
-                    {
-                        message = $"Can't convert parameter {i} to {parameters[i].ParameterType.Name}: {e.Message}";
-                        result = default;
-                        return false;
-                    }
-                }
-
-                if (lastParameterIsArray)
-                {
-                    var paramsArray = Array.CreateInstance(parameters[parameters.Length - 1].ParameterType.GetElementType(), paramsArgs.Count);
-                    Array.Copy(paramsArgs.ToArray(), paramsArray, paramsArgs.Count);
-
-                    finalArgs[parameters.Length - 1] = paramsArray;
-                }
-
+                }
                 for (int i = argumentCount; i < finalArgs.Length; i++)
                 {
                     var parameter = parameters[i];
@@ -472,12 +392,6 @@
                     throw new InvalidOperationException($"Internal error: {nameof(CommandRegistration)} \"{this.Name}\" has no {nameof(Target)}, but method is not static and ${DynamicallyFindsTarget} is false");
                 }
 
-<<<<<<< HEAD
-                if (this.TryParseArgs(parameters.ToArray(), out var finalParameters, out var errorMessage) == false)
-                {
-                    commandCoroutine = default;
-                    return new CommandDispatchResult
-=======
                 var parseArgsStatus = this.TryParseArgs(parameters.ToArray(), out var finalParameters, out var errorMessage);
 
                 if (parseArgsStatus != CommandDispatchResult.ParameterParseStatusType.Succeeded)
@@ -491,7 +405,6 @@
                     };
 
                     return new CommandDispatchResult(status)
->>>>>>> 0320e695
                     {
                         Message = errorMessage,
                     };
@@ -625,11 +538,7 @@
         {
             foreach (var registrationFunction in ActionRegistrationMethods)
             {
-<<<<<<< HEAD
-                registrationFunction.Invoke(DialogueRunner);
-=======
                 registrationFunction.Invoke(ActionRegistrar, RegistrationType.Runtime);
->>>>>>> 0320e695
             }
         }
 
@@ -648,12 +557,9 @@
             }
             else
             {
-<<<<<<< HEAD
-=======
 #if YARN_SOURCE_GENERATION_DEBUG_LOGGING
                 Debug.Log($"Registering command {commandName}");
 #endif
->>>>>>> 0320e695
                 _commands.Add(commandName, new CommandRegistration(commandName, handler));
             }
         }
@@ -662,11 +568,7 @@
         {
             if (name.Contains(' '))
             {
-<<<<<<< HEAD
-                Debug.LogError($"Cannot add function {name}: command names are not allowed to contain spaces.");
-=======
                 Debug.LogError($"Cannot add function {name}: function names are not allowed to contain spaces.");
->>>>>>> 0320e695
                 return;
             }
 
@@ -742,23 +644,11 @@
                 // passed to the command.
                 commandPieces.RemoveAt(0);
 
-<<<<<<< HEAD
-                return registration.Invoke(DialogueRunner, commandPieces, out commandCoroutine);
+                return registration.Invoke(coroutineHost, commandPieces);
             }
             else
             {
-                commandCoroutine = default;
-                return new CommandDispatchResult
-                {
-                    Status = CommandDispatchResult.StatusType.CommandUnknown
-                };
-=======
-                return registration.Invoke(coroutineHost, commandPieces);
-            }
-            else
-            {
                 return new CommandDispatchResult(CommandDispatchResult.StatusType.CommandUnknown);
->>>>>>> 0320e695
             }
         }
 
@@ -775,33 +665,13 @@
                 if (parameterInfo.ParameterType.IsArray)
                 {
                     // Array parameters are permitted, but only if they're the
-<<<<<<< HEAD
-                    // last parameter and are an array of strings
-=======
                     // last parameter
->>>>>>> 0320e695
                     if (i != parameterInfos.Length - 1)
                     {
                         throw new ArgumentException($"Can't register method {method.Name}: Parameter {i + 1} ({parameterInfo.Name}): array parameters are required to be last.");
                     }
-<<<<<<< HEAD
-                    if (parameterInfo.ParameterType.GetElementType() != typeof(string))
-                    {
-                        throw new ArgumentException($"Can't register method {method.Name}: Parameter {i + 1} ({parameterInfo.Name}): array parameters are required to be string arrays.");
-                    }
-                    // Individual elements of the array will be passed to this
-                    // converter; we already know that they'll all be strings,
-                    // so use them as-is.
-                    result[i] = arg => arg;
-                }
-                else
-                {
-                    result[i] = CreateConverter(parameterInfo, i);
-                }
-=======
                 }
                 result[i] = CreateConverter(parameterInfo, i);
->>>>>>> 0320e695
                 i++;
             }
             return result;
@@ -865,11 +735,7 @@
                 {
                     // If the argument is the name of the parameter, interpret
                     // the argument as 'true'.
-<<<<<<< HEAD
-                    if (arg.Equals(parameter.Name, StringComparison.InvariantCultureIgnoreCase))
-=======
                     if (arg.Equals(parameterName, StringComparison.InvariantCultureIgnoreCase))
->>>>>>> 0320e695
                     {
                         return true;
                     }
@@ -959,56 +825,6 @@
                 return;
             }
 
-<<<<<<< HEAD
-            public void AddCommandHandler(string commandName, Func<Coroutine> handler) => AddCommandHandler(commandName, (Delegate)handler);
-
-            public void AddCommandHandler(string commandName, MethodInfo methodInfo) => AddCommandHandler(commandName, (Delegate)null);
-
-            // GYB5 START
-            public void AddCommandHandler<T1>(string commandName, Func<T1, Coroutine> handler) => AddCommandHandler(commandName, (Delegate)handler);
-            public void AddCommandHandler<T1, T2>(string commandName, Func<T1, T2, Coroutine> handler) => AddCommandHandler(commandName, (Delegate)handler);
-            public void AddCommandHandler<T1, T2, T3>(string commandName, Func<T1, T2, T3, Coroutine> handler) => AddCommandHandler(commandName, (Delegate)handler);
-            public void AddCommandHandler<T1, T2, T3, T4>(string commandName, Func<T1, T2, T3, T4, Coroutine> handler) => AddCommandHandler(commandName, (Delegate)handler);
-            public void AddCommandHandler<T1, T2, T3, T4, T5>(string commandName, Func<T1, T2, T3, T4, T5, Coroutine> handler) => AddCommandHandler(commandName, (Delegate)handler);
-            public void AddCommandHandler<T1, T2, T3, T4, T5, T6>(string commandName, Func<T1, T2, T3, T4, T5, T6, Coroutine> handler) => AddCommandHandler(commandName, (Delegate)handler);
-            public void AddCommandHandler<T1, T2, T3, T4, T5, T6, T7>(string commandName, Func<T1, T2, T3, T4, T5, T6, T7, Coroutine> handler) => AddCommandHandler(commandName, (Delegate)handler);
-            public void AddCommandHandler<T1, T2, T3, T4, T5, T6, T7, T8>(string commandName, Func<T1, T2, T3, T4, T5, T6, T7, T8, Coroutine> handler) => AddCommandHandler(commandName, (Delegate)handler);
-            public void AddCommandHandler<T1, T2, T3, T4, T5, T6, T7, T8, T9>(string commandName, Func<T1, T2, T3, T4, T5, T6, T7, T8, T9, Coroutine> handler) => AddCommandHandler(commandName, (Delegate)handler);
-            public void AddCommandHandler<T1, T2, T3, T4, T5, T6, T7, T8, T9, T10>(string commandName, Func<T1, T2, T3, T4, T5, T6, T7, T8, T9, T10, Coroutine> handler) => AddCommandHandler(commandName, (Delegate)handler);
-            // GYB5 END
-
-            public void AddCommandHandler(string commandName, Func<IEnumerator> handler) => AddCommandHandler(commandName, (Delegate)handler);
-
-            // GYB6 START
-            public void AddCommandHandler<T1>(string commandName, Func<T1, IEnumerator> handler) => AddCommandHandler(commandName, (Delegate)handler);
-            public void AddCommandHandler<T1, T2>(string commandName, Func<T1, T2, IEnumerator> handler) => AddCommandHandler(commandName, (Delegate)handler);
-            public void AddCommandHandler<T1, T2, T3>(string commandName, Func<T1, T2, T3, IEnumerator> handler) => AddCommandHandler(commandName, (Delegate)handler);
-            public void AddCommandHandler<T1, T2, T3, T4>(string commandName, Func<T1, T2, T3, T4, IEnumerator> handler) => AddCommandHandler(commandName, (Delegate)handler);
-            public void AddCommandHandler<T1, T2, T3, T4, T5>(string commandName, Func<T1, T2, T3, T4, T5, IEnumerator> handler) => AddCommandHandler(commandName, (Delegate)handler);
-            public void AddCommandHandler<T1, T2, T3, T4, T5, T6>(string commandName, Func<T1, T2, T3, T4, T5, T6, IEnumerator> handler) => AddCommandHandler(commandName, (Delegate)handler);
-            public void AddCommandHandler<T1, T2, T3, T4, T5, T6, T7>(string commandName, Func<T1, T2, T3, T4, T5, T6, T7, IEnumerator> handler) => AddCommandHandler(commandName, (Delegate)handler);
-            public void AddCommandHandler<T1, T2, T3, T4, T5, T6, T7, T8>(string commandName, Func<T1, T2, T3, T4, T5, T6, T7, T8, IEnumerator> handler) => AddCommandHandler(commandName, (Delegate)handler);
-            public void AddCommandHandler<T1, T2, T3, T4, T5, T6, T7, T8, T9>(string commandName, Func<T1, T2, T3, T4, T5, T6, T7, T8, T9, IEnumerator> handler) => AddCommandHandler(commandName, (Delegate)handler);
-            public void AddCommandHandler<T1, T2, T3, T4, T5, T6, T7, T8, T9, T10>(string commandName, Func<T1, T2, T3, T4, T5, T6, T7, T8, T9, T10, IEnumerator> handler) => AddCommandHandler(commandName, (Delegate)handler);
-            // GYB6 END
-
-            public void AddCommandHandler(string commandName, Action handler) => AddCommandHandler(commandName, (Delegate)handler);
-
-            // GYB7 START
-            public void AddCommandHandler<T1>(string commandName, Action<T1> handler) => AddCommandHandler(commandName, (Delegate)handler);
-            public void AddCommandHandler<T1, T2>(string commandName, Action<T1, T2> handler) => AddCommandHandler(commandName, (Delegate)handler);
-            public void AddCommandHandler<T1, T2, T3>(string commandName, Action<T1, T2, T3> handler) => AddCommandHandler(commandName, (Delegate)handler);
-            public void AddCommandHandler<T1, T2, T3, T4>(string commandName, Action<T1, T2, T3, T4> handler) => AddCommandHandler(commandName, (Delegate)handler);
-            public void AddCommandHandler<T1, T2, T3, T4, T5>(string commandName, Action<T1, T2, T3, T4, T5> handler) => AddCommandHandler(commandName, (Delegate)handler);
-            public void AddCommandHandler<T1, T2, T3, T4, T5, T6>(string commandName, Action<T1, T2, T3, T4, T5, T6> handler) => AddCommandHandler(commandName, (Delegate)handler);
-            public void AddCommandHandler<T1, T2, T3, T4, T5, T6, T7>(string commandName, Action<T1, T2, T3, T4, T5, T6, T7> handler) => AddCommandHandler(commandName, (Delegate)handler);
-            public void AddCommandHandler<T1, T2, T3, T4, T5, T6, T7, T8>(string commandName, Action<T1, T2, T3, T4, T5, T6, T7, T8> handler) => AddCommandHandler(commandName, (Delegate)handler);
-            public void AddCommandHandler<T1, T2, T3, T4, T5, T6, T7, T8, T9>(string commandName, Action<T1, T2, T3, T4, T5, T6, T7, T8, T9> handler) => AddCommandHandler(commandName, (Delegate)handler);
-            public void AddCommandHandler<T1, T2, T3, T4, T5, T6, T7, T8, T9, T10>(string commandName, Action<T1, T2, T3, T4, T5, T6, T7, T8, T9, T10> handler) => AddCommandHandler(commandName, (Delegate)handler);
-            // GYB7 END
-
-=======
->>>>>>> 0320e695
             public void AddFunction(string name, Delegate implementation)
             {
                 // Check to see if the function already exists in our Library,
