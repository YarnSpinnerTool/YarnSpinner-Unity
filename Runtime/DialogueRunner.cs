<<<<<<< HEAD
using System.Collections.Generic;
using System.Linq;
using System.Threading;
using UnityEngine;
using Yarn;
using Yarn.Unity;
using UnityEngine.Events;
using System;
using UnityEngine.UIElements;


#nullable enable

#if USE_UNITASK
using Cysharp.Threading.Tasks;
using YarnTask = Cysharp.Threading.Tasks.UniTask;
using YarnOptionTask = Cysharp.Threading.Tasks.UniTask<Yarn.Unity.DialogueOption>;
using YarnLineTask = Cysharp.Threading.Tasks.UniTask<Yarn.Unity.LocalizedLine>;
#else
using YarnTask = System.Threading.Tasks.Task;
using YarnOptionTask = System.Threading.Tasks.Task<Yarn.Unity.DialogueOption>;
using YarnLineTask = System.Threading.Tasks.Task<Yarn.Unity.LocalizedLine?>;
#endif
=======
/*
Yarn Spinner is licensed to you under the terms found in the file LICENSE.md.
*/
>>>>>>> 028671da

namespace System.Diagnostics.CodeAnalysis
{
    [AttributeUsage(AttributeTargets.Method | AttributeTargets.Property, AllowMultiple = true, Inherited = false)]
    public sealed class MemberNotNullAttribute : Attribute
    {
        public MemberNotNullAttribute(params string[] members)
        { }
    }
}

namespace Yarn.Unity
{
    [System.Serializable]
    public class UnityEventString : UnityEvent<string> { }

    public partial class DialogueRunner : MonoBehaviour
    {
        private Dialogue? dialogue;
        public Dialogue Dialogue
        {
            get
            {
                if (dialogue == null)
                {
                    dialogue = new Yarn.Dialogue(VariableStorage);

                    dialogue.LineHandler = OnLineReceived;
                    dialogue.OptionsHandler = OnOptionsReceived;
                    dialogue.CommandHandler = OnCommandReceived;
                    dialogue.NodeStartHandler = OnNodeStarted;
                    dialogue.NodeCompleteHandler = OnNodeCompleted;
                    dialogue.DialogueCompleteHandler = OnDialogueCompleted;
                    dialogue.PrepareForLinesHandler = OnPrepareForLines;
                }
                return dialogue;
            }
        }

        [Header("Async Dialogue Runner!")]
        [SerializeField] internal YarnProject? yarnProject;
        [SerializeField] internal VariableStorageBehaviour? variableStorage;

        public YarnProject? YarnProject => yarnProject;
        public VariableStorageBehaviour VariableStorage
        {
            get
            {
                // If we don't  have a variable storage, create an in
                // InMemoryVariableStorage and use that.
                if (variableStorage == null)
                {
                    this.variableStorage = gameObject.AddComponent<InMemoryVariableStorage>();
                }
                return variableStorage;
            }
        }

        [SerializeReference] internal LineProviderBehaviour? lineProvider;
        public ILineProvider LineProvider
        {
            get
            {
                if (lineProvider == null) {
                    lineProvider = gameObject.AddComponent<BuiltinLocalisedLineProvider>();
                }
                return lineProvider;
            }
        }

        [Space]
        [SerializeField] List<AsyncDialogueViewBase> dialogueViews = new List<AsyncDialogueViewBase>();

        /// <summary>
        /// Gets a value that indicates if the dialogue is actively
        /// running.
        /// </summary>
        public bool IsDialogueRunning => Dialogue.IsActive;

        [Group("Behaviour")]
        [Label("Start Automatically")]
        public bool autoStart = true;

        [Group("Behaviour")]
        [ShowIf(nameof(autoStart))]
        [Indent(1)]
        public string startNode = "Start";
        
        [Group("Behaviour")]
        public bool runSelectedOptionAsLine = false;
        
        /// <summary>
        /// A Unity event that is called when a node starts running.
        /// </summary>
        /// <remarks>
        /// This event receives as a parameter the name of the node that is
        /// about to start running.
        /// </remarks>
        /// <seealso cref="Dialogue.NodeStartHandler"/>
        [Group("Events", foldOut = true)]
        public UnityEventString onNodeStart;

        /// <summary>
        /// A Unity event that is called when a node is complete.
        /// </summary>
        /// <remarks>
        /// This event receives as a parameter the name of the node that
        /// just finished running.
        /// </remarks>
        /// <seealso cref="Dialogue.NodeCompleteHandler"/>
        [Group("Events", foldOut = true)]
        public UnityEventString onNodeComplete;

        /// <summary>
        /// A Unity event that is called when the dialogue starts running.
        /// </summary>
        [Group("Events", foldOut = true)]
        public UnityEvent onDialogueStart;

        /// <summary>
        /// A Unity event that is called once the dialogue has completed.
        /// </summary>
        /// <seealso cref="Dialogue.DialogueCompleteHandler"/>
        [Group("Events", foldOut = true)]
        public UnityEvent onDialogueComplete;

        /// <summary>
        /// A <see cref="StringUnityEvent"/> that is called when a <see
        /// cref="Command"/> is received.
        /// </summary>
        /// <remarks>
        /// <para>
        /// Use this method to dispatch a command to other parts of your game.
        /// This method is only called if the <see cref="Command"/> has not been
        /// handled by a command handler that has been added to the <see
        /// cref="DialogueRunner"/>, or by a method on a <see
        /// cref="MonoBehaviour"/> in the scene with the attribute <see
        /// cref="YarnCommandAttribute"/>.
        /// </para>
        /// <para style="hint">
        /// When a command is delivered in this way, the <see
        /// cref="DialogueRunner"/> will not pause execution. If you want a
        /// command to make the DialogueRunner pause execution, see <see
        /// cref="AddCommandHandler(string, CommandHandler)"/>.
        /// </para>
        /// <para>
        /// This method receives the full text of the command, as it appears
        /// between the <c>&lt;&lt;</c> and <c>&gt;&gt;</c> markers.
        /// </para>
        /// </remarks>
        /// <seealso cref="AddCommandHandler(string, CommandHandler)"/>
        /// <seealso cref="AddCommandHandler(string, CommandHandler)"/>
        /// <seealso cref="YarnCommandAttribute"/>
        [Group("Events", foldOut: true)]
        public UnityEventString onCommand;

        public IEnumerable<AsyncDialogueViewBase> DialogueViews {
            get => dialogueViews;
            set => dialogueViews = value.ToList();
        } 

        private CancellationTokenSource? dialogueCancellationSource;
        private CancellationTokenSource? currentLineCancellationSource;

        public void Start()
        {
            if (autoStart)
            {
                StartDialogue(startNode);
            }
        }

        public void Stop() {
            CancelDialogue();
        }

        public void OnDestroy()
        {
            CancelDialogue();
        }

        /// <summary>
        /// Gets a <see cref="YarnTask"/> that completes when the dialogue
        /// runner finishes its dialogue.
        /// </summary>
        /// <remarks>
        /// If the dialogue is not currently running when this property is
        /// accessed, the property returns a task that is already complete.
        /// </remarks>
        public YarnTask DialogueTask {
            get {
                async YarnTask WaitUntilComplete() {
                    while (IsDialogueRunning) {
                        await YarnTask.Yield();
                    }
                }
                if (IsDialogueRunning) {
                    return WaitUntilComplete();
                } else {
                    return YarnTask.CompletedTask;
                }
            }
        }

        private void CancelDialogue()
        {
            if (dialogueCancellationSource == null || Dialogue.IsActive == false)
            {
                // We're not running dialogue. There's nothing to cancel.
                return;
            }

            // Cancel the current line, if any.
            currentLineCancellationSource?.Cancel();
            
            // Cancel the entire dialogue.
            dialogueCancellationSource?.Cancel();
            
            // Stop the dialogue. This will cause OnDialogueCompleted to be called.
            Dialogue.Stop();
        }

        private void OnPrepareForLines(IEnumerable<string> lineIDs)
        {
            this.LineProvider.PrepareForLinesAsync(lineIDs, CancellationToken.None).Forget();
        }

        private void OnDialogueCompleted()
        {
            onDialogueComplete?.Invoke();
        }

        private void OnNodeCompleted(string completedNodeName)
        {
            onNodeComplete?.Invoke(completedNodeName);
        }

        private void OnNodeStarted(string startedNodeName)
        {
            onNodeStart?.Invoke(startedNodeName);
        }

        private void OnCommandReceived(Command command)
        {
            OnCommandReceivedAsync(command).Forget();
        }

        private async YarnTask OnCommandReceivedAsync(Command command)
        {
            Debug.Log($"Running command <<{command.Text}>>");
            var dispatchResult = this.CommandDispatcher.DispatchCommand(command.Text, this, out var commandCoroutine);

            var parts = SplitCommandText(command.Text);
            string commandName = parts.ElementAtOrDefault(0);

            switch (dispatchResult.Status)
            {
                case CommandDispatchResult.StatusType.SucceededSync:
                    // The command succeeded synchronously. Nothing to do.
                    break;
                case CommandDispatchResult.StatusType.SucceededAsync:
                    Debug.Log($"Command returned a coroutine. Waiting for it...");
                    var cancellationToken = dialogueCancellationSource?.Token ?? CancellationToken.None;
                    await this.WaitForCoroutine(commandCoroutine, cancellationToken);
                    Debug.Log($"Done waiting for <<{command.Text}>>");
                    break;

                case CommandDispatchResult.StatusType.NoTargetFound:
                    Debug.LogError($"Can't call command {commandName}: failed to find a game object named {parts.ElementAtOrDefault(1)}", this);
                    break;
                case CommandDispatchResult.StatusType.TargetMissingComponent:
                    Debug.LogError($"Can't call command {commandName}, because {parts.ElementAtOrDefault(1)} doesn't have the correct component");
                    break;
                case CommandDispatchResult.StatusType.InvalidParameterCount:
                    Debug.LogError($"Can't call command {commandName}: incorrect number of parameters");
                    break;
                case CommandDispatchResult.StatusType.CommandUnknown:
                    // Attempt a last-ditch dispatch by invoking our 'onCommand'
                    // Unity Event.
                    if (onCommand != null && onCommand.GetPersistentEventCount() > 0)
                    {
                        // We can invoke the event!
                        onCommand.Invoke(command.Text);
                    }
                    else
                    {
                        // We're out of ways to handle this command! Log this as an
                        // error.
                        Debug.LogError($"No Command \"{commandName}\" was found. Did you remember to use the YarnCommand attribute or AddCommandHandler() function in C#?");
                    }
                    return;
                default:
                    throw new ArgumentOutOfRangeException($"Internal error: Unknown command dispatch result status {dispatchResult}");
            }

            // Continue the Dialogue, unless dialogue cancellation was requested.
            if (dialogueCancellationSource?.IsCancellationRequested ?? false)
            {
                return;
            }
            
            Dialogue.Continue();
        }

        private void OnLineReceived(Line line)
        {
            OnLineReceivedAsync(line).Forget();
        }

        private async YarnTask OnLineReceivedAsync(Line line)
        {
            var localisedLine = await GetLocalizedLine(line, dialogueCancellationSource?.Token ?? CancellationToken.None);

            if (localisedLine == null)
            {
                Debug.LogError($"Failed to get a localised line for {line.ID}!");
            }
            else
            {
                await RunLocalisedLine(localisedLine);
            }


            if (dialogueCancellationSource?.IsCancellationRequested == false)
            {
                Dialogue.Continue();
            }
        }

        /// <summary>
        /// Runs a localised line on all dialogue views.
        /// </summary>
        /// <remarks>
        /// This method can be called from two places: 1. when a line is being run,
        /// and 2. when an option has been selected and <see
        /// cref="runSelectedOptionAsLine"/> is <see langword="true"/>.
        /// </remarks>
        /// <param name="localisedLine"></param>
        /// <returns></returns>
        private async YarnTask RunLocalisedLine(LocalizedLine localisedLine)
        {
            // Create a new cancellation source for this line, linked to the
            // dialogue cancellation (if we have one). Dispose of the previous one,
            // if we have it.
            currentLineCancellationSource?.Dispose();

            if (dialogueCancellationSource != null)
            {
                currentLineCancellationSource = CancellationTokenSource.CreateLinkedTokenSource(dialogueCancellationSource.Token);
            }
            else
            {
                currentLineCancellationSource = new CancellationTokenSource();
            }

            var pendingTasks = new HashSet<YarnTask>();

            foreach (var view in this.dialogueViews)
            {
                // Legacy support: if this view is an v2-style DialogueViewBase,
                // then set its requestInterrupt delegate to be one that cancels the
                // current line.
                if (view is DialogueViewBase dialogueView)
                {
                    dialogueView.requestInterrupt = CancelCurrentLine;
                }

                // Tell all of our views to run this line, and give them a
                // cancellation token they can use to interrupt the line if needed.

                async YarnTask RunLineAndInvokeCompletion(AsyncDialogueViewBase view, LocalizedLine line, CancellationToken token) {

                    // Run the line and wait for it to finish
                    await view.RunLineAsync(localisedLine, token);

                    if (view.EndLineWhenViewFinishes) {
                        // When this view finishes, we end the entire line.
                        currentLineCancellationSource.Cancel();
                    }



                }

                YarnTask task = RunLineAndInvokeCompletion(view, localisedLine, currentLineCancellationSource.Token);
                pendingTasks.Add(task);
            }

            // Wait for all line view tasks to finish delivering the line.
            await YarnTask.WhenAll(pendingTasks);

            currentLineCancellationSource.Dispose();
            currentLineCancellationSource = null;
        }

        private void OnOptionsReceived(OptionSet options)
        {
            OnOptionsReceivedAsync(options).Forget();
        }

        private async YarnTask OnOptionsReceivedAsync(OptionSet options)
        {
            // Create a cancellation source that represents 'we don't need you to
            // select an option anymore'. Link it to the dialogue cancellation
            // source, so that if dialogue gets cancelled, all options get
            // cancelled.
            CancellationTokenSource optionCancellationSource;
            if (dialogueCancellationSource != null)
            {
                optionCancellationSource = CancellationTokenSource.CreateLinkedTokenSource(dialogueCancellationSource.Token);
            }
            else
            {
                optionCancellationSource = new CancellationTokenSource();
            }

            DialogueOption[] localisedOptions = new DialogueOption[options.Options.Length];
            for (int i = 0; i < options.Options.Length; i++)
            {
                var opt = options.Options[i];
                localisedOptions[i] = new DialogueOption
                {
                    DialogueOptionID = opt.ID,
                    IsAvailable = opt.IsAvailable,
                    Line = await GetLocalizedLine(opt.Line, optionCancellationSource.Token),
                    TextID = opt.Line.ID,
                };
            }


            var pendingTasks = new HashSet<YarnOptionTask>();
            foreach (var view in this.dialogueViews)
            {
                YarnOptionTask task = view.RunOptionsAsync(localisedOptions, optionCancellationSource.Token);
                pendingTasks.Add(task);
            }

            DialogueOption? selectedOption = null;

            // Wait for our option views. If any of them return a non-null value,
            // use it (and cancel the rest.)
            while (pendingTasks.Count > 0)
            {
                var completedTask = await YarnTask.WhenAny(pendingTasks);
                if (completedTask.Result == null)
                {
                    // An option task completed and returned null. Remove that task
                    // from the set of tasks we're waiting for, and wait for the
                    // rest.
                    pendingTasks.Remove(completedTask);
                }
                else
                {
                    // The option task completed with an option. Cancel all other
                    // option handlers and stop waiting for them - their input is no
                    // longer required.
                    selectedOption = completedTask.Result;
                    optionCancellationSource.Cancel();
                    break;
                }
            }

            optionCancellationSource.Dispose();

            if (dialogueCancellationSource?.IsCancellationRequested ?? false)
            {
                // We received a request to cancel dialogue while waiting for a
                // choice. Stop here, and do not provide it to the Dialogue.
                return;
            }

            else if (selectedOption == null)
            {
                // None of our option views returned an option, and our dialogue
                // wasn't cancelled. That's not allowed, because we don't know what
                // to do next!
                Debug.LogError($"No dialogue view returned an option selection! Hanging here!");
                return;
            }

            Dialogue.SetSelectedOption(selectedOption.DialogueOptionID);

            if (runSelectedOptionAsLine)
            {
                // Run the selected option's line content as though we had received
                // it as a line.
                await RunLocalisedLine(selectedOption.Line);
            }

            if (dialogueCancellationSource?.IsCancellationRequested ?? false)
            {
                // Our dialogue has been cancelled. Don't continue the dialogue.
                return;
            }
            else
            {
                // Proceed to the next piece of dialogue content.
                Dialogue.Continue();
            }
        }

        private async YarnLineTask GetLocalizedLine(Line line, CancellationToken cancellationToken)
        {
            var localisedLine = await LineProvider.GetLocalizedLineAsync(line, cancellationToken);

            if (localisedLine == null) {
                return null;
            }

            var text = Dialogue.ExpandSubstitutions(localisedLine.RawText, line.Substitutions);
            Dialogue.LanguageCode = LineProvider.LocaleCode;
            localisedLine.Text = this.Dialogue.ParseMarkup(text);

            return localisedLine;
        }

        public void StartDialogue(string nodeName)
        {
            if (yarnProject == null) {
                Debug.LogError($"Can't start dialogue: no Yarn Project has been configured.");
                return;
            }

            dialogueCancellationSource?.Dispose();

            dialogueCancellationSource = new CancellationTokenSource();
            LineProvider.YarnProject = yarnProject;
            Dialogue.SetProgram(yarnProject.Program);
            Dialogue.SetNode(nodeName);

            onDialogueStart?.Invoke();

            Dialogue.Continue();
        }

        public void CancelCurrentLine()
        {
            if (currentLineCancellationSource == null)
            {
                // We aren't running a line, so there's nothing to cancel.
                return;
            }

            // Cancel the current line. All currently pending tasks, which received
            // a CancellationToken, will be able to respond to the request to
            // cancel.
            currentLineCancellationSource.Cancel();
        }
    }
}<|MERGE_RESOLUTION|>--- conflicted
+++ resolved
@@ -1,4 +1,7 @@
-<<<<<<< HEAD
+/*
+Yarn Spinner is licensed to you under the terms found in the file LICENSE.md.
+*/
+
 using System.Collections.Generic;
 using System.Linq;
 using System.Threading;
@@ -22,11 +25,6 @@
 using YarnOptionTask = System.Threading.Tasks.Task<Yarn.Unity.DialogueOption>;
 using YarnLineTask = System.Threading.Tasks.Task<Yarn.Unity.LocalizedLine?>;
 #endif
-=======
-/*
-Yarn Spinner is licensed to you under the terms found in the file LICENSE.md.
-*/
->>>>>>> 028671da
 
 namespace System.Diagnostics.CodeAnalysis
 {
