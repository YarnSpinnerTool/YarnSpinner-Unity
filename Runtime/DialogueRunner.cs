--- conflicted
+++ resolved
@@ -801,18 +801,12 @@
             // invoking on the publicly exposed UnityEvent.
             onCommand?.Invoke(command.Text);
 
-<<<<<<< HEAD
-            if (onCommand == null || onCommand.GetPersistentEventCount() == 0)
-            {
+            if ( onCommand == null || onCommand.GetPersistentEventCount() == 0 ) {
                 Debug.LogError($"No Command <<{command.Text}>> was found. Did you remember to use the YarnCommand attribute or AddCommandHandler() function in C#?");
-=======
-                if ( onCommand == null || onCommand.GetPersistentEventCount() == 0 ) {
-                    Debug.LogError($"No Command <<{command.Text}>> was found. Did you remember to use the YarnCommand attribute or AddCommandHandler() function in C#?");
-                }
-
-                ContinueDialogue();
->>>>>>> e0fdf4c9
-            }
+            }
+
+            ContinueDialogue();
+        
             return;
         }
 
