--- conflicted
+++ resolved
@@ -9,13 +9,9 @@
 using UnityEngine;
 using UnityEngine.Events;
 using UnityEngine.UIElements;
-<<<<<<< HEAD
-using Yarn.Unity.Attributes;
-=======
 using Yarn;
 using Yarn.Unity;
->>>>>>> 0320e695
-
+using Yarn.Unity.Attributes;
 
 #nullable enable
 
