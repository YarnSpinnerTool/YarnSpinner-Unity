﻿/*

The MIT License (MIT)

Copyright (c) 2015-2017 Secret Lab Pty. Ltd. and Yarn Spinner contributors.

Permission is hereby granted, free of charge, to any person obtaining a
copy of this software and associated documentation files (the "Software"),
to deal in the Software without restriction, including without limitation
the rights to use, copy, modify, merge, publish, distribute, sublicense,
and/or sell copies of the Software, and to permit persons to whom the
Software is furnished to do so, subject to the following conditions:

The above copyright notice and this permission notice shall be included in
all copies or substantial portions of the Software.

THE SOFTWARE IS PROVIDED "AS IS", WITHOUT WARRANTY OF ANY KIND, EXPRESS OR
IMPLIED, INCLUDING BUT NOT LIMITED TO THE WARRANTIES OF MERCHANTABILITY,
FITNESS FOR A PARTICULAR PURPOSE AND NONINFRINGEMENT. IN NO EVENT SHALL THE
AUTHORS OR COPYRIGHT HOLDERS BE LIABLE FOR ANY CLAIM, DAMAGES OR OTHER
LIABILITY, WHETHER IN AN ACTION OF CONTRACT, TORT OR OTHERWISE, ARISING
FROM, OUT OF OR IN CONNECTION WITH THE SOFTWARE OR THE USE OR OTHER
DEALINGS IN THE SOFTWARE.

*/

using UnityEngine;
using UnityEngine.Assertions;
using UnityEngine.Events;
using System.Collections;
using System.Collections.Generic;
using System.Reflection;
using System;
using System.Threading.Tasks;
using System.Linq;
using System.Text.RegularExpressions;

namespace Yarn.Unity
{
    /// <summary>
    /// The [DialogueRunner]({{|ref
    /// "/docs/unity/components/dialogue-runner.md"|}}) component acts as
    /// the interface between your game and Yarn Spinner.
    /// </summary>
    [AddComponentMenu("Scripts/Yarn Spinner/Dialogue Runner"), HelpURL("https://yarnspinner.dev/docs/unity/components/dialogue-runner/")]
    public class DialogueRunner : MonoBehaviour
    {
        /// <summary>
        /// The <see cref="YarnProject"/> asset that should be loaded on
        /// scene start.
        /// </summary>
        [UnityEngine.Serialization.FormerlySerializedAs("yarnProgram")]
        public YarnProject yarnProject;

        /// <summary>
        /// The variable storage object.
        /// </summary>
        [UnityEngine.Serialization.FormerlySerializedAs("variableStorage")]
        [SerializeField] internal VariableStorageBehaviour _variableStorage;

        /// <inheritdoc cref="_variableStorage"/>
        public VariableStorageBehaviour VariableStorage
        {
            get => _variableStorage; 
            set
            {
                _variableStorage = value;
                if (_dialogue != null)
                {
                    _dialogue.VariableStorage = value;
                }
            }
        }

        /// <summary>
        /// The View classes that will present the dialogue to the user.
        /// </summary>
        public DialogueViewBase[] dialogueViews;

        /// <summary>The name of the node to start from.</summary>
        /// <remarks>
        /// This value is used to select a node to start from when <see
        /// cref="startAutomatically"/> is called.
        /// </remarks>
        public string startNode = Yarn.Dialogue.DefaultStartNodeName;

        /// <summary>
        /// Whether the DialogueRunner should automatically start running
        /// dialogue after the scene loads.
        /// </summary>
        /// <remarks>
        /// The node specified by <see cref="startNode"/> will be used.
        /// </remarks>
        public bool startAutomatically = true;

        /// <summary>
        /// Whether the DialogueRunner should automatically proceed to the
        /// next line once a line has been finished.
        /// </summary>
        [UnityEngine.Serialization.FormerlySerializedAs("continueNextLineOnLineFinished")]
        public bool automaticallyContinueLines;

        /// <summary>
        /// If true, when an option is selected, it's as though it were a
        /// line.
        /// </summary>
        public bool runSelectedOptionAsLine;

        public LineProviderBehaviour lineProvider;

        /// <summary>
        /// If true, will print Debug.Log messages every time it enters a
        /// node, and other frequent events.
        /// </summary>
        [Tooltip("If true, will print Debug.Log messages every time it enters a node, and other frequent events")]
        public bool verboseLogging = true;

        /// <summary>
        /// Gets a value that indicates if the dialogue is actively
        /// running.
        /// </summary>
        public bool IsDialogueRunning { get; set; }

        /// <summary>
        /// A type of <see cref="UnityEvent"/> that takes a single string
        /// parameter. 
        /// </summary>
        /// <remarks>
        /// A concrete subclass of <see cref="UnityEvent"/> is needed in
        /// order for Unity to serialise the type correctly.
        /// </remarks>
        [Serializable]
        public class StringUnityEvent : UnityEvent<string> { }

        /// <summary>
        /// A Unity event that is called when a node starts running.
        /// </summary>
        /// <remarks>
        /// This event receives as a parameter the name of the node that is
        /// about to start running.
        /// </remarks>
        /// <seealso cref="Dialogue.NodeStartHandler"/>
        public StringUnityEvent onNodeStart;

        /// <summary>
        /// A Unity event that is called when a node is complete.
        /// </summary>
        /// <remarks>
        /// This event receives as a parameter the name of the node that
        /// just finished running.
        /// </remarks>
        /// <seealso cref="Dialogue.NodeCompleteHandler"/>
        public StringUnityEvent onNodeComplete;

        /// <summary>
        /// A Unity event that is called once the dialogue has completed.
        /// </summary>
        /// <seealso cref="Dialogue.DialogueCompleteHandler"/>
        public UnityEvent onDialogueComplete;

        /// <summary>
        /// A <see cref="StringUnityEvent"/> that is called when a <see
        /// cref="Command"/> is received.
        /// </summary>
        /// <remarks>
        /// Use this method to dispatch a command to other parts of your
        /// game. This method is only called if the <see cref="Command"/>
        /// has not been handled by a command handler that has been added
        /// to the <see cref="DialogueRunner"/>, or by a method on a <see
        /// cref="MonoBehaviour"/> in the scene with the attribute <see
        /// cref="YarnCommandAttribute"/>. {{|note|}} When a command is
        /// delivered in this way, the <see cref="DialogueRunner"/> will
        /// not pause execution. If you want a command to make the
        /// DialogueRunner pause execution, see <see
        /// cref="AddCommandHandler(string, CommandHandler)"/>. {{|/note|}}
        ///
        /// This method receives the full text of the command, as it
        /// appears between the `<![CDATA[<<]]>` and `<![CDATA[>>]]>`
        /// markers.
        /// </remarks>
        /// <seealso cref="AddCommandHandler(string, CommandHandler)"/>
        /// <seealso cref="AddCommandHandler(string, CommandHandler)"/>
        /// <seealso cref="YarnCommandAttribute"/>
        public StringUnityEvent onCommand;

        /// <summary>
        /// Gets the name of the current node that is being run.
        /// </summary>
        /// <seealso cref="Dialogue.currentNode"/>
        public string CurrentNodeName => Dialogue.CurrentNode;

        /// <summary>
        /// Gets the underlying <see cref="Dialogue"/> object that runs the
        /// Yarn code.
        /// </summary>
        public Dialogue Dialogue => _dialogue ?? (_dialogue = CreateDialogueInstance());

        /// <summary>
        /// A flag used to detect if an options handler attempts to set the
        /// selected option on the same frame that options were provided.
        /// </summary>
        /// <remarks>
        /// This field is set to false by <see
        /// cref="HandleOptions(OptionSet)"/> immediately before calling
        /// <see cref="DialogueViewBase.RunOptions(DialogueOption[],
        /// Action{int})"/> on all objects in <see cref="dialogueViews"/>,
        /// and set to true immediately after. If a call to <see
        /// cref="DialogueViewBase.RunOptions(DialogueOption[],
        /// Action{int})"/> calls its completion hander on the same frame,
        /// an error is generated.
        /// </remarks>
        private bool IsOptionSelectionAllowed = false;

        /// <summary>
        /// Replaces this DialogueRunner's yarn project with the provided
        /// project.
        /// </summary>        
        public void SetProject(YarnProject newProject)
        {
            Dialogue.SetProgram(newProject.GetProgram());
            lineProvider.YarnProject = newProject;
        }

        /// <summary>
        /// Loads any initial variables declared in the program and loads that variable with its default declaration value into the variable storage.
        /// Any variable that is already in the storage will be skipped, the assumption is that this means the value has been overridden at some point and shouldn't be otherwise touched.
        /// Can force an override of the existing values with the default if that is desired.
        /// </summary>
        public void SetInitialVariables(bool overrideExistingValues = false)
        {
            if (yarnProject == null) 
            {
                Debug.LogError("Unable to set default values, there is no project set");
                return;
            }

            // grabbing all the initial values from the program and inserting them into the storage
            // we first need to make sure that the value isn't already set in the storage
            var values = yarnProject.GetProgram().InitialValues;
            foreach (var pair in values)
            {
                if (!overrideExistingValues && VariableStorage.Contains(pair.Key))
                {
                    continue;
                }
                var value = pair.Value;
                switch (value.ValueCase)
                {
                    case Yarn.Operand.ValueOneofCase.StringValue:
                    {
                        VariableStorage.SetValue(pair.Key, value.StringValue);
                        break;
                    }
                    case Yarn.Operand.ValueOneofCase.BoolValue:
                    {
                        VariableStorage.SetValue(pair.Key, value.BoolValue);
                        break;
                    }
                    case Yarn.Operand.ValueOneofCase.FloatValue:
                    {
                        VariableStorage.SetValue(pair.Key, value.FloatValue);
                        break;
                    }
                    default:
                    {
                        Debug.LogWarning($"{pair.Key} is of an invalid type: {value.ValueCase}");
                        break;
                    }
                }
            }
        }

        /// <summary>
        /// Start the dialogue from a specific node.
        /// </summary>
        /// <param name="startNode">The name of the node to start running
        /// from.</param>
        public void StartDialogue(string startNode)
        {
            // If the dialogue is currently executing instructions, then
            // calling ContinueDialogue() at the end of this method will
            // cause confusing results. Report an error and stop here.
            if (Dialogue.IsActive) {
                Debug.LogError($"Can't start dialogue from node {startNode}: the dialogue is currently in the middle of running. Stop the dialogue first.");
                return;
            }

            // Stop any processes that might be running already
            foreach (var dialogueView in dialogueViews)
            {
                if (dialogueView == null || dialogueView.enabled == false) {
                    continue;
                }

                dialogueView.StopAllCoroutines();
            }

            // Get it going

            // Mark that we're in conversation.
            IsDialogueRunning = true;

            // Signal that we're starting up.
            foreach (var dialogueView in dialogueViews)
            {
                if (dialogueView == null || dialogueView.enabled == false) continue;

                dialogueView.DialogueStarted();
            }

            // Request that the dialogue select the current node. This
            // will prepare the dialogue for running; as a side effect,
            // our prepareForLines delegate may be called.
            Dialogue.SetNode(startNode);

            if (lineProvider.LinesAvailable == false)
            {
                // The line provider isn't ready to give us our lines
                // yet. We need to start a coroutine that waits for
                // them to finish loading, and then runs the dialogue.
                StartCoroutine(ContinueDialogueWhenLinesAvailable());
            }
            else
            {
                ContinueDialogue();
            }
        }

        private IEnumerator ContinueDialogueWhenLinesAvailable()
        {
            // Wait until lineProvider.LinesAvailable becomes true
            while (lineProvider.LinesAvailable == false)
            {
                yield return null;
            }

            // And then run our dialogue.
            ContinueDialogue();
        }

        /// <summary>
        /// Starts running the dialogue again.
        /// </summary>
        /// <remarks>
        /// If <paramref name="nodeName"/> is null, the node specified by
        /// <see cref="startNode"/> is attempted, followed the currently
        /// running node. If none of these options are available, an <see
        /// cref="ArgumentNullException"/> is thrown.
        /// </remarks>
        /// <exception cref="ArgumentNullException">Thrown when a node to
        /// restart the dialogue from cannot be found.</exception>
        [Obsolete("Use " + nameof(StartDialogue) + "(nodeName) instead.")]
        public void ResetDialogue(string nodeName = null)
        {
            nodeName = nodeName ?? startNode ?? CurrentNodeName ?? throw new ArgumentNullException($"Cannot reset dialogue: couldn't figure out a node to restart the dialogue from.");

            StartDialogue(nodeName);
        }

        /// <summary>
        /// Unloads all nodes from the <see cref="Dialogue"/>.
        /// </summary>
        public void Clear()
        {
            Assert.IsFalse(IsDialogueRunning, "You cannot clear the dialogue system while a dialogue is running.");
            Dialogue.UnloadAll();
        }

        /// <summary>
        /// Stops the <see cref="Dialogue"/>.
        /// </summary>
        public void Stop()
        {
            IsDialogueRunning = false;
            Dialogue.Stop();
        }

        /// <summary>
        /// Returns `true` when a node named `nodeName` has been loaded.
        /// </summary>
        /// <param name="nodeName">The name of the node.</param>
        /// <returns>`true` if the node is loaded, `false`
        /// otherwise/</returns>
        public bool NodeExists(string nodeName) => Dialogue.NodeExists(nodeName);

        /// <summary>
        /// Returns the collection of tags that the node associated with
        /// the node named `nodeName`.
        /// </summary>
        /// <param name="nodeName">The name of the node.</param>
        /// <returns>The collection of tags associated with the node, or
        /// `null` if no node with that name exists.</returns>
        public IEnumerable<string> GetTagsForNode(String nodeName) => Dialogue.GetTagsForNode(nodeName);

        /// <summary>
        /// Adds a command handler. Dialogue will pause execution after the
        /// command is called.
        /// </summary>
        /// <remarks>
        /// When this command handler has been added, it can be called from
        /// your Yarn scripts like so:
        ///
        /// <![CDATA[```yarn <<commandName param1 param2>> ```]]>
        ///
        /// When this command handler is called, the <see
        /// cref="DialogueRunner"/> will stop executing code. To make the
        /// <see cref="DialogueRunner"/> resume execution, call the
        /// onComplete action that the <see cref="CommandHandler"/>
        /// receives. 
        /// </remarks>
        /// <param name="commandName">The name of the command.</param>
        /// <param name="handler">The <see cref="CommandHandler"/> that
        /// will be invoked when the command is called.</param>
        private void AddCommandHandler(string commandName, Delegate handler)
        {
            if (commandHandlers.ContainsKey(commandName))
            {
                Debug.LogError($"Cannot add a command handler for {commandName}: one already exists");
                return;
            }
            commandHandlers.Add(commandName, handler);
        }

        public void AddCommandHandler(string commandHandler, System.Func<Coroutine> handler)
        {
            AddCommandHandler(commandHandler, (Delegate)handler);
        }

        public void AddCommandHandler<T1>(string commandHandler, System.Func<T1, Coroutine> handler)
        {
            AddCommandHandler(commandHandler, (Delegate)handler);
        }

        public void AddCommandHandler<T1, T2>(string commandHandler, System.Func<T1, T2, Coroutine> handler)
        {
            AddCommandHandler(commandHandler, (Delegate)handler);
        }

        public void AddCommandHandler<T1, T2, T3>(string commandHandler, System.Func<T1, T2, T3, Coroutine> handler)
        {
            AddCommandHandler(commandHandler, (Delegate)handler);
        }

        public void AddCommandHandler<T1, T2, T3, T4>(string commandHandler, System.Func<T1, T2, T3, T4, Coroutine> handler)
        {
            AddCommandHandler(commandHandler, (Delegate)handler);
        }

        public void AddCommandHandler<T1, T2, T3, T4, T5>(string commandHandler, System.Func<T1, T2, T3, T4, T5, Coroutine> handler)
        {
            AddCommandHandler(commandHandler, (Delegate)handler);
        }

        public void AddCommandHandler<T1, T2, T3, T4, T5, T6>(string commandHandler, System.Func<T1, T2, T3, T4, T5, T6, Coroutine> handler)
        {
            AddCommandHandler(commandHandler, (Delegate)handler);
        }

        public void AddCommandHandler(string commandHandler, System.Action handler)
        {
            AddCommandHandler(commandHandler, (Delegate)handler);
        }

        public void AddCommandHandler<T1>(string commandHandler, System.Action<T1> handler)
        {
            AddCommandHandler(commandHandler, (Delegate)handler);
        }

        public void AddCommandHandler<T1, T2>(string commandHandler, System.Action<T1, T2> handler)
        {
            AddCommandHandler(commandHandler, (Delegate)handler);
        }

        public void AddCommandHandler<T1, T2, T3>(string commandHandler, System.Action<T1, T2, T3> handler)
        {
            AddCommandHandler(commandHandler, (Delegate)handler);
        }

        public void AddCommandHandler<T1, T2, T3, T4>(string commandHandler, System.Action<T1, T2, T3, T4> handler)
        {
            AddCommandHandler(commandHandler, (Delegate)handler);
        }

        public void AddCommandHandler<T1, T2, T3, T4, T5>(string commandHandler, System.Action<T1, T2, T3, T4, T5> handler)
        {
            AddCommandHandler(commandHandler, (Delegate)handler);
        }

        public void AddCommandHandler<T1, T2, T3, T4, T5, T6>(string commandHandler, System.Action<T1, T2, T3, T4, T5, T6> handler)
        {
            AddCommandHandler(commandHandler, (Delegate)handler);
        }

        /// <summary>
        /// Removes a command handler.
        /// </summary>
        /// <param name="commandName">The name of the command to
        /// remove.</param>
        public void RemoveCommandHandler(string commandName)
        {
            commandHandlers.Remove(commandName);
        }

        /// <summary>
        /// Add a new function that returns a value, so that it can be
        /// called from Yarn scripts.
        /// </summary>        
        /// <remarks>
        /// When this function has been registered, it can be called from
        /// your Yarn scripts like so:
        ///
        /// <![CDATA[```yarn <<if myFunction(1, 2) == true>> myFunction
        /// returned true! <<endif>> ```]]>
        ///
        /// The `call` command can also be used to invoke the function:
        ///
        /// <![CDATA[```yarn <<call myFunction(1, 2)>> ```]]>    
        /// </remarks>
        /// <param name="implementation">The <see cref="Delegate"/> that
        /// should be invoked when this function is called.</param>
        /// <seealso cref="Library"/> 
        private void AddFunction(string name, Delegate implementation)
        {
            if (Dialogue.Library.FunctionExists(name))
            {
                Debug.LogError($"Cannot add function {name}: one already exists");
                return;
            }

            Dialogue.Library.RegisterFunction(name, implementation);
        }

        public void AddFunction<TResult>(string name, System.Func<TResult> implementation)
        {
            AddFunction(name, (Delegate)implementation);
        }

        public void AddFunction<TResult, T1>(string name, System.Func<TResult, T1> implementation)
        {
            AddFunction(name, (Delegate)implementation);
        }

        public void AddFunction<TResult, T1, T2>(string name, System.Func<TResult, T1, T2> implementation)
        {
            AddFunction(name, (Delegate)implementation);
        }

        public void AddFunction<TResult, T1, T2, T3>(string name, System.Func<TResult, T1, T2, T3> implementation)
        {
            AddFunction(name, (Delegate)implementation);
        }

        public void AddFunction<TResult, T1, T2, T3, T4>(string name, System.Func<TResult, T1, T2, T3, T4> implementation)
        {
            AddFunction(name, (Delegate)implementation);
        }

        public void AddFunction<TResult, T1, T2, T3, T4, T5>(string name, System.Func<TResult, T1, T2, T3, T4, T5> implementation)
        {
            AddFunction(name, (Delegate)implementation);
        }

        public void AddFunction<TResult, T1, T2, T3, T4, T5, T6>(string name, System.Func<TResult, T1, T2, T3, T4, T5, T6> implementation)
        {
            AddFunction(name, (Delegate)implementation);
        }

        /// <summary>
        /// Remove a registered function.
        /// </summary>
        /// <remarks>
        /// After a function has been removed, it cannot be called from
        /// Yarn scripts.
        /// </remarks>
        /// <param name="name">The name of the function to remove.</param>
        /// <seealso cref="AddFunction{TResult}(string, Func{TResult})"/>
        public void RemoveFunction(string name) => Dialogue.Library.DeregisterFunction(name);

        /// <summary>
        /// Sets the dialogue views and makes sure the callback <see cref="DialogueViewBase.MarkLineComplete"/>
        /// will respond correctly.
        /// </summary>
        /// <param name="views">The array of views to be assigned.</param>
        public void SetDialogueViews(DialogueViewBase[] views)
        {
            dialogueViews = views;

            Action continueAction = OnViewUserIntentNextLine;
            foreach (var dialogueView in dialogueViews) {
                if (dialogueView == null) {
                    Debug.LogWarning("The 'Dialogue Views' field contains a NULL element.", gameObject);
                    continue;
                }

                dialogueView.onUserWantsLineContinuation = continueAction;
            }
        }

        #region Private Properties/Variables/Procedures

        /// <summary>
        /// The <see cref="LocalizedLine"/> currently being displayed on
        /// the dialogue views.
        /// </summary>
        internal LocalizedLine CurrentLine { get; private set; }

        /// <summary>
        ///  The collection of dialogue views that are currently either
        ///  delivering a line, or dismissing a line from being on screen.
        /// </summary>
        private readonly HashSet<DialogueViewBase> ActiveDialogueViews = new HashSet<DialogueViewBase>();

        Action<int> selectAction;

        /// Maps the names of commands to action delegates.
        Dictionary<string, Delegate> commandHandlers = new Dictionary<string, Delegate>();

        /// <summary>
        /// The underlying object that executes Yarn instructions
        /// and provides lines, options and commands.
        /// </summary>
        /// <remarks>
        /// Automatically created on first access.
        /// </remarks>
        
        private Dialogue _dialogue;

        /// <summary>
        /// The current set of options that we're presenting.
        /// </summary>
        /// <remarks>
        /// This value is <see langword="null"/> when the <see
        /// cref="DialogueRunner"/> is not currently presenting options.
        /// </remarks>
        private OptionSet currentOptions;

        void Awake()
        {
            if (lineProvider == null)
            {
                // If we don't have a line provider, create a
                // TextLineProvider and make it use that.

                // Create the temporary line provider and the line database
                lineProvider = gameObject.AddComponent<TextLineProvider>();

                // Let the user know what we're doing.
                if (verboseLogging)
                {
                    Debug.Log($"Dialogue Runner has no LineProvider; creating a {nameof(TextLineProvider)}.", this);
                }
            }

            
        }

        /// Start the dialogue
        void Start()
        {
            if (dialogueViews.Length == 0)
            {
                Debug.LogWarning($"Dialogue Runner doesn't have any dialogue views set up. No lines or options will be visible.");
            }

            // Give each dialogue view the continuation action, which
            // they'll call to pass on the user intent to move on to the
            // next line (or interrupt the current one).
            System.Action continueAction = OnViewUserIntentNextLine;
            foreach (var dialogueView in dialogueViews)
            {
                // Skip any null or disabled dialogue views
                if (dialogueView == null || dialogueView.enabled == false)
                {
                    continue;
                }

                dialogueView.onUserWantsLineContinuation = continueAction;
            }

            if (yarnProject != null)
            {
                if (Dialogue.IsActive)
                {
                    Debug.LogError($"DialogueRunner wanted to load a Yarn Project in its Start method, but the Dialogue was already running one. The Dialogue Runner may not behave as you expect.");
                }

                Dialogue.SetProgram(yarnProject.GetProgram());

                lineProvider.YarnProject = yarnProject;

                SetInitialVariables();

                if (startAutomatically)
                {
                    StartDialogue(startNode);
                }
            }
        }

        Dialogue CreateDialogueInstance()
        {
            if (VariableStorage == null)
            {
                // If we don't have a variable storage, create an
                // InMemoryVariableStorage and make it use that.

                VariableStorage = gameObject.AddComponent<InMemoryVariableStorage>();

                // Let the user know what we're doing.
                if (verboseLogging)
                {
                    Debug.Log($"Dialogue Runner has no Variable Storage; creating a {nameof(InMemoryVariableStorage)}", this);
                }
            }

            // Create the main Dialogue runner, and pass our
            // variableStorage to it
            var dialogue = new Yarn.Dialogue(VariableStorage)
            {
                // Set up the logging system.
                LogDebugMessage = delegate (string message)
                {
                    if (verboseLogging)
                    {
                        Debug.Log(message);
                    }
                },
                LogErrorMessage = delegate (string message)
                {
                    Debug.LogError(message);
                },

                LineHandler = HandleLine,
                CommandHandler = HandleCommand,
                OptionsHandler = HandleOptions,
                NodeStartHandler = (node) =>
                {
                    onNodeStart?.Invoke(node);
                },
                NodeCompleteHandler = (node) =>
                {
                    onNodeComplete?.Invoke(node);
                },
                DialogueCompleteHandler = HandleDialogueComplete,
                PrepareForLinesHandler = PrepareForLines
            };

            ActionManager.RegisterFunctions(dialogue.Library);
            selectAction = SelectedOption;
            return dialogue;
        }

        void HandleOptions(OptionSet options)
        {
            currentOptions = options;

            DialogueOption[] optionSet = new DialogueOption[options.Options.Length];
            for (int i = 0; i < options.Options.Length; i++)
            {
                // Localize the line associated with the option
                var localisedLine = lineProvider.GetLocalizedLine(options.Options[i].Line);
                var text = Dialogue.ExpandSubstitutions(localisedLine.RawText, options.Options[i].Line.Substitutions);
                localisedLine.Text = Dialogue.ParseMarkup(text);

                optionSet[i] = new DialogueOption
                {
                    TextID = options.Options[i].Line.ID,
                    DialogueOptionID = options.Options[i].ID,
                    Line = localisedLine,
                    IsAvailable = options.Options[i].IsAvailable,
                };
            }
            
            // Don't allow selecting options on the same frame that we
            // provide them
            IsOptionSelectionAllowed = false;

            foreach (var dialogueView in dialogueViews)
            {
                if (dialogueView == null || dialogueView.enabled == false) continue;

                dialogueView.RunOptions(optionSet, selectAction);
            }

            IsOptionSelectionAllowed = true;
        }

        void HandleDialogueComplete()
        {
            IsDialogueRunning = false;
            foreach (var dialogueView in dialogueViews)
            {
                if (dialogueView == null || dialogueView.enabled == false) continue;

                dialogueView.DialogueComplete();
            }
            onDialogueComplete.Invoke();
        }

        void HandleCommand(Command command)
        {
            bool wasValidCommand;

            // Try looking in the command handlers first
            wasValidCommand = DispatchCommandToRegisteredHandlers(command, ContinueDialogue);

            if (wasValidCommand)
            {
                // This was a valid command.
                return;
            }

            // We didn't find it in the comand handlers. Try looking in the
            // game objects. If it is, continue dialogue.
            wasValidCommand = DispatchCommandToGameObject(command, ContinueDialogue);

            if (wasValidCommand)
            {
                // We found an object and method to invoke as a Yarn
                // command. 
                return;
            }

            // We didn't find a method in our C# code to invoke. Try
            // invoking on the publicly exposed UnityEvent.
            onCommand?.Invoke(command.Text);

            if ( onCommand == null || onCommand.GetPersistentEventCount() == 0 ) {
                Debug.LogError($"No Command <<{command.Text}>> was found. Did you remember to use the YarnCommand attribute or AddCommandHandler() function in C#?");
            }

            ContinueDialogue();
        
            return;
        }

        /// Forward the line to the dialogue UI.
        void HandleLine(Line line)
        {
            // Get the localized line from our line provider
            CurrentLine = lineProvider.GetLocalizedLine(line);

            // Expand substitutions
            var text = Dialogue.ExpandSubstitutions(CurrentLine.RawText, CurrentLine.Substitutions);

            if (text == null)
            {
                Debug.LogWarning($"Dialogue Runner couldn't expand substitutions in Yarn Project [{ yarnProject.name }] node [{ CurrentNodeName }] with line ID [{ CurrentLine.TextID }]. "
                    + "This usually happens because it couldn't find text in the Localization. The line may not be tagged properly. "
                    + "Try re-importing this Yarn Program. "
                    + "For now, Dialogue Runner will swap in CurrentLine.RawText.");
                text = CurrentLine.RawText;
            }

            // Render the markup
            CurrentLine.Text = Dialogue.ParseMarkup(text);

            CurrentLine.Status = LineStatus.Presenting;

            // Clear the set of active dialogue views, just in case
            ActiveDialogueViews.Clear();

            // the following is broken up into two stages because otherwise if the 
            // first view happens to finish first once it calls dialogue complete
            // it will empty the set of active views resulting in the line being considered
            // finished by the runner despite there being a bunch of views still waiting
            // so we do it over two loops.
            // the first finds every active view and flags it as such
            // the second then goes through them all and gives them the line

            // Mark this dialogue view as active
            foreach (var dialogueView in dialogueViews)
            {
                if (dialogueView == null || dialogueView.enabled == false) continue;

                ActiveDialogueViews.Add(dialogueView);
            }
            // Send line to all active dialogue views
            foreach (var dialogueView in dialogueViews)
            {
                if (dialogueView == null || dialogueView.enabled == false) continue;

                dialogueView.RunLine(CurrentLine,
                    () => DialogueViewCompletedDelivery(dialogueView));
            }
        }

        /// <summary>
        /// Indicates to the DialogueRunner that the user has selected an
        /// option
        /// </summary>
        /// <param name="optionIndex">The index of the option that was
        /// selected.</param>
        /// <exception cref="InvalidOperationException">Thrown when the
        /// <see cref="IsOptionSelectionAllowed"/> field is <see
        /// langword="true"/>, which is the case when <see
        /// cref="DialogueViewBase.RunOptions(DialogueOption[],
        /// Action{int})"/> is in the middle of being called.</exception>
        void SelectedOption(int optionIndex)
        {
            if (IsOptionSelectionAllowed == false) {
                throw new InvalidOperationException("Selecting an option on the same frame that options are provided is not allowed. Wait at least one frame before selecting an option.");
            }
            
            // Mark that this is the currently selected option in the
            // Dialogue
            Dialogue.SetSelectedOption(optionIndex);

            if (runSelectedOptionAsLine)
            {
                foreach (var option in currentOptions.Options)
                {
                    if (option.ID == optionIndex)
                    {
                        HandleLine(option.Line);
                        return;
                    }
                }

                Debug.LogError($"Can't run selected option ({optionIndex}) as a line: couldn't find the option's associated {nameof(Line)} object");
                ContinueDialogue();
            }
            else
            {
                ContinueDialogue();
            }

        }

        /// <summary>
        /// Parses the command string inside <paramref name="command"/>,
        /// attempts to find a suitable handler from <see
        /// cref="commandHandlers"/>, and invokes it if found.
        /// </summary>
        /// <param name="command">The <see cref="Command"/> to run.</param>
        /// <param name="onSuccessfulDispatch">A method to run if a command
        /// was successfully dispatched to a game object. This method is
        /// not called if a registered command handler is not
        /// found.</param>
        /// <returns>True if the command was dispatched to a game object;
        /// false otherwise.</returns>
        bool DispatchCommandToRegisteredHandlers(Command command, Action onSuccessfulDispatch)
        {
            return DispatchCommandToRegisteredHandlers(command.Text, onSuccessfulDispatch);
        }

        /// <inheritdoc cref="DispatchCommandToRegisteredHandlers(Command,
        /// Action)"/>
        /// <param name="command">The text of the command to
        /// dispatch.</param>
        internal bool DispatchCommandToRegisteredHandlers(string command, Action onSuccessfulDispatch)
        {
            var commandTokens = SplitCommandText(command).ToArray();

            if (commandTokens.Length == 0)
            {
                // Nothing to do
                return false;
            }

            var firstWord = commandTokens[0];

            if (commandHandlers.ContainsKey(firstWord) == false)
            {
                // We don't have a registered handler for this command, but
                // some other part of the game might.
                return false;
            }

            var @delegate = commandHandlers[firstWord];
            var methodInfo = @delegate.Method;

            object[] finalParameters;

            try
            {
                finalParameters = ActionManager.ParseArgs(methodInfo, commandTokens);
            }
            catch (ArgumentException e)
            {
                Debug.LogError($"Can't run command {firstWord}: {e.Message}");
                return false;
            }

            if (typeof(YieldInstruction).IsAssignableFrom(methodInfo.ReturnType))
            {
                // This delegate returns a YieldInstruction of some kind
                // (e.g. a Coroutine). Run it, and wait for it to finish
                // before calling onSuccessfulDispatch.
                StartCoroutine(WaitForYieldInstruction(@delegate, finalParameters, onSuccessfulDispatch));
            }
            else if (typeof(void) == methodInfo.ReturnType)
            {
                // This method does not return anything. Invoke it and call
                // our completion handler.
                @delegate.DynamicInvoke(finalParameters);

                onSuccessfulDispatch();
            }
            else
            {
                Debug.LogError($"Cannot run command {firstWord}: the provided delegate does not return a valid type (permitted return types are YieldInstruction or void)");
                return false;
            }

            return true;
        }

<<<<<<< HEAD
            static IEnumerator WaitForYieldInstruction(Delegate @theDelegate, object[] finalParametersToUse, Action onSuccessfulDispatch)
            {
                yield return @theDelegate.DynamicInvoke(finalParametersToUse);
                onSuccessfulDispatch();
            }
=======
        /// <summary>
        /// A coroutine that invokes @<paramref name="theDelegate"/> that
        /// returns a <see cref="YieldInstruction"/>, yields on that
        /// result, and then invokes <paramref
        /// name="onSuccessfulDispatch"/>.
        /// </summary>
        /// <param name="theDelegate">The method to call. This must return
        /// a value of type <see cref="YieldInstruction"/>.</param>
        /// <param name="finalParametersToUse">The parameters to pass to
        /// the call to <paramref name="theDelegate"/>.</param>
        /// <param name="onSuccessfulDispatch">The method to call after the
        /// <see cref="YieldInstruction"/> returned by <paramref
        /// name="theDelegate"/> has finished.</param>
        /// <returns>An <see cref="IEnumerator"/> to use with <see
        /// cref="StartCoroutine"/>.</returns>
        private static IEnumerator WaitForYieldInstruction(Delegate @theDelegate, object[] finalParametersToUse, Action onSuccessfulDispatch)
        {
            // Invoke the delegate.
            var yieldInstruction = @theDelegate.DynamicInvoke(finalParametersToUse);

            // Yield on the return result.
            yield return yieldInstruction;

            // Call the completion handler.
            onSuccessfulDispatch();
>>>>>>> 27bea18a
        }

        /// <summary>
        /// Parses the command string inside <paramref name="command"/>,
        /// attempts to locate a suitable method on a suitable game object,
        /// and the invokes the method.
        /// </summary>
        /// <param name="command">The <see cref="Command"/> to run.</param>
        /// <param name="onSuccessfulDispatch">A method to run if a command
        /// was successfully dispatched to a game object. This method is
        /// not called if a registered command handler is not
        /// found.</param>
        /// <returns><see langword="true"/> if the command was successfully
        /// dispatched to a game object; <see langword="false"/> if no game
        /// object was registered as a handler for the command.</returns>
        internal bool DispatchCommandToGameObject(Command command, Action onSuccessfulDispatch)
        {
            // Call out to the string version of this method, because
            // Yarn.Command's constructor is only accessible from inside
            // Yarn Spinner, but we want to be able to unit test. So, we
            // extract it, and call the underlying implementation, which is
            // testable.
            return DispatchCommandToGameObject(command.Text, onSuccessfulDispatch);
        }

        /// <inheritdoc cref="DispatchCommandToGameObject(Command, Action)"/>
        /// <param name="command">The text of the command to
        /// dispatch.</param>
        internal bool DispatchCommandToGameObject(string command, System.Action onSuccessfulDispatch)
        {
            if (string.IsNullOrEmpty(command))
            {
                throw new ArgumentException($"'{nameof(command)}' cannot be null or empty.", nameof(command));
            }

            if (onSuccessfulDispatch is null)
            {
                throw new ArgumentNullException(nameof(onSuccessfulDispatch));
            }

            if (!ActionManager.TryExecuteCommand(SplitCommandText(command).ToArray(), out object returnValue))
            {
                return false;
            }

            var enumerator = returnValue as IEnumerator;

            if (enumerator != null)
            {
                // Start the coroutine. When it's done, it will continue execution.
                StartCoroutine(DoYarnCommand(enumerator, onSuccessfulDispatch));
            }
            else
            {
                // no coroutine, so we're done!
                onSuccessfulDispatch();
            }
            return true;

<<<<<<< HEAD
            IEnumerator DoYarnCommand(IEnumerator source, Action onSuccessfulDispatch)
=======
            IEnumerator DoYarnCommand(MonoBehaviour component,
                                            MethodInfo method,
                                            object[] localParameters,
                                            Action onDispatch)
>>>>>>> 27bea18a
            {
                // Wait for this command coroutine to complete
                yield return StartCoroutine(source);

                // And then signal that we're done
                onDispatch();
            }
        }

        private void PrepareForLines(IEnumerable<string> lineIDs)
        {
            lineProvider.PrepareForLines(lineIDs);
        }

        /// <summary>
        /// Called when a <see cref="DialogueViewBase"/> has finished
        /// delivering its line. When all views in <see
        /// cref="ActiveDialogueViews"/> have called this method, the
        /// line's status will change to <see
        /// cref="LineStatus.FinishedPresenting"/>.
        /// </summary>
        /// <param name="dialogueView">The view that finished delivering
        /// the line.</param>
        private void DialogueViewCompletedDelivery(DialogueViewBase dialogueView)
        {
            // A dialogue view just completed its delivery. Remove it from
            // the set of active views.
            ActiveDialogueViews.Remove(dialogueView);

            // Have all of the views completed? 
            if (ActiveDialogueViews.Count == 0)
            {
                UpdateLineStatus(CurrentLine, LineStatus.FinishedPresenting);

                // Should the line automatically become Ended as soon as
                // it's Delivered?
                if (automaticallyContinueLines)
                {
                    // Go ahead and notify the views. 
                    UpdateLineStatus(CurrentLine, LineStatus.Dismissed);

                    // Additionally, tell the views to dismiss the line
                    // from presentation. When each is done, it will notify
                    // this dialogue runner to call
                    // DialogueViewCompletedDismissal; when all have
                    // finished, this dialogue runner will tell the
                    // Dialogue to Continue() when all lines are done
                    // dismissing the line.
                    DismissLineFromViews(dialogueViews);
                }
            }
        }

        /// <summary>
        /// Updates a <see cref="LocalizedLine"/>'s status to <paramref
        /// name="newStatus"/>, and notifies all dialogue views that the
        /// line about the state change.
        /// </summary>
        /// <param name="line">The line whose state is changing.</param>
        /// <param name="newStatus">The <see cref="LineStatus"/> that the
        /// line now has.</param>
        private void UpdateLineStatus(LocalizedLine line, LineStatus newStatus)
        {
            // Update the state of the line and let the views know.
            line.Status = newStatus;

            foreach (var dialogueView in dialogueViews)
            {
                if (dialogueView == null || dialogueView.enabled == false) continue;

                dialogueView.OnLineStatusChanged(line);
            }
        }

        void ContinueDialogue()
        {
            CurrentLine = null;
            Dialogue.Continue();
        }

        /// <summary>
        /// Called by a <see cref="DialogueViewBase"/> derived class from
        /// <see cref="dialogueViews"/> to inform the <see
        /// cref="DialogueRunner"/> that the user intents to proceed to the
        /// next line.
        /// </summary>
        public void OnViewUserIntentNextLine()
        {

            if (CurrentLine == null)
            {
                // There's no active line, so there's nothing that can be
                // done here.
                Debug.LogWarning($"{nameof(OnViewUserIntentNextLine)} was called, but no line was running.");
                return;
            }

            switch (CurrentLine.Status)
            {
                case LineStatus.Presenting:
                    // The line has been Interrupted. Dialogue views should
                    // proceed to finish the delivery of the line as
                    // quickly as they can. (When all views have finished
                    // their expedited delivery, they call their completion
                    // handler as normal, and the line becomes Delivered.)
                    UpdateLineStatus(CurrentLine, LineStatus.Interrupted);
                    break;
                case LineStatus.Interrupted:
                    // The line was already interrupted, and the user has
                    // requested the next line again. We interpret this as
                    // the user being insistent. This means the line is now
                    // Ended, and the dialogue views must dismiss the line
                    // immediately.
                    UpdateLineStatus(CurrentLine, LineStatus.Dismissed);
                    break;
                case LineStatus.FinishedPresenting:
                    // The line had finished delivery (either normally or
                    // because it was Interrupted), and the user has
                    // indicated they want to proceed to the next line. The
                    // line is therefore Ended.
                    UpdateLineStatus(CurrentLine, LineStatus.Dismissed);
                    break;
                case LineStatus.Dismissed:
                    // The line has already been ended, so there's nothing
                    // further for the views to do. (This will only happen
                    // during the interval of time between a line becoming
                    // Ended and the next line appearing.)
                    break;
            }

            if (CurrentLine.Status == LineStatus.Dismissed)
            {
                // This line is Ended, so we need to tell the dialogue
                // views to dismiss it. 
                DismissLineFromViews(dialogueViews);
            }

        }

        private void DismissLineFromViews(IEnumerable<DialogueViewBase> dialogueViews)
        {
            ActiveDialogueViews.Clear();

            foreach (var dialogueView in dialogueViews)
            {
                // Skip any dialogueView that is null or not enabled
                if (dialogueView == null || dialogueView.enabled == false)
                {
                    continue;
                }

                // we do this in two passes - first by adding each
                // dialogueView into ActiveDialogueViews, then by asking
                // them to dismiss the line - because calling
                // view.DismissLine might immediately call its completion
                // handler (which means that we'd be repeatedly returning
                // to zero active dialogue views, which means
                // DialogueViewCompletedDismissal will mark the line as
                // entirely done)
                ActiveDialogueViews.Add(dialogueView);
            }

            foreach (var dialogueView in dialogueViews)
            {
                if (dialogueView == null || dialogueView.enabled == false) continue;

                dialogueView.DismissLine(() => DialogueViewCompletedDismissal(dialogueView));
            }
        }

        private void DialogueViewCompletedDismissal(DialogueViewBase dialogueView)
        {
            // A dialogue view just completed dismissing its line. Remove
            // it from the set of active views.
            ActiveDialogueViews.Remove(dialogueView);

            // Have all of the views completed dismissal? 
            if (ActiveDialogueViews.Count == 0)
            {
                // Then we're ready to continue to the next piece of
                // content.
                ContinueDialogue();
            }
        }
        #endregion

        /// <summary>
        /// Splits input into a number of non-empty sub-strings, separated
        /// by whitespace, and grouping double-quoted strings into a single
        /// sub-string.
        /// </summary>
        /// <param name="input">The string to split.</param>
        /// <returns>A collection of sub-strings.</returns>
        /// <remarks>
        /// This method behaves similarly to the <see
        /// cref="string.Split(char[], StringSplitOptions)"/> method with
        /// the <see cref="StringSplitOptions"/> parameter set to <see
        /// cref="StringSplitOptions.RemoveEmptyEntries"/>, with the
        /// following differences:
        ///
        /// <list type="bullet">
        /// <item>Text that appears inside a pair of double-quote
        /// characters will not be split.</item>
        ///
        /// <item>Text that appears after a double-quote character and
        /// before the end of the input will not be split (that is, an
        /// unterminated double-quoted string will be treated as though it
        /// had been terminated at the end of the input.)</item>
        ///
        /// <item>When inside a pair of double-quote characters, the string
        /// <c>\\</c> will be converted to <c>\</c>, and the string
        /// <c>\"</c> will be converted to <c>"</c>.</item>
        /// </list>
        /// </remarks>
        public static IEnumerable<string> SplitCommandText(string input)
        {
            var reader = new System.IO.StringReader(input.Normalize());

            int c;

            var results = new List<string>();
            var currentComponent = new System.Text.StringBuilder();

            while ((c = reader.Read()) != -1)
            {
                if (char.IsWhiteSpace((char)c))
                {
                    if (currentComponent.Length > 0)
                    {
                        // We've reached the end of a run of visible
                        // characters. Add this run to the result list and
                        // prepare for the next one.
                        results.Add(currentComponent.ToString());
                        currentComponent.Clear();
                    }
                    else
                    {
                        // We encountered a whitespace character, but
                        // didn't have any characters queued up. Skip this
                        // character.
                    }

                    continue;
                }
                else if (c == '\"')
                {
                    // We've entered a quoted string!
                    while (true)
                    {
                        c = reader.Read();
                        if (c == -1)
                        {
                            // Oops, we ended the input while parsing a
                            // quoted string! Dump our current word
                            // immediately and return.
                            results.Add(currentComponent.ToString());
                            return results;
                        }
                        else if (c == '\\')
                        {
                            // Possibly an escaped character!
                            var next = reader.Peek();
                            if (next == '\\' || next == '\"')
                            {
                                // It is! Skip the \ and use the character after it.
                                reader.Read();
                                currentComponent.Append((char)next);
                            }
                            else
                            {
                                // Oops, an invalid escape. Add the \ and
                                // whatever is after it.
                                currentComponent.Append((char)c);
                            }
                        }
                        else if (c == '\"')
                        {
                            // The end of a string!
                            break;
                        }
                        else
                        {
                            // Any other character. Add it to the buffer.
                            currentComponent.Append((char)c);
                        }
                    }

                    results.Add(currentComponent.ToString());
                    currentComponent.Clear();
                }
                else
                {
                    currentComponent.Append((char)c);
                }
            }

            if (currentComponent.Length > 0)
            {
                results.Add(currentComponent.ToString());
            }

            return results;
        }

        
    }
}<|MERGE_RESOLUTION|>--- conflicted
+++ resolved
@@ -1006,13 +1006,6 @@
             return true;
         }
 
-<<<<<<< HEAD
-            static IEnumerator WaitForYieldInstruction(Delegate @theDelegate, object[] finalParametersToUse, Action onSuccessfulDispatch)
-            {
-                yield return @theDelegate.DynamicInvoke(finalParametersToUse);
-                onSuccessfulDispatch();
-            }
-=======
         /// <summary>
         /// A coroutine that invokes @<paramref name="theDelegate"/> that
         /// returns a <see cref="YieldInstruction"/>, yields on that
@@ -1038,7 +1031,6 @@
 
             // Call the completion handler.
             onSuccessfulDispatch();
->>>>>>> 27bea18a
         }
 
         /// <summary>
@@ -1098,14 +1090,7 @@
             }
             return true;
 
-<<<<<<< HEAD
-            IEnumerator DoYarnCommand(IEnumerator source, Action onSuccessfulDispatch)
-=======
-            IEnumerator DoYarnCommand(MonoBehaviour component,
-                                            MethodInfo method,
-                                            object[] localParameters,
-                                            Action onDispatch)
->>>>>>> 27bea18a
+            IEnumerator DoYarnCommand(IEnumerator source, Action onDispatch)
             {
                 // Wait for this command coroutine to complete
                 yield return StartCoroutine(source);
