--- conflicted
+++ resolved
@@ -246,20 +246,33 @@
                     output.WriteLine($"Skipping '{action.Name}' ({action.MethodName}): {diagnostic}");
                 }
 
-<<<<<<< HEAD
+                if (diagnostics.Count > 0)
+                {
+                    continue;
+                }
+
                 // Commands are parsed as whitespace, so spaces in the command name
                 // would render the command un-callable.
                 if (action.Name.Any(x => Char.IsWhiteSpace(x)))
-=======
-                if (diagnostics.Count > 0)
->>>>>>> 0320e695
-                {
+                {
+                    var descriptor = new DiagnosticDescriptor(
+                        "YS1002",
+                        $"Yarn {action.Type} methods must have a valid name",
+                        "YarnCommand and YarnFunction methods follow existing ID rules for Yarn. \"{0}\" is invalid.",
+                        "Yarn Spinner",
+                        DiagnosticSeverity.Warning,
+                        true,
+                        "[YarnCommand] and [YarnFunction] attributed methods must follow Yarn ID rules so that Yarn scripts can reference them.",
+                        "https://docs.yarnspinner.dev/using-yarnspinner-with-unity/creating-commands-functions");
+                    context.ReportDiagnostic(Microsoft.CodeAnalysis.Diagnostic.Create(
+                        descriptor,
+                        action.Declaration?.GetLocation(),
+                        action.Name
+                    ));
+                    output.WriteLine($"Action {action.MethodIdentifierName} will be skipped due to it's name {action.Name}");
+                    removals.Add(action.Name);
                     continue;
                 }
-
-                // TODO: Allow async actions (i.e. action methods that return an
-                // awaitable type) once support for them is added to the actions
-                // system
 
                 output.WriteLine($"Action {action.Name}: {action.SourceFileName}:{action.Declaration?.GetLocation()?.GetLineSpan().StartLinePosition.Line} ({action.Type})");
             }
