using UnityEngine;
using UnityEditor;
using UnityEditor.Experimental.AssetImporters;
using System.Linq;
using System.IO;
using System.Globalization;
using System.Collections.Generic;

[CustomEditor(typeof(YarnImporter))]
public class YarnImporterEditor : ScriptedImporterEditor {

    int selectedLanguageIndex;

    int selectedNewTranslationLanguageIndex;

    /// <summary>
    /// Index of the currently selected voice over language.
    /// Only show voiceovers for one language.
    /// </summary>
    int selectedVoiceoverLanguageIndex;

    /// <summary>
    /// Foldout bool for voiceover list.
    /// </summary>
    bool showVoiceovers = false;

    SerializedProperty baseLanguageIdProperty;

    private Culture[] _culturesAvailable;

    /// <summary>
    /// Contains all yarn lines in all available languages on this asset. Used for line hinting on the voice overs list.
    /// </summary>
    Dictionary<string, Dictionary<string, string>> _allLanguagesStringTable = new Dictionary<string, Dictionary<string, string>>();

    private const string _audioVoiceOverInitializeHelpBox = "Hit 'Apply' to initialize the currently selected voice over language!";
<<<<<<< HEAD
    private const string _audioVoiceOverNoYarnLinesOnAsset = "No yarn lines found on this asset so no voice overs can be linked to lines.";
=======
    private const string buttonTextDeleteAllDirectReferences = "Delete all direct AudioClip references";
    private const string buttonTextDeleteAllAddressableReferences = "Delete all addressable AudioClip references";
>>>>>>> cadb14f6

    public override void OnEnable() {
        base.OnEnable();
        baseLanguageIdProperty = serializedObject.FindProperty("baseLanguageID");
        _culturesAvailable = Cultures.AvailableCultures;

        // Check for situations where we don't want to apply the project settings (for instance, if no settings have been made at all ...)
        if (ProjectSettings.TextProjectLanguages.Count > 0 && (string.IsNullOrEmpty(baseLanguageIdProperty.stringValue) || ProjectSettings.TextProjectLanguages.Contains(baseLanguageIdProperty.stringValue))) {
            // Reduce the available languages to the list defined on the project settings
            _culturesAvailable = Cultures.LanguageNamesToCultures(ProjectSettings.TextProjectLanguages.ToArray());
        }
        if (string.IsNullOrEmpty(baseLanguageIdProperty.stringValue)) {
            if (ProjectSettings.TextProjectLanguages.Count > 0) {
                // Use first language from project settings as base language
                selectedLanguageIndex = 0;
            } else {
                // Use system's language as base language if no project settings are defined
                selectedLanguageIndex = _culturesAvailable.
                    Select((culture, index) => new { culture, index })
                    .FirstOrDefault(element => element.culture.Name == CultureInfo.CurrentCulture.Name)
                    .index;
            }
        } else {
            // Get index from previously stored base language setting
            selectedLanguageIndex = _culturesAvailable.Select((culture, index) => new { culture, index })
                .FirstOrDefault(pair => pair.culture.Name == baseLanguageIdProperty.stringValue)
                .index;
        }

        // Assets imported with older code should be reimported so we have a reference to the YarnProgram
        if (serializedObject.FindProperty("programContainer").objectReferenceValue == null) {
            (target as YarnImporter).SaveAndReimport();
            serializedObject.Update();
        }
        // Get all yarn lines of all languages so we can line hint them on the voice overs list
        var _yarnProgram = serializedObject.FindProperty("programContainer").objectReferenceValue as YarnProgram;
        if (_yarnProgram) {
            _allLanguagesStringTable.Add(baseLanguageIdProperty.stringValue, _yarnProgram.GetStringTable(baseLanguageIdProperty.stringValue));
            foreach (var language in _yarnProgram.localizations) {
                _allLanguagesStringTable.Add(language.languageName, _yarnProgram.GetStringTable(language.languageName));
            }
        }
    }

    public override void OnDisable() {
        base.OnDisable();
    }


    public override void OnInspectorGUI() {
        serializedObject.Update();
        EditorGUILayout.Space();
        YarnImporter yarnImporter = (target as YarnImporter);

        // All text languages on this asset (translations and  base language)
        var textLanguageNamesOnAsset = yarnImporter.localizations.
            Select(element => element.languageName).
            Append(_culturesAvailable[selectedLanguageIndex].Name).
            OrderBy(element => element).
            ToArray();
        var audioLanguageNamesOnAsset = ProjectSettings.AudioProjectLanguages.Count > 0 ?
            ProjectSettings.AudioProjectLanguages.ToArray() :
            textLanguageNamesOnAsset;

        selectedLanguageIndex = EditorGUILayout.Popup("Base Language", selectedLanguageIndex, Cultures.CulturesToDisplayNames(_culturesAvailable));
        baseLanguageIdProperty.stringValue = _culturesAvailable[selectedLanguageIndex].Name;

        if (yarnImporter.isSuccesfullyCompiled == false) {
            EditorGUILayout.HelpBox(yarnImporter.compilationErrorMessage, MessageType.Error);
            return;
        }

        EditorGUILayout.Space();

        var canCreateLocalisation = yarnImporter.StringsAvailable == true && yarnImporter.AnyImplicitStringIDs == false;

        using (new EditorGUI.DisabledScope(!canCreateLocalisation))
        using (new EditorGUILayout.HorizontalScope()) {

            var culturesAvailableNotOnAsset = _culturesAvailable.Except(Cultures.LanguageNamesToCultures(textLanguageNamesOnAsset)).ToArray();
            audioLanguageNamesOnAsset = audioLanguageNamesOnAsset.Except(Cultures.CulturesToNames(culturesAvailableNotOnAsset)).ToArray();

            if (culturesAvailableNotOnAsset.Length > 0) {
                selectedNewTranslationLanguageIndex = EditorGUILayout.Popup(selectedNewTranslationLanguageIndex, Cultures.CulturesToDisplayNames(culturesAvailableNotOnAsset));

                if (GUILayout.Button("Create New Localisation", EditorStyles.miniButton)) {
                    var stringsTableText = AssetDatabase
                        .LoadAllAssetsAtPath(yarnImporter.assetPath)
                        .OfType<TextAsset>()
                        .FirstOrDefault()?
                        .text ?? "";

                    var selectedCulture = culturesAvailableNotOnAsset[selectedNewTranslationLanguageIndex];

                    var assetDirectory = Path.GetDirectoryName(yarnImporter.assetPath);

                    var newStringsTablePath = $"{assetDirectory}/{Path.GetFileNameWithoutExtension(yarnImporter.assetPath)} ({selectedCulture.Name}).csv";
                    newStringsTablePath = AssetDatabase.GenerateUniqueAssetPath(newStringsTablePath);

                    var writer = File.CreateText(newStringsTablePath);
                    writer.Write(stringsTableText);
                    writer.Close();

                    AssetDatabase.ImportAsset(newStringsTablePath);

                    var asset = AssetDatabase.LoadAssetAtPath<TextAsset>(newStringsTablePath);

                    EditorGUIUtility.PingObject(asset);

                    // Automatically add newly created translation csv file to yarn program
                    var localizationsIndex = System.Array.FindIndex(yarnImporter.localizations, element => element.languageName == selectedCulture.Name);
                    var localizationSerializedProperty = serializedObject.FindProperty("localizations");
                    if (localizationsIndex != -1) {
                        localizationSerializedProperty.GetArrayElementAtIndex(localizationsIndex).FindPropertyRelative("text").objectReferenceValue = asset;
                    } else {
                        localizationSerializedProperty.InsertArrayElementAtIndex(localizationSerializedProperty.arraySize);
                        localizationSerializedProperty.GetArrayElementAtIndex(localizationSerializedProperty.arraySize - 1).FindPropertyRelative("text").objectReferenceValue = asset;
                        localizationSerializedProperty.GetArrayElementAtIndex(localizationSerializedProperty.arraySize - 1).FindPropertyRelative("languageName").stringValue = selectedCulture.Name;
                    }
                }
            } else {
                EditorGUILayout.HelpBox("Go to Project Settings if you want to add more translations.", MessageType.Info);
            }

        }

        if (yarnImporter.StringsAvailable == false) {
            EditorGUILayout.HelpBox("This file doesn't contain any localisable lines or options.", MessageType.Info);
        }

        if (yarnImporter.AnyImplicitStringIDs) {
            EditorGUILayout.HelpBox("Add #line: tags to all lines and options to enable creating new localisations. Either add them manually, or click Add Line Tags to automatically add tags. Note that this will modify your files on disk, and cannot be undone.", MessageType.Info);
            if (GUILayout.Button("Add Line Tags")) {
                AddLineTagsToFile(yarnImporter.assetPath);
            }
        }
        // Only update localizations if line tags exist and localizations exist
        else if (yarnImporter .localizations.Length > 0)
        {
            if (GUILayout.Button("Update Localizations"))
            {
                UpdateLocalizations(AssetDatabase
                        .LoadAllAssetsAtPath(yarnImporter.assetPath)
                        .OfType<TextAsset>()
                        .FirstOrDefault()?
                        .text ?? "");
            }
        }

        // Localization list
        EditorGUILayout.PropertyField(serializedObject.FindProperty("localizations"), true);

        EditorGUILayout.Space();

        // Automatically find voice over assets based on the linetag and the language id
        // Note: this could be expanded to multiple search patterns via actions or 
        // delegates returning their results, comparing these results and selecting the 
        // result that returns exactly one matching asset.
        // Possible alternative search patterns: 
        // * search for $linetag but return asset with parent directory matching $language
        // * search for "$linetag-$language"
        // * search for "$language-$linetag"
        if (GUILayout.Button("Import Voice Over Audio Files")) {
            // For every linetag of this yarn asset
            for (int i = 0; i < yarnImporter.voiceOvers.Length; i++) {
                LinetagToLanguage linetagToLanguage = yarnImporter.voiceOvers[i];
                var linetag = linetagToLanguage.linetag.Remove(0, 5);
                // For every language of this yarn asset
                for (int j = 0; j < linetagToLanguage.languageToAudioclip.Length; j++) {
                    LanguageToAudioclip languageToAudioclip = linetagToLanguage.languageToAudioclip[j];

                    // Do not overwrite existing content
                    if (languageToAudioclip.audioClip != null) {
                        continue;
                    }

                    var language = languageToAudioclip.language;
                    var results = AssetDatabase.FindAssets("t:AudioClip " + linetag + " " + language);

                    // Write found AudioClip into voice overs array
                    if (results.Length != 0) {
                        var voiceOversProp = serializedObject.FindProperty("voiceOvers");
                        var linetagProp = voiceOversProp.GetArrayElementAtIndex(i).FindPropertyRelative("linetag");
                        var languagetoAudioClipProp = voiceOversProp.GetArrayElementAtIndex(i).FindPropertyRelative("languageToAudioclip");
                        var audioclipProp = languagetoAudioClipProp.GetArrayElementAtIndex(j).FindPropertyRelative("audioClip");
                        audioclipProp.objectReferenceValue = AssetDatabase.LoadAssetAtPath<AudioClip>(AssetDatabase.GUIDToAssetPath(results[0]));
#if ADDRESSABLES
                        UnityEditor.AddressableAssets.AddressableAssetSettingsDefaultObject.Settings.FindAssetEntry(results[0])?.SetAddress(linetag + "-" + language);
#endif
                    }

                    // Return info if the search results were ambiguous or there was not result
                    if (results.Length > 1) {
                        Debug.LogWarning("More than one asset found matching the linetag " + linetag + "  and the language " + language + ".");
                    } else if (results.Length == 0) {
                        Debug.LogWarning("No asset found matching the linetag '" + linetag + "' and the language '" + language + "'.");
                    }
                }
            }

        }
        // Voiceover list. Reduced to one language.
        showVoiceovers = EditorGUILayout.Foldout(showVoiceovers, "Voice Overs"); // FIXME: Clicking on the foldout triangle doesn't open/close the foldout
        if (showVoiceovers) {
            EditorGUI.indentLevel++;
            // Language selected here will reduce the visual representation of the voiceover data structure
            selectedVoiceoverLanguageIndex = EditorGUILayout.Popup(selectedVoiceoverLanguageIndex, Cultures.LanguageNamesToDisplayNames(audioLanguageNamesOnAsset), GUILayout.MaxWidth(96));
            // Bound-check (f.g. currently selected voice over language has been removed from the available translations on this asset)
            selectedVoiceoverLanguageIndex = Mathf.Min(audioLanguageNamesOnAsset.Length - 1, selectedVoiceoverLanguageIndex);
            var selectedVoiceOverLanguageExists = false;
            // Only draw AudioClips from selected language
            for (int i = 0; i < yarnImporter.voiceOvers.Length; i++) {
                LinetagToLanguage linetagToLanguage = yarnImporter.voiceOvers[i];
                for (int j = 0; j < linetagToLanguage.languageToAudioclip.Length; j++) {
                    LanguageToAudioclip languageToAudioclip = linetagToLanguage.languageToAudioclip[j];
                    if (languageToAudioclip.language == audioLanguageNamesOnAsset[selectedVoiceoverLanguageIndex]) {
                        selectedVoiceOverLanguageExists = true;
                        var voiceOversProp = serializedObject.FindProperty("voiceOvers");
                        var linetagProp = voiceOversProp.GetArrayElementAtIndex(i).FindPropertyRelative("linetag");
                        var languagetoAudioClipProp = voiceOversProp.GetArrayElementAtIndex(i).FindPropertyRelative("languageToAudioclip");
                        var languageProp = languagetoAudioClipProp.GetArrayElementAtIndex(j).FindPropertyRelative("language");
<<<<<<< HEAD
                        var audioclipProp = languagetoAudioClipProp.GetArrayElementAtIndex(j).FindPropertyRelative("audioClip");
                        var label = linetagProp.stringValue;
                        if (_allLanguagesStringTable.ContainsKey(languageProp.stringValue) 
                            && _allLanguagesStringTable[languageProp.stringValue].ContainsKey(linetagProp.stringValue)) {
                            label = linetagProp.stringValue + " ('" + _allLanguagesStringTable[languageProp.stringValue][linetagProp.stringValue] + "')";
                        }
                        EditorGUILayout.BeginHorizontal();
                        EditorGUILayout.LabelField(label);
                        EditorGUILayout.PropertyField(audioclipProp, new GUIContent(""));
                        EditorGUILayout.EndHorizontal();
=======
#if ADDRESSABLES
                        if (ProjectSettings.AddressableVoiceOverAudioClips) {
                            // Draw the assetref. Seems to ignore the label (https://forum.unity.com/threads/custom-inspector-for-a-list-of-addressables.575086/)
                            // Maybe this could help: https://docs.unity3d.com/Packages/com.unity.addressables@1.8/api/UnityEngine.AddressableAssets.AssetLabelReference.html
                            var audioclipAddressableProp = languagetoAudioClipProp.GetArrayElementAtIndex(j).FindPropertyRelative("audioClipAddressable");
                            EditorGUILayout.PropertyField(audioclipAddressableProp, new GUIContent(linetagProp.stringValue));
                        } else {
#endif
                            var audioclipProp = languagetoAudioClipProp.GetArrayElementAtIndex(j).FindPropertyRelative("audioClip");
                            EditorGUILayout.PropertyField(audioclipProp, new GUIContent(linetagProp.stringValue));
#if ADDRESSABLES
                        }
#endif
>>>>>>> cadb14f6
                    }
                }
            }
            if (!selectedVoiceOverLanguageExists) {
                if (YarnProgram.GetStringTable(yarnImporter.baseLanguage).Count > 0) {
                    EditorGUILayout.HelpBox(_audioVoiceOverInitializeHelpBox, MessageType.Info);
                } else {
                    EditorGUILayout.HelpBox(_audioVoiceOverNoYarnLinesOnAsset, MessageType.Info);
                }
            }
            EditorGUI.indentLevel--;
        }

        var success = serializedObject.ApplyModifiedProperties();
#if UNITY_2018
        if (success) {
            EditorUtility.SetDirty(target);
            AssetDatabase.WriteImportSettingsIfDirty(AssetDatabase.GetAssetPath(target));
            AssetDatabase.ImportAsset(AssetDatabase.GetAssetPath(target));
        }
#endif
#if UNITY_2019_1_OR_NEWER
        ApplyRevertGUI();
#endif
    }

    private void AddLineTagsToFile(string assetPath) {
        // First, gather all existing line tags, so that we don't
        // accidentally overwrite an existing one. Do this by finding _all_
        // YarnPrograms, and by extension their importers, and get the
        // string tags that they found.

        var allLineTags = Resources.FindObjectsOfTypeAll<YarnProgram>() // get all yarn programs that have been imported
            .Select(asset => AssetDatabase.GetAssetOrScenePath(asset)) // get the path on disk
            .Select(path => AssetImporter.GetAtPath(path)) // get the asset importer for that path
            .OfType<YarnImporter>() // ensure that they're all YarnImporters
            .SelectMany(importer => importer.stringIDs)
            .ToList(); // get all string IDs, flattened into one list            

        var contents = File.ReadAllText(assetPath);
        var taggedVersion = Yarn.Compiler.Utility.AddTagsToLines(contents, allLineTags);

        File.WriteAllText(assetPath, taggedVersion);

        AssetDatabase.ImportAsset(assetPath);
    }

    void UpdateLocalizations(string newBaseCsv)
    {
        // Goes through each localization string table csv file and merges it with the new base string table
        YarnImporter yarnImporter = (target as YarnImporter);

        for (int i = 0; i < yarnImporter.localizations.Length; i++)
        {
            // Feeds the merge function with the old localized string table, the new base string table and the current file name in case it has changed.
            string merged = MergeStringTables(yarnImporter.localizations[i].text.text, newBaseCsv, Path.GetFileNameWithoutExtension(yarnImporter.assetPath));

            // Save the merged csv to file (copied from the "Create New Localisation" button).
            var assetDirectory = Path.GetDirectoryName(yarnImporter.assetPath);

            string language = yarnImporter.localizations[i].languageName;
            var newStringsTablePath = $"{assetDirectory}/{Path.GetFileNameWithoutExtension(yarnImporter.assetPath)} ({language}).csv";
            newStringsTablePath = AssetDatabase.GenerateUniqueAssetPath(newStringsTablePath);

            var writer = File.CreateText(newStringsTablePath);
            writer.Write(merged);
            writer.Close();

            AssetDatabase.ImportAsset(newStringsTablePath);

            var asset = AssetDatabase.LoadAssetAtPath<TextAsset>(newStringsTablePath);

            EditorGUIUtility.PingObject(asset);
        }
    }

    string MergeStringTables(string oldLocalizedCsv, string newBaseCsv, string outputFileName)
    {
        // Use the CsvHelper to convert the two csvs to lists so they are easy to work with
        List<CsvEntry> oldEntries = new List<CsvEntry>();
        List<CsvEntry> newEntries = new List<CsvEntry>();

        using (var oldReader = new StringReader(oldLocalizedCsv))
        using (var newReader = new StringReader(newBaseCsv))
        {
            CsvHelper.CsvReader oldParser = new CsvHelper.CsvReader(oldReader, new CsvHelper.Configuration.Configuration(CultureInfo.InvariantCulture));
            CsvHelper.CsvReader newParser = new CsvHelper.CsvReader(newReader, new CsvHelper.Configuration.Configuration(CultureInfo.InvariantCulture));

            oldParser.Read();
            newParser.Read();

            oldParser.ReadHeader();
            newParser.ReadHeader();

            while (oldParser.Read())
            {
                oldEntries.Add(
                    new CsvEntry
                    {
                        id = oldParser.GetField("id"),
                        text = oldParser.GetField("text"),
                        file = oldParser.GetField("file"),
                        node = oldParser.GetField("node"),
                        lineNumber = oldParser.GetField<int>("lineNumber"),
                    }
                );
            }

            while (newParser.Read())
            {
                newEntries.Add(
                    new CsvEntry
                    {
                        id = newParser.GetField("id"),
                        text = newParser.GetField("text"),
                        file = newParser.GetField("file"),
                        node = newParser.GetField("node"),
                        lineNumber = newParser.GetField<int>("lineNumber"),
                    }
                );
            }

        }


        // This is where we merge the two string tables. Here's what's happening:
        // Use CsvParser to parse new base string table and old localized string table
        // The strategy is to use the fact that the two string tables look alike to optimize.
        // The algorithm goes through the string tables side by side. Imagine two fingers running
        // through the entries. At each line there are four different scenarios that we test for:
        //   scenario 1: The lines match (matching tags)
        //   scenario 2: The line in the new string table exists in the old string table but has been moved from somewhere else
        //   scenario 3: The line in the new string table is completely new (no line tags in old string table match it)
        //   scenario 4: The line in the old string table has been deleted (no line tags in new string table match it)

        //Go line by line:
        //1.If line tags are the same: add old localized with new line number and node. Increase index of both. (s1: matching lines)
        //2.Else if line tags are different:
        //  a. Search forward in the old string table for that line tag
        //    i. if we find it: add old localized with new line number and node. Remove from old. Increase new index. (s2: old line moved)
        //    ii. If we don't find it: Search forward in new string table for that line tag
        //      I. if we find it: add the one new line we are on. Increase new index. (s3: line is new)
        //      II. if we don't find it: ignore line. Increase old index. (s4: line has been deleted)
        int oldIndex = 0;
        int newIndex = 0;

        List<CsvEntry> mergedEntries = new List<CsvEntry>();

        // Mark new lines as new so they are easy to spot
        string newlineMarker = " (((NEW LINE)))";

        while (true)
        {
            // If no more entries in old: add the rest of the new entries and break
            if (oldEntries.Count <= oldIndex)
            {
                for (int i = newIndex; i < newEntries.Count; i++)
                {
                    CsvEntry entry = newEntries[i];
                    entry.text += newlineMarker;
                    mergedEntries.Add(entry);
                }
                break;
            }

            // If no more entries in new: all additional old entries must have been deleted so break
            if (newEntries.Count <= newIndex)
            {
                break;
            }

            //1. If line tags are the same: add old localized with new line number. Increase index of both.
            if (oldEntries[oldIndex].id == newEntries[newIndex].id)
            {
                CsvEntry entry = oldEntries[oldIndex];
                entry.lineNumber = newEntries[newIndex].lineNumber;
                entry.node = newEntries[newIndex].node;
                mergedEntries.Add(entry);
                oldIndex++;
                newIndex++;
                continue;
            }
            //2. Else if line tags are different:
            else
            {
                // a. Search forward in the old string table for that line tag
                bool didFindInOld = false;
                for (int i = oldIndex + 1; i < oldEntries.Count; i++)
                {
                    // i. if we find it: add old localized with new line number. Remove from old. Increase index of new. (old line moved)
                    if (oldEntries[i].id == newEntries[newIndex].id)
                    {
                        CsvEntry entry = oldEntries[i];
                        entry.lineNumber = newEntries[newIndex].lineNumber;
                        entry.node = newEntries[newIndex].node;
                        mergedEntries.Add(entry);
                        oldEntries.RemoveAt(i);
                        didFindInOld = true;
                        newIndex++;
                        break;
                    }
                }
                if (didFindInOld)
                {
                    continue;
                }

                // ii.If we don't find it: Search forward in new string table for that line tag
                bool didFindInNew = false;
                for (int i = newIndex + 1; i < newEntries.Count; i++)
                {
                    // I. if we find it: add the one new line we are on. Increase index of new. (line is new)
                    if (oldEntries[oldIndex].id == newEntries[i].id)
                    {
                        CsvEntry entry = newEntries[newIndex];
                        entry.text += newlineMarker;
                        mergedEntries.Add(entry);
                        newIndex++;
                        didFindInNew = true;
                        break;
                    }
                }
                // II. if we don't find it: ignore line. Increase index of old. (line has been deleted)
                if (!didFindInNew)
                {
                    oldIndex++;
                }
            }
        }

        // Entries are not necessarily added in the correct order and have to be sorted
        mergedEntries.Sort((a, b) => a.lineNumber.CompareTo(b.lineNumber));

        // Create new Csv file
        using (var memoryStream = new MemoryStream())
        using (var textWriter = new StreamWriter(memoryStream))
        {
            // Generate the localised .csv file
            var csv = new CsvHelper.CsvWriter(textWriter, new CsvHelper.Configuration.Configuration(CultureInfo.InvariantCulture));

            var lines = mergedEntries.Select(x => new
            {
                id = x.id,
                text = x.text,
                file = outputFileName,
                node = x.node,
                lineNumber = x.lineNumber
            });

            csv.WriteRecords(lines);

            textWriter.Flush();

            memoryStream.Position = 0;

            using (var reader = new StreamReader(memoryStream))
            {
                return reader.ReadToEnd();
            }
        }
    }
    
    struct CsvEntry
    {
        public string id;
        public string text;
        public string file;
        public string node;
        public int lineNumber;
    }
}<|MERGE_RESOLUTION|>--- conflicted
+++ resolved
@@ -34,12 +34,9 @@
     Dictionary<string, Dictionary<string, string>> _allLanguagesStringTable = new Dictionary<string, Dictionary<string, string>>();
 
     private const string _audioVoiceOverInitializeHelpBox = "Hit 'Apply' to initialize the currently selected voice over language!";
-<<<<<<< HEAD
     private const string _audioVoiceOverNoYarnLinesOnAsset = "No yarn lines found on this asset so no voice overs can be linked to lines.";
-=======
     private const string buttonTextDeleteAllDirectReferences = "Delete all direct AudioClip references";
     private const string buttonTextDeleteAllAddressableReferences = "Delete all addressable AudioClip references";
->>>>>>> cadb14f6
 
     public override void OnEnable() {
         base.OnEnable();
@@ -261,32 +258,28 @@
                         var linetagProp = voiceOversProp.GetArrayElementAtIndex(i).FindPropertyRelative("linetag");
                         var languagetoAudioClipProp = voiceOversProp.GetArrayElementAtIndex(i).FindPropertyRelative("languageToAudioclip");
                         var languageProp = languagetoAudioClipProp.GetArrayElementAtIndex(j).FindPropertyRelative("language");
-<<<<<<< HEAD
                         var audioclipProp = languagetoAudioClipProp.GetArrayElementAtIndex(j).FindPropertyRelative("audioClip");
                         var label = linetagProp.stringValue;
-                        if (_allLanguagesStringTable.ContainsKey(languageProp.stringValue) 
-                            && _allLanguagesStringTable[languageProp.stringValue].ContainsKey(linetagProp.stringValue)) {
+                        if (_allLanguagesStringTable.ContainsKey(languageProp.stringValue) && _allLanguagesStringTable[languageProp.stringValue].ContainsKey(linetagProp.stringValue)) {
                             label = linetagProp.stringValue + " ('" + _allLanguagesStringTable[languageProp.stringValue][linetagProp.stringValue] + "')";
-                        }
-                        EditorGUILayout.BeginHorizontal();
-                        EditorGUILayout.LabelField(label);
-                        EditorGUILayout.PropertyField(audioclipProp, new GUIContent(""));
-                        EditorGUILayout.EndHorizontal();
-=======
+                    	}
 #if ADDRESSABLES
                         if (ProjectSettings.AddressableVoiceOverAudioClips) {
                             // Draw the assetref. Seems to ignore the label (https://forum.unity.com/threads/custom-inspector-for-a-list-of-addressables.575086/)
                             // Maybe this could help: https://docs.unity3d.com/Packages/com.unity.addressables@1.8/api/UnityEngine.AddressableAssets.AssetLabelReference.html
                             var audioclipAddressableProp = languagetoAudioClipProp.GetArrayElementAtIndex(j).FindPropertyRelative("audioClipAddressable");
-                            EditorGUILayout.PropertyField(audioclipAddressableProp, new GUIContent(linetagProp.stringValue));
+                            EditorGUILayout.LabelField(label);
+                            EditorGUILayout.PropertyField(audioclipAddressableProp);
+                            EditorGUILayout.Space();
                         } else {
 #endif
-                            var audioclipProp = languagetoAudioClipProp.GetArrayElementAtIndex(j).FindPropertyRelative("audioClip");
-                            EditorGUILayout.PropertyField(audioclipProp, new GUIContent(linetagProp.stringValue));
+                            EditorGUILayout.BeginHorizontal();
+                            EditorGUILayout.LabelField(label);
+                            EditorGUILayout.PropertyField(audioclipProp, new GUIContent(""));
+                            EditorGUILayout.EndHorizontal();
 #if ADDRESSABLES
                         }
 #endif
->>>>>>> cadb14f6
                     }
                 }
             }
