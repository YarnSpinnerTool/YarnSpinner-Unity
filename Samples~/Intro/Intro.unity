%YAML 1.1
%TAG !u! tag:unity3d.com,2011:
--- !u!29 &1
OcclusionCullingSettings:
  m_ObjectHideFlags: 0
  serializedVersion: 2
  m_OcclusionBakeSettings:
    smallestOccluder: 5
    smallestHole: 0.25
    backfaceThreshold: 100
  m_SceneGUID: 00000000000000000000000000000000
  m_OcclusionCullingData: {fileID: 0}
--- !u!104 &2
RenderSettings:
  m_ObjectHideFlags: 0
  serializedVersion: 9
  m_Fog: 0
  m_FogColor: {r: 0.5, g: 0.5, b: 0.5, a: 1}
  m_FogMode: 3
  m_FogDensity: 0.01
  m_LinearFogStart: 0
  m_LinearFogEnd: 300
  m_AmbientSkyColor: {r: 0.212, g: 0.227, b: 0.259, a: 1}
  m_AmbientEquatorColor: {r: 0.114, g: 0.125, b: 0.133, a: 1}
  m_AmbientGroundColor: {r: 0.047, g: 0.043, b: 0.035, a: 1}
  m_AmbientIntensity: 1
  m_AmbientMode: 0
  m_SubtractiveShadowColor: {r: 0.42, g: 0.478, b: 0.627, a: 1}
  m_SkyboxMaterial: {fileID: 10304, guid: 0000000000000000f000000000000000, type: 0}
  m_HaloStrength: 0.5
  m_FlareStrength: 1
  m_FlareFadeSpeed: 3
  m_HaloTexture: {fileID: 0}
  m_SpotCookie: {fileID: 10001, guid: 0000000000000000e000000000000000, type: 0}
  m_DefaultReflectionMode: 0
  m_DefaultReflectionResolution: 128
  m_ReflectionBounces: 1
  m_ReflectionIntensity: 1
  m_CustomReflection: {fileID: 0}
  m_Sun: {fileID: 0}
  m_IndirectSpecularColor: {r: 0.18028305, g: 0.22571313, b: 0.3069213, a: 1}
  m_UseRadianceAmbientProbe: 0
--- !u!157 &3
LightmapSettings:
  m_ObjectHideFlags: 0
  serializedVersion: 12
  m_GIWorkflowMode: 0
  m_GISettings:
    serializedVersion: 2
    m_BounceScale: 1
    m_IndirectOutputScale: 1
    m_AlbedoBoost: 1
    m_EnvironmentLightingMode: 0
    m_EnableBakedLightmaps: 1
    m_EnableRealtimeLightmaps: 1
  m_LightmapEditorSettings:
    serializedVersion: 12
    m_Resolution: 2
    m_BakeResolution: 40
    m_AtlasSize: 1024
    m_AO: 0
    m_AOMaxDistance: 1
    m_CompAOExponent: 1
    m_CompAOExponentDirect: 0
    m_ExtractAmbientOcclusion: 0
    m_Padding: 2
    m_LightmapParameters: {fileID: 0}
    m_LightmapsBakeMode: 1
    m_TextureCompression: 1
    m_FinalGather: 0
    m_FinalGatherFiltering: 1
    m_FinalGatherRayCount: 256
    m_ReflectionCompression: 2
    m_MixedBakeMode: 2
    m_BakeBackend: 1
    m_PVRSampling: 1
    m_PVRDirectSampleCount: 32
    m_PVRSampleCount: 500
    m_PVRBounces: 2
    m_PVREnvironmentSampleCount: 500
    m_PVREnvironmentReferencePointCount: 2048
    m_PVRFilteringMode: 2
    m_PVRDenoiserTypeDirect: 0
    m_PVRDenoiserTypeIndirect: 0
    m_PVRDenoiserTypeAO: 0
    m_PVRFilterTypeDirect: 0
    m_PVRFilterTypeIndirect: 0
    m_PVRFilterTypeAO: 0
    m_PVREnvironmentMIS: 0
    m_PVRCulling: 1
    m_PVRFilteringGaussRadiusDirect: 1
    m_PVRFilteringGaussRadiusIndirect: 5
    m_PVRFilteringGaussRadiusAO: 2
    m_PVRFilteringAtrousPositionSigmaDirect: 0.5
    m_PVRFilteringAtrousPositionSigmaIndirect: 2
    m_PVRFilteringAtrousPositionSigmaAO: 1
    m_ExportTrainingData: 0
    m_TrainingDataDestination: TrainingData
    m_LightProbeSampleCountMultiplier: 4
  m_LightingDataAsset: {fileID: 0}
  m_LightingSettings: {fileID: 4890085278179872738, guid: f5715a94693314f2182d808995387ce9, type: 2}
--- !u!196 &4
NavMeshSettings:
  serializedVersion: 2
  m_ObjectHideFlags: 0
  m_BuildSettings:
    serializedVersion: 2
    agentTypeID: 0
    agentRadius: 0.5
    agentHeight: 2
    agentSlope: 45
    agentClimb: 0.4
    ledgeDropHeight: 0
    maxJumpAcrossDistance: 0
    minRegionArea: 2
    manualCellSize: 0
    cellSize: 0.16666667
    manualTileSize: 0
    tileSize: 256
    accuratePlacement: 0
    maxJobWorkers: 0
    preserveTilesOutsideBounds: 0
    debug:
      m_Flags: 0
  m_NavMeshData: {fileID: 0}
--- !u!1 &78317530
GameObject:
  m_ObjectHideFlags: 0
  m_CorrespondingSourceObject: {fileID: 0}
  m_PrefabInstance: {fileID: 0}
  m_PrefabAsset: {fileID: 0}
  serializedVersion: 6
  m_Component:
  - component: {fileID: 78317532}
  - component: {fileID: 78317531}
  m_Layer: 0
  m_Name: Background Audio
  m_TagString: Untagged
  m_Icon: {fileID: 0}
  m_NavMeshLayer: 0
  m_StaticEditorFlags: 0
  m_IsActive: 1
--- !u!82 &78317531
AudioSource:
  m_ObjectHideFlags: 0
  m_CorrespondingSourceObject: {fileID: 0}
  m_PrefabInstance: {fileID: 0}
  m_PrefabAsset: {fileID: 0}
  m_GameObject: {fileID: 78317530}
  m_Enabled: 1
  serializedVersion: 4
  OutputAudioMixerGroup: {fileID: 0}
  m_audioClip: {fileID: 8300000, guid: 8c973f86f25144202a3e110b36784ccf, type: 3}
  m_PlayOnAwake: 1
  m_Volume: 1
  m_Pitch: 1
  Loop: 1
  Mute: 0
  Spatialize: 0
  SpatializePostEffects: 0
  Priority: 128
  DopplerLevel: 1
  MinDistance: 1
  MaxDistance: 500
  Pan2D: 0
  rolloffMode: 0
  BypassEffects: 0
  BypassListenerEffects: 0
  BypassReverbZones: 0
  rolloffCustomCurve:
    serializedVersion: 2
    m_Curve:
    - serializedVersion: 3
      time: 0
      value: 1
      inSlope: 0
      outSlope: 0
      tangentMode: 0
      weightedMode: 0
      inWeight: 0.33333334
      outWeight: 0.33333334
    - serializedVersion: 3
      time: 1
      value: 0
      inSlope: 0
      outSlope: 0
      tangentMode: 0
      weightedMode: 0
      inWeight: 0.33333334
      outWeight: 0.33333334
    m_PreInfinity: 2
    m_PostInfinity: 2
    m_RotationOrder: 4
  panLevelCustomCurve:
    serializedVersion: 2
    m_Curve:
    - serializedVersion: 3
      time: 0
      value: 0
      inSlope: 0
      outSlope: 0
      tangentMode: 0
      weightedMode: 0
      inWeight: 0.33333334
      outWeight: 0.33333334
    m_PreInfinity: 2
    m_PostInfinity: 2
    m_RotationOrder: 4
  spreadCustomCurve:
    serializedVersion: 2
    m_Curve:
    - serializedVersion: 3
      time: 0
      value: 0
      inSlope: 0
      outSlope: 0
      tangentMode: 0
      weightedMode: 0
      inWeight: 0.33333334
      outWeight: 0.33333334
    m_PreInfinity: 2
    m_PostInfinity: 2
    m_RotationOrder: 4
  reverbZoneMixCustomCurve:
    serializedVersion: 2
    m_Curve:
    - serializedVersion: 3
      time: 0
      value: 1
      inSlope: 0
      outSlope: 0
      tangentMode: 0
      weightedMode: 0
      inWeight: 0.33333334
      outWeight: 0.33333334
    m_PreInfinity: 2
    m_PostInfinity: 2
    m_RotationOrder: 4
--- !u!4 &78317532
Transform:
  m_ObjectHideFlags: 0
  m_CorrespondingSourceObject: {fileID: 0}
  m_PrefabInstance: {fileID: 0}
  m_PrefabAsset: {fileID: 0}
  m_GameObject: {fileID: 78317530}
  m_LocalRotation: {x: -0, y: -0, z: -0, w: 1}
  m_LocalPosition: {x: 0, y: 0, z: -10}
  m_LocalScale: {x: 1, y: 1, z: 1}
  m_ConstrainProportionsScale: 0
  m_Children: []
  m_Father: {fileID: 757243267}
  m_RootOrder: 3
  m_LocalEulerAnglesHint: {x: 0, y: 0, z: 0}
--- !u!1 &225466835
GameObject:
  m_ObjectHideFlags: 0
  m_CorrespondingSourceObject: {fileID: 0}
  m_PrefabInstance: {fileID: 0}
  m_PrefabAsset: {fileID: 0}
  serializedVersion: 6
  m_Component:
  - component: {fileID: 225466838}
  - component: {fileID: 225466837}
  - component: {fileID: 225466836}
  m_Layer: 0
  m_Name: Stars
  m_TagString: Untagged
  m_Icon: {fileID: 0}
  m_NavMeshLayer: 0
  m_StaticEditorFlags: 0
  m_IsActive: 1
--- !u!199 &225466836
ParticleSystemRenderer:
  serializedVersion: 6
  m_ObjectHideFlags: 0
  m_CorrespondingSourceObject: {fileID: 0}
  m_PrefabInstance: {fileID: 0}
  m_PrefabAsset: {fileID: 0}
  m_GameObject: {fileID: 225466835}
  m_Enabled: 1
  m_CastShadows: 0
  m_ReceiveShadows: 0
  m_DynamicOccludee: 1
  m_StaticShadowCaster: 0
  m_MotionVectors: 1
  m_LightProbeUsage: 0
  m_ReflectionProbeUsage: 0
  m_RayTracingMode: 0
  m_RayTraceProcedural: 0
  m_RenderingLayerMask: 1
  m_RendererPriority: 0
  m_Materials:
  - {fileID: 2100000, guid: b43bde50b10334fddbcf88c41311f5b7, type: 2}
  m_StaticBatchInfo:
    firstSubMesh: 0
    subMeshCount: 0
  m_StaticBatchRoot: {fileID: 0}
  m_ProbeAnchor: {fileID: 0}
  m_LightProbeVolumeOverride: {fileID: 0}
  m_ScaleInLightmap: 1
  m_ReceiveGI: 1
  m_PreserveUVs: 0
  m_IgnoreNormalsForChartDetection: 0
  m_ImportantGI: 0
  m_StitchLightmapSeams: 0
  m_SelectedEditorRenderState: 3
  m_MinimumChartSize: 4
  m_AutoUVMaxDistance: 0.5
  m_AutoUVMaxAngle: 89
  m_LightmapParameters: {fileID: 0}
  m_SortingLayerID: 0
  m_SortingLayer: 0
  m_SortingOrder: 0
  m_RenderMode: 4
  m_MeshDistribution: 0
  m_SortMode: 0
  m_MinParticleSize: 0
  m_MaxParticleSize: 0.5
  m_CameraVelocityScale: 0
  m_VelocityScale: 0
  m_LengthScale: 2
  m_SortingFudge: 0
  m_NormalDirection: 1
  m_ShadowBias: 0
  m_RenderAlignment: 0
  m_Pivot: {x: 0, y: 0, z: 0}
  m_Flip: {x: 0, y: 0, z: 0}
  m_UseCustomVertexStreams: 0
  m_EnableGPUInstancing: 1
  m_ApplyActiveColorSpace: 1
  m_AllowRoll: 1
  m_FreeformStretching: 0
  m_RotateWithStretchDirection: 1
  m_VertexStreams: 00010304
  m_Mesh: {fileID: 10207, guid: 0000000000000000e000000000000000, type: 0}
  m_Mesh1: {fileID: 0}
  m_Mesh2: {fileID: 0}
  m_Mesh3: {fileID: 0}
  m_MeshWeighting: 1
  m_MeshWeighting1: 1
  m_MeshWeighting2: 1
  m_MeshWeighting3: 1
  m_MaskInteraction: 0
--- !u!198 &225466837
ParticleSystem:
  m_ObjectHideFlags: 0
  m_CorrespondingSourceObject: {fileID: 0}
  m_PrefabInstance: {fileID: 0}
  m_PrefabAsset: {fileID: 0}
  m_GameObject: {fileID: 225466835}
  serializedVersion: 8
  lengthInSec: 5
  simulationSpeed: 1
  stopAction: 0
  cullingMode: 0
  ringBufferMode: 0
  ringBufferLoopRange: {x: 0, y: 1}
  emitterVelocityMode: 0
  looping: 0
  prewarm: 0
  playOnAwake: 1
  useUnscaledTime: 0
  autoRandomSeed: 1
  startDelay:
    serializedVersion: 2
    minMaxState: 0
    scalar: 0
    minScalar: 0
    maxCurve:
      serializedVersion: 2
      m_Curve:
      - serializedVersion: 3
        time: 0
        value: 0
        inSlope: 0
        outSlope: 0
        tangentMode: 0
        weightedMode: 0
        inWeight: 0.33333334
        outWeight: 0.33333334
      - serializedVersion: 3
        time: 1
        value: 0
        inSlope: 0
        outSlope: 0
        tangentMode: 0
        weightedMode: 0
        inWeight: 0.33333334
        outWeight: 0.33333334
      m_PreInfinity: 2
      m_PostInfinity: 2
      m_RotationOrder: 4
    minCurve:
      serializedVersion: 2
      m_Curve:
      - serializedVersion: 3
        time: 0
        value: 0
        inSlope: 0
        outSlope: 0
        tangentMode: 0
        weightedMode: 0
        inWeight: 0.33333334
        outWeight: 0.33333334
      - serializedVersion: 3
        time: 1
        value: 0
        inSlope: 0
        outSlope: 0
        tangentMode: 0
        weightedMode: 0
        inWeight: 0.33333334
        outWeight: 0.33333334
      m_PreInfinity: 2
      m_PostInfinity: 2
      m_RotationOrder: 4
  moveWithTransform: 0
  moveWithCustomTransform: {fileID: 0}
  scalingMode: 1
  randomSeed: 0
  InitialModule:
    serializedVersion: 3
    enabled: 1
    startLifetime:
      serializedVersion: 2
      minMaxState: 0
      scalar: 1e+11
      minScalar: 5
      maxCurve:
        serializedVersion: 2
        m_Curve:
        - serializedVersion: 3
          time: 0
          value: 1
          inSlope: 0
          outSlope: 0
          tangentMode: 0
          weightedMode: 0
          inWeight: 0.33333334
          outWeight: 0.33333334
        - serializedVersion: 3
          time: 1
          value: 1
          inSlope: 0
          outSlope: 0
          tangentMode: 0
          weightedMode: 0
          inWeight: 0.33333334
          outWeight: 0.33333334
        m_PreInfinity: 2
        m_PostInfinity: 2
        m_RotationOrder: 4
      minCurve:
        serializedVersion: 2
        m_Curve:
        - serializedVersion: 3
          time: 0
          value: 1
          inSlope: 0
          outSlope: 0
          tangentMode: 0
          weightedMode: 0
          inWeight: 0.33333334
          outWeight: 0.33333334
        - serializedVersion: 3
          time: 1
          value: 1
          inSlope: 0
          outSlope: 0
          tangentMode: 0
          weightedMode: 0
          inWeight: 0.33333334
          outWeight: 0.33333334
        m_PreInfinity: 2
        m_PostInfinity: 2
        m_RotationOrder: 4
    startSpeed:
      serializedVersion: 2
      minMaxState: 0
      scalar: 0
      minScalar: 5
      maxCurve:
        serializedVersion: 2
        m_Curve:
        - serializedVersion: 3
          time: 0
          value: 1
          inSlope: 0
          outSlope: 0
          tangentMode: 0
          weightedMode: 0
          inWeight: 0.33333334
          outWeight: 0.33333334
        - serializedVersion: 3
          time: 1
          value: 1
          inSlope: 0
          outSlope: 0
          tangentMode: 0
          weightedMode: 0
          inWeight: 0.33333334
          outWeight: 0.33333334
        m_PreInfinity: 2
        m_PostInfinity: 2
        m_RotationOrder: 4
      minCurve:
        serializedVersion: 2
        m_Curve:
        - serializedVersion: 3
          time: 0
          value: 1
          inSlope: 0
          outSlope: 0
          tangentMode: 0
          weightedMode: 0
          inWeight: 0.33333334
          outWeight: 0.33333334
        - serializedVersion: 3
          time: 1
          value: 1
          inSlope: 0
          outSlope: 0
          tangentMode: 0
          weightedMode: 0
          inWeight: 0.33333334
          outWeight: 0.33333334
        m_PreInfinity: 2
        m_PostInfinity: 2
        m_RotationOrder: 4
    startColor:
      serializedVersion: 2
      minMaxState: 0
      minColor: {r: 1, g: 1, b: 1, a: 1}
      maxColor: {r: 1, g: 1, b: 1, a: 1}
      maxGradient:
        serializedVersion: 2
        key0: {r: 1, g: 1, b: 1, a: 1}
        key1: {r: 1, g: 0, b: 0, a: 1}
        key2: {r: 1, g: 1, b: 1, a: 1}
        key3: {r: 0, g: 0, b: 0, a: 0}
        key4: {r: 0, g: 0, b: 0, a: 0}
        key5: {r: 0, g: 0, b: 0, a: 0}
        key6: {r: 0, g: 0, b: 0, a: 0}
        key7: {r: 0, g: 0, b: 0, a: 0}
        ctime0: 0
        ctime1: 32382
        ctime2: 65535
        ctime3: 0
        ctime4: 0
        ctime5: 0
        ctime6: 0
        ctime7: 0
        atime0: 0
        atime1: 65535
        atime2: 65535
        atime3: 0
        atime4: 0
        atime5: 0
        atime6: 0
        atime7: 0
        m_Mode: 0
        m_NumColorKeys: 3
        m_NumAlphaKeys: 2
      minGradient:
        serializedVersion: 2
        key0: {r: 1, g: 1, b: 1, a: 1}
        key1: {r: 1, g: 1, b: 1, a: 1}
        key2: {r: 0, g: 0, b: 0, a: 0}
        key3: {r: 0, g: 0, b: 0, a: 0}
        key4: {r: 0, g: 0, b: 0, a: 0}
        key5: {r: 0, g: 0, b: 0, a: 0}
        key6: {r: 0, g: 0, b: 0, a: 0}
        key7: {r: 0, g: 0, b: 0, a: 0}
        ctime0: 0
        ctime1: 65535
        ctime2: 0
        ctime3: 0
        ctime4: 0
        ctime5: 0
        ctime6: 0
        ctime7: 0
        atime0: 0
        atime1: 65535
        atime2: 0
        atime3: 0
        atime4: 0
        atime5: 0
        atime6: 0
        atime7: 0
        m_Mode: 0
        m_NumColorKeys: 2
        m_NumAlphaKeys: 2
    startSize:
      serializedVersion: 2
      minMaxState: 3
      scalar: 0.02
      minScalar: 0.01
      maxCurve:
        serializedVersion: 2
        m_Curve:
        - serializedVersion: 3
          time: 0
          value: 1
          inSlope: 0
          outSlope: 0
          tangentMode: 0
          weightedMode: 0
          inWeight: 0.33333334
          outWeight: 0.33333334
        - serializedVersion: 3
          time: 1
          value: 1
          inSlope: 0
          outSlope: 0
          tangentMode: 0
          weightedMode: 0
          inWeight: 0.33333334
          outWeight: 0.33333334
        m_PreInfinity: 2
        m_PostInfinity: 2
        m_RotationOrder: 4
      minCurve:
        serializedVersion: 2
        m_Curve:
        - serializedVersion: 3
          time: 0
          value: 1
          inSlope: 0
          outSlope: 0
          tangentMode: 0
          weightedMode: 0
          inWeight: 0.33333334
          outWeight: 0.33333334
        - serializedVersion: 3
          time: 1
          value: 1
          inSlope: 0
          outSlope: 0
          tangentMode: 0
          weightedMode: 0
          inWeight: 0.33333334
          outWeight: 0.33333334
        m_PreInfinity: 2
        m_PostInfinity: 2
        m_RotationOrder: 4
    startSizeY:
      serializedVersion: 2
      minMaxState: 3
      scalar: 1
      minScalar: 1
      maxCurve:
        serializedVersion: 2
        m_Curve:
        - serializedVersion: 3
          time: 0
          value: 1
          inSlope: 0
          outSlope: 0
          tangentMode: 0
          weightedMode: 0
          inWeight: 0.33333334
          outWeight: 0.33333334
        - serializedVersion: 3
          time: 1
          value: 1
          inSlope: 0
          outSlope: 0
          tangentMode: 0
          weightedMode: 0
          inWeight: 0.33333334
          outWeight: 0.33333334
        m_PreInfinity: 2
        m_PostInfinity: 2
        m_RotationOrder: 4
      minCurve:
        serializedVersion: 2
        m_Curve:
        - serializedVersion: 3
          time: 0
          value: 1
          inSlope: 0
          outSlope: 0
          tangentMode: 0
          weightedMode: 0
          inWeight: 0.33333334
          outWeight: 0.33333334
        - serializedVersion: 3
          time: 1
          value: 1
          inSlope: 0
          outSlope: 0
          tangentMode: 0
          weightedMode: 0
          inWeight: 0.33333334
          outWeight: 0.33333334
        m_PreInfinity: 2
        m_PostInfinity: 2
        m_RotationOrder: 4
    startSizeZ:
      serializedVersion: 2
      minMaxState: 3
      scalar: 1
      minScalar: 1
      maxCurve:
        serializedVersion: 2
        m_Curve:
        - serializedVersion: 3
          time: 0
          value: 1
          inSlope: 0
          outSlope: 0
          tangentMode: 0
          weightedMode: 0
          inWeight: 0.33333334
          outWeight: 0.33333334
        - serializedVersion: 3
          time: 1
          value: 1
          inSlope: 0
          outSlope: 0
          tangentMode: 0
          weightedMode: 0
          inWeight: 0.33333334
          outWeight: 0.33333334
        m_PreInfinity: 2
        m_PostInfinity: 2
        m_RotationOrder: 4
      minCurve:
        serializedVersion: 2
        m_Curve:
        - serializedVersion: 3
          time: 0
          value: 1
          inSlope: 0
          outSlope: 0
          tangentMode: 0
          weightedMode: 0
          inWeight: 0.33333334
          outWeight: 0.33333334
        - serializedVersion: 3
          time: 1
          value: 1
          inSlope: 0
          outSlope: 0
          tangentMode: 0
          weightedMode: 0
          inWeight: 0.33333334
          outWeight: 0.33333334
        m_PreInfinity: 2
        m_PostInfinity: 2
        m_RotationOrder: 4
    startRotationX:
      serializedVersion: 2
      minMaxState: 0
      scalar: 0
      minScalar: 0
      maxCurve:
        serializedVersion: 2
        m_Curve:
        - serializedVersion: 3
          time: 0
          value: 0
          inSlope: 0
          outSlope: 0
          tangentMode: 0
          weightedMode: 0
          inWeight: 0.33333334
          outWeight: 0.33333334
        - serializedVersion: 3
          time: 1
          value: 0
          inSlope: 0
          outSlope: 0
          tangentMode: 0
          weightedMode: 0
          inWeight: 0.33333334
          outWeight: 0.33333334
        m_PreInfinity: 2
        m_PostInfinity: 2
        m_RotationOrder: 4
      minCurve:
        serializedVersion: 2
        m_Curve:
        - serializedVersion: 3
          time: 0
          value: 0
          inSlope: 0
          outSlope: 0
          tangentMode: 0
          weightedMode: 0
          inWeight: 0.33333334
          outWeight: 0.33333334
        - serializedVersion: 3
          time: 1
          value: 0
          inSlope: 0
          outSlope: 0
          tangentMode: 0
          weightedMode: 0
          inWeight: 0.33333334
          outWeight: 0.33333334
        m_PreInfinity: 2
        m_PostInfinity: 2
        m_RotationOrder: 4
    startRotationY:
      serializedVersion: 2
      minMaxState: 0
      scalar: 0
      minScalar: 0
      maxCurve:
        serializedVersion: 2
        m_Curve:
        - serializedVersion: 3
          time: 0
          value: 0
          inSlope: 0
          outSlope: 0
          tangentMode: 0
          weightedMode: 0
          inWeight: 0.33333334
          outWeight: 0.33333334
        - serializedVersion: 3
          time: 1
          value: 0
          inSlope: 0
          outSlope: 0
          tangentMode: 0
          weightedMode: 0
          inWeight: 0.33333334
          outWeight: 0.33333334
        m_PreInfinity: 2
        m_PostInfinity: 2
        m_RotationOrder: 4
      minCurve:
        serializedVersion: 2
        m_Curve:
        - serializedVersion: 3
          time: 0
          value: 0
          inSlope: 0
          outSlope: 0
          tangentMode: 0
          weightedMode: 0
          inWeight: 0.33333334
          outWeight: 0.33333334
        - serializedVersion: 3
          time: 1
          value: 0
          inSlope: 0
          outSlope: 0
          tangentMode: 0
          weightedMode: 0
          inWeight: 0.33333334
          outWeight: 0.33333334
        m_PreInfinity: 2
        m_PostInfinity: 2
        m_RotationOrder: 4
    startRotation:
      serializedVersion: 2
      minMaxState: 0
      scalar: 0
      minScalar: 0
      maxCurve:
        serializedVersion: 2
        m_Curve:
        - serializedVersion: 3
          time: 0
          value: 0
          inSlope: 0
          outSlope: 0
          tangentMode: 0
          weightedMode: 0
          inWeight: 0.33333334
          outWeight: 0.33333334
        - serializedVersion: 3
          time: 1
          value: 0
          inSlope: 0
          outSlope: 0
          tangentMode: 0
          weightedMode: 0
          inWeight: 0.33333334
          outWeight: 0.33333334
        m_PreInfinity: 2
        m_PostInfinity: 2
        m_RotationOrder: 4
      minCurve:
        serializedVersion: 2
        m_Curve:
        - serializedVersion: 3
          time: 0
          value: 0
          inSlope: 0
          outSlope: 0
          tangentMode: 0
          weightedMode: 0
          inWeight: 0.33333334
          outWeight: 0.33333334
        - serializedVersion: 3
          time: 1
          value: 0
          inSlope: 0
          outSlope: 0
          tangentMode: 0
          weightedMode: 0
          inWeight: 0.33333334
          outWeight: 0.33333334
        m_PreInfinity: 2
        m_PostInfinity: 2
        m_RotationOrder: 4
    randomizeRotationDirection: 0
    maxNumParticles: 1000
    customEmitterVelocity: {x: 0, y: 0, z: 0}
    size3D: 0
    rotation3D: 0
    gravityModifier:
      serializedVersion: 2
      minMaxState: 0
      scalar: 0
      minScalar: 0
      maxCurve:
        serializedVersion: 2
        m_Curve:
        - serializedVersion: 3
          time: 0
          value: 0
          inSlope: 0
          outSlope: 0
          tangentMode: 0
          weightedMode: 0
          inWeight: 0.33333334
          outWeight: 0.33333334
        - serializedVersion: 3
          time: 1
          value: 0
          inSlope: 0
          outSlope: 0
          tangentMode: 0
          weightedMode: 0
          inWeight: 0.33333334
          outWeight: 0.33333334
        m_PreInfinity: 2
        m_PostInfinity: 2
        m_RotationOrder: 4
      minCurve:
        serializedVersion: 2
        m_Curve:
        - serializedVersion: 3
          time: 0
          value: 0
          inSlope: 0
          outSlope: 0
          tangentMode: 0
          weightedMode: 0
          inWeight: 0.33333334
          outWeight: 0.33333334
        - serializedVersion: 3
          time: 1
          value: 0
          inSlope: 0
          outSlope: 0
          tangentMode: 0
          weightedMode: 0
          inWeight: 0.33333334
          outWeight: 0.33333334
        m_PreInfinity: 2
        m_PostInfinity: 2
        m_RotationOrder: 4
  ShapeModule:
    serializedVersion: 6
    enabled: 1
    type: 18
    angle: 25
    length: 5
    boxThickness: {x: 0, y: 0, z: 0}
    radiusThickness: 1
    donutRadius: 0.2
    m_Position: {x: 0, y: 0, z: 0}
    m_Rotation: {x: -90, y: 0, z: 0}
    m_Scale: {x: 9.74, y: 5.74, z: 0}
    placementMode: 0
    m_MeshMaterialIndex: 0
    m_MeshNormalOffset: 0
    m_MeshSpawn:
      mode: 0
      spread: 0
      speed:
        serializedVersion: 2
        minMaxState: 0
        scalar: 1
        minScalar: 1
        maxCurve:
          serializedVersion: 2
          m_Curve:
          - serializedVersion: 3
            time: 0
            value: 1
            inSlope: 0
            outSlope: 0
            tangentMode: 0
            weightedMode: 0
            inWeight: 0.33333334
            outWeight: 0.33333334
          - serializedVersion: 3
            time: 1
            value: 1
            inSlope: 0
            outSlope: 0
            tangentMode: 0
            weightedMode: 0
            inWeight: 0.33333334
            outWeight: 0.33333334
          m_PreInfinity: 2
          m_PostInfinity: 2
          m_RotationOrder: 4
        minCurve:
          serializedVersion: 2
          m_Curve:
          - serializedVersion: 3
            time: 0
            value: 1
            inSlope: 0
            outSlope: 0
            tangentMode: 0
            weightedMode: 0
            inWeight: 0.33333334
            outWeight: 0.33333334
          - serializedVersion: 3
            time: 1
            value: 1
            inSlope: 0
            outSlope: 0
            tangentMode: 0
            weightedMode: 0
            inWeight: 0.33333334
            outWeight: 0.33333334
          m_PreInfinity: 2
          m_PostInfinity: 2
          m_RotationOrder: 4
    m_Mesh: {fileID: 0}
    m_MeshRenderer: {fileID: 0}
    m_SkinnedMeshRenderer: {fileID: 0}
    m_Sprite: {fileID: 0}
    m_SpriteRenderer: {fileID: 0}
    m_UseMeshMaterialIndex: 0
    m_UseMeshColors: 1
    alignToDirection: 0
    m_Texture: {fileID: 0}
    m_TextureClipChannel: 3
    m_TextureClipThreshold: 0
    m_TextureUVChannel: 0
    m_TextureColorAffectsParticles: 1
    m_TextureAlphaAffectsParticles: 1
    m_TextureBilinearFiltering: 0
    randomDirectionAmount: 0
    sphericalDirectionAmount: 0
    randomPositionAmount: 0
    radius:
      value: 1
      mode: 0
      spread: 0
      speed:
        serializedVersion: 2
        minMaxState: 0
        scalar: 1
        minScalar: 1
        maxCurve:
          serializedVersion: 2
          m_Curve:
          - serializedVersion: 3
            time: 0
            value: 1
            inSlope: 0
            outSlope: 0
            tangentMode: 0
            weightedMode: 0
            inWeight: 0.33333334
            outWeight: 0.33333334
          - serializedVersion: 3
            time: 1
            value: 1
            inSlope: 0
            outSlope: 0
            tangentMode: 0
            weightedMode: 0
            inWeight: 0.33333334
            outWeight: 0.33333334
          m_PreInfinity: 2
          m_PostInfinity: 2
          m_RotationOrder: 4
        minCurve:
          serializedVersion: 2
          m_Curve:
          - serializedVersion: 3
            time: 0
            value: 1
            inSlope: 0
            outSlope: 0
            tangentMode: 0
            weightedMode: 0
            inWeight: 0.33333334
            outWeight: 0.33333334
          - serializedVersion: 3
            time: 1
            value: 1
            inSlope: 0
            outSlope: 0
            tangentMode: 0
            weightedMode: 0
            inWeight: 0.33333334
            outWeight: 0.33333334
          m_PreInfinity: 2
          m_PostInfinity: 2
          m_RotationOrder: 4
    arc:
      value: 360
      mode: 0
      spread: 0
      speed:
        serializedVersion: 2
        minMaxState: 0
        scalar: 1
        minScalar: 1
        maxCurve:
          serializedVersion: 2
          m_Curve:
          - serializedVersion: 3
            time: 0
            value: 1
            inSlope: 0
            outSlope: 0
            tangentMode: 0
            weightedMode: 0
            inWeight: 0.33333334
            outWeight: 0.33333334
          - serializedVersion: 3
            time: 1
            value: 1
            inSlope: 0
            outSlope: 0
            tangentMode: 0
            weightedMode: 0
            inWeight: 0.33333334
            outWeight: 0.33333334
          m_PreInfinity: 2
          m_PostInfinity: 2
          m_RotationOrder: 4
        minCurve:
          serializedVersion: 2
          m_Curve:
          - serializedVersion: 3
            time: 0
            value: 1
            inSlope: 0
            outSlope: 0
            tangentMode: 0
            weightedMode: 0
            inWeight: 0.33333334
            outWeight: 0.33333334
          - serializedVersion: 3
            time: 1
            value: 1
            inSlope: 0
            outSlope: 0
            tangentMode: 0
            weightedMode: 0
            inWeight: 0.33333334
            outWeight: 0.33333334
          m_PreInfinity: 2
          m_PostInfinity: 2
          m_RotationOrder: 4
  EmissionModule:
    enabled: 1
    serializedVersion: 4
    rateOverTime:
      serializedVersion: 2
      minMaxState: 0
      scalar: 0
      minScalar: 10
      maxCurve:
        serializedVersion: 2
        m_Curve:
        - serializedVersion: 3
          time: 0
          value: 1
          inSlope: 0
          outSlope: 0
          tangentMode: 0
          weightedMode: 0
          inWeight: 0.33333334
          outWeight: 0.33333334
        - serializedVersion: 3
          time: 1
          value: 1
          inSlope: 0
          outSlope: 0
          tangentMode: 0
          weightedMode: 0
          inWeight: 0.33333334
          outWeight: 0.33333334
        m_PreInfinity: 2
        m_PostInfinity: 2
        m_RotationOrder: 4
      minCurve:
        serializedVersion: 2
        m_Curve:
        - serializedVersion: 3
          time: 0
          value: 1
          inSlope: 0
          outSlope: 0
          tangentMode: 0
          weightedMode: 0
          inWeight: 0.33333334
          outWeight: 0.33333334
        - serializedVersion: 3
          time: 1
          value: 1
          inSlope: 0
          outSlope: 0
          tangentMode: 0
          weightedMode: 0
          inWeight: 0.33333334
          outWeight: 0.33333334
        m_PreInfinity: 2
        m_PostInfinity: 2
        m_RotationOrder: 4
    rateOverDistance:
      serializedVersion: 2
      minMaxState: 0
      scalar: 0
      minScalar: 0
      maxCurve:
        serializedVersion: 2
        m_Curve:
        - serializedVersion: 3
          time: 0
          value: 0
          inSlope: 0
          outSlope: 0
          tangentMode: 0
          weightedMode: 0
          inWeight: 0.33333334
          outWeight: 0.33333334
        - serializedVersion: 3
          time: 1
          value: 0
          inSlope: 0
          outSlope: 0
          tangentMode: 0
          weightedMode: 0
          inWeight: 0.33333334
          outWeight: 0.33333334
        m_PreInfinity: 2
        m_PostInfinity: 2
        m_RotationOrder: 4
      minCurve:
        serializedVersion: 2
        m_Curve:
        - serializedVersion: 3
          time: 0
          value: 0
          inSlope: 0
          outSlope: 0
          tangentMode: 0
          weightedMode: 0
          inWeight: 0.33333334
          outWeight: 0.33333334
        - serializedVersion: 3
          time: 1
          value: 0
          inSlope: 0
          outSlope: 0
          tangentMode: 0
          weightedMode: 0
          inWeight: 0.33333334
          outWeight: 0.33333334
        m_PreInfinity: 2
        m_PostInfinity: 2
        m_RotationOrder: 4
    m_BurstCount: 1
    m_Bursts:
    - serializedVersion: 2
      time: 0
      countCurve:
        serializedVersion: 2
        minMaxState: 0
        scalar: 67.74
        minScalar: 30
        maxCurve:
          serializedVersion: 2
          m_Curve:
          - serializedVersion: 3
            time: 0
            value: 1
            inSlope: 0
            outSlope: 0
            tangentMode: 0
            weightedMode: 0
            inWeight: 0
            outWeight: 0
          - serializedVersion: 3
            time: 1
            value: 1
            inSlope: 0
            outSlope: 0
            tangentMode: 0
            weightedMode: 0
            inWeight: 0
            outWeight: 0
          m_PreInfinity: 2
          m_PostInfinity: 2
          m_RotationOrder: 4
        minCurve:
          serializedVersion: 2
          m_Curve:
          - serializedVersion: 3
            time: 0
            value: 1
            inSlope: 0
            outSlope: 0
            tangentMode: 0
            weightedMode: 0
            inWeight: 0
            outWeight: 0
          - serializedVersion: 3
            time: 1
            value: 1
            inSlope: 0
            outSlope: 0
            tangentMode: 0
            weightedMode: 0
            inWeight: 0
            outWeight: 0
          m_PreInfinity: 2
          m_PostInfinity: 2
          m_RotationOrder: 4
      cycleCount: 1
      repeatInterval: 0.01
      probability: 1
  SizeModule:
    enabled: 0
    curve:
      serializedVersion: 2
      minMaxState: 1
      scalar: 1
      minScalar: 1
      maxCurve:
        serializedVersion: 2
        m_Curve:
        - serializedVersion: 3
          time: 0
          value: 0
          inSlope: 0
          outSlope: 1
          tangentMode: 0
          weightedMode: 0
          inWeight: 0.33333334
          outWeight: 0.33333334
        - serializedVersion: 3
          time: 1
          value: 1
          inSlope: 1
          outSlope: 0
          tangentMode: 0
          weightedMode: 0
          inWeight: 0.33333334
          outWeight: 0.33333334
        m_PreInfinity: 2
        m_PostInfinity: 2
        m_RotationOrder: 4
      minCurve:
        serializedVersion: 2
        m_Curve:
        - serializedVersion: 3
          time: 0
          value: 1
          inSlope: 0
          outSlope: 0
          tangentMode: 0
          weightedMode: 0
          inWeight: 0.33333334
          outWeight: 0.33333334
        - serializedVersion: 3
          time: 1
          value: 1
          inSlope: 0
          outSlope: 0
          tangentMode: 0
          weightedMode: 0
          inWeight: 0.33333334
          outWeight: 0.33333334
        m_PreInfinity: 2
        m_PostInfinity: 2
        m_RotationOrder: 4
    y:
      serializedVersion: 2
      minMaxState: 1
      scalar: 1
      minScalar: 1
      maxCurve:
        serializedVersion: 2
        m_Curve:
        - serializedVersion: 3
          time: 0
          value: 0
          inSlope: 0
          outSlope: 1
          tangentMode: 0
          weightedMode: 0
          inWeight: 0.33333334
          outWeight: 0.33333334
        - serializedVersion: 3
          time: 1
          value: 1
          inSlope: 1
          outSlope: 0
          tangentMode: 0
          weightedMode: 0
          inWeight: 0.33333334
          outWeight: 0.33333334
        m_PreInfinity: 2
        m_PostInfinity: 2
        m_RotationOrder: 4
      minCurve:
        serializedVersion: 2
        m_Curve:
        - serializedVersion: 3
          time: 0
          value: 1
          inSlope: 0
          outSlope: 0
          tangentMode: 0
          weightedMode: 0
          inWeight: 0.33333334
          outWeight: 0.33333334
        - serializedVersion: 3
          time: 1
          value: 1
          inSlope: 0
          outSlope: 0
          tangentMode: 0
          weightedMode: 0
          inWeight: 0.33333334
          outWeight: 0.33333334
        m_PreInfinity: 2
        m_PostInfinity: 2
        m_RotationOrder: 4
    z:
      serializedVersion: 2
      minMaxState: 1
      scalar: 1
      minScalar: 1
      maxCurve:
        serializedVersion: 2
        m_Curve:
        - serializedVersion: 3
          time: 0
          value: 0
          inSlope: 0
          outSlope: 1
          tangentMode: 0
          weightedMode: 0
          inWeight: 0.33333334
          outWeight: 0.33333334
        - serializedVersion: 3
          time: 1
          value: 1
          inSlope: 1
          outSlope: 0
          tangentMode: 0
          weightedMode: 0
          inWeight: 0.33333334
          outWeight: 0.33333334
        m_PreInfinity: 2
        m_PostInfinity: 2
        m_RotationOrder: 4
      minCurve:
        serializedVersion: 2
        m_Curve:
        - serializedVersion: 3
          time: 0
          value: 1
          inSlope: 0
          outSlope: 0
          tangentMode: 0
          weightedMode: 0
          inWeight: 0.33333334
          outWeight: 0.33333334
        - serializedVersion: 3
          time: 1
          value: 1
          inSlope: 0
          outSlope: 0
          tangentMode: 0
          weightedMode: 0
          inWeight: 0.33333334
          outWeight: 0.33333334
        m_PreInfinity: 2
        m_PostInfinity: 2
        m_RotationOrder: 4
    separateAxes: 0
  RotationModule:
    enabled: 0
    x:
      serializedVersion: 2
      minMaxState: 0
      scalar: 0
      minScalar: 0
      maxCurve:
        serializedVersion: 2
        m_Curve:
        - serializedVersion: 3
          time: 0
          value: 0
          inSlope: 0
          outSlope: 0
          tangentMode: 0
          weightedMode: 0
          inWeight: 0.33333334
          outWeight: 0.33333334
        - serializedVersion: 3
          time: 1
          value: 0
          inSlope: 0
          outSlope: 0
          tangentMode: 0
          weightedMode: 0
          inWeight: 0.33333334
          outWeight: 0.33333334
        m_PreInfinity: 2
        m_PostInfinity: 2
        m_RotationOrder: 4
      minCurve:
        serializedVersion: 2
        m_Curve:
        - serializedVersion: 3
          time: 0
          value: 0
          inSlope: 0
          outSlope: 0
          tangentMode: 0
          weightedMode: 0
          inWeight: 0.33333334
          outWeight: 0.33333334
        - serializedVersion: 3
          time: 1
          value: 0
          inSlope: 0
          outSlope: 0
          tangentMode: 0
          weightedMode: 0
          inWeight: 0.33333334
          outWeight: 0.33333334
        m_PreInfinity: 2
        m_PostInfinity: 2
        m_RotationOrder: 4
    y:
      serializedVersion: 2
      minMaxState: 0
      scalar: 0
      minScalar: 0
      maxCurve:
        serializedVersion: 2
        m_Curve:
        - serializedVersion: 3
          time: 0
          value: 0
          inSlope: 0
          outSlope: 0
          tangentMode: 0
          weightedMode: 0
          inWeight: 0.33333334
          outWeight: 0.33333334
        - serializedVersion: 3
          time: 1
          value: 0
          inSlope: 0
          outSlope: 0
          tangentMode: 0
          weightedMode: 0
          inWeight: 0.33333334
          outWeight: 0.33333334
        m_PreInfinity: 2
        m_PostInfinity: 2
        m_RotationOrder: 4
      minCurve:
        serializedVersion: 2
        m_Curve:
        - serializedVersion: 3
          time: 0
          value: 0
          inSlope: 0
          outSlope: 0
          tangentMode: 0
          weightedMode: 0
          inWeight: 0.33333334
          outWeight: 0.33333334
        - serializedVersion: 3
          time: 1
          value: 0
          inSlope: 0
          outSlope: 0
          tangentMode: 0
          weightedMode: 0
          inWeight: 0.33333334
          outWeight: 0.33333334
        m_PreInfinity: 2
        m_PostInfinity: 2
        m_RotationOrder: 4
    curve:
      serializedVersion: 2
      minMaxState: 0
      scalar: 0.7853982
      minScalar: 0.7853982
      maxCurve:
        serializedVersion: 2
        m_Curve:
        - serializedVersion: 3
          time: 0
          value: 1
          inSlope: 0
          outSlope: 0
          tangentMode: 0
          weightedMode: 0
          inWeight: 0.33333334
          outWeight: 0.33333334
        - serializedVersion: 3
          time: 1
          value: 1
          inSlope: 0
          outSlope: 0
          tangentMode: 0
          weightedMode: 0
          inWeight: 0.33333334
          outWeight: 0.33333334
        m_PreInfinity: 2
        m_PostInfinity: 2
        m_RotationOrder: 4
      minCurve:
        serializedVersion: 2
        m_Curve:
        - serializedVersion: 3
          time: 0
          value: 1
          inSlope: 0
          outSlope: 0
          tangentMode: 0
          weightedMode: 0
          inWeight: 0.33333334
          outWeight: 0.33333334
        - serializedVersion: 3
          time: 1
          value: 1
          inSlope: 0
          outSlope: 0
          tangentMode: 0
          weightedMode: 0
          inWeight: 0.33333334
          outWeight: 0.33333334
        m_PreInfinity: 2
        m_PostInfinity: 2
        m_RotationOrder: 4
    separateAxes: 0
  ColorModule:
    enabled: 0
    gradient:
      serializedVersion: 2
      minMaxState: 1
      minColor: {r: 1, g: 1, b: 1, a: 1}
      maxColor: {r: 1, g: 1, b: 1, a: 1}
      maxGradient:
        serializedVersion: 2
        key0: {r: 1, g: 1, b: 1, a: 1}
        key1: {r: 1, g: 1, b: 1, a: 1}
        key2: {r: 0, g: 0, b: 0, a: 0}
        key3: {r: 0, g: 0, b: 0, a: 0}
        key4: {r: 0, g: 0, b: 0, a: 0}
        key5: {r: 0, g: 0, b: 0, a: 0}
        key6: {r: 0, g: 0, b: 0, a: 0}
        key7: {r: 0, g: 0, b: 0, a: 0}
        ctime0: 0
        ctime1: 65535
        ctime2: 0
        ctime3: 0
        ctime4: 0
        ctime5: 0
        ctime6: 0
        ctime7: 0
        atime0: 0
        atime1: 65535
        atime2: 0
        atime3: 0
        atime4: 0
        atime5: 0
        atime6: 0
        atime7: 0
        m_Mode: 0
        m_NumColorKeys: 2
        m_NumAlphaKeys: 2
      minGradient:
        serializedVersion: 2
        key0: {r: 1, g: 1, b: 1, a: 1}
        key1: {r: 1, g: 1, b: 1, a: 1}
        key2: {r: 0, g: 0, b: 0, a: 0}
        key3: {r: 0, g: 0, b: 0, a: 0}
        key4: {r: 0, g: 0, b: 0, a: 0}
        key5: {r: 0, g: 0, b: 0, a: 0}
        key6: {r: 0, g: 0, b: 0, a: 0}
        key7: {r: 0, g: 0, b: 0, a: 0}
        ctime0: 0
        ctime1: 65535
        ctime2: 0
        ctime3: 0
        ctime4: 0
        ctime5: 0
        ctime6: 0
        ctime7: 0
        atime0: 0
        atime1: 65535
        atime2: 0
        atime3: 0
        atime4: 0
        atime5: 0
        atime6: 0
        atime7: 0
        m_Mode: 0
        m_NumColorKeys: 2
        m_NumAlphaKeys: 2
  UVModule:
    serializedVersion: 2
    enabled: 0
    mode: 0
    timeMode: 0
    fps: 30
    frameOverTime:
      serializedVersion: 2
      minMaxState: 1
      scalar: 0.9999
      minScalar: 0.9999
      maxCurve:
        serializedVersion: 2
        m_Curve:
        - serializedVersion: 3
          time: 0
          value: 0
          inSlope: 0
          outSlope: 1
          tangentMode: 0
          weightedMode: 0
          inWeight: 0.33333334
          outWeight: 0.33333334
        - serializedVersion: 3
          time: 1
          value: 1
          inSlope: 1
          outSlope: 0
          tangentMode: 0
          weightedMode: 0
          inWeight: 0.33333334
          outWeight: 0.33333334
        m_PreInfinity: 2
        m_PostInfinity: 2
        m_RotationOrder: 4
      minCurve:
        serializedVersion: 2
        m_Curve:
        - serializedVersion: 3
          time: 0
          value: 1
          inSlope: 0
          outSlope: 0
          tangentMode: 0
          weightedMode: 0
          inWeight: 0.33333334
          outWeight: 0.33333334
        - serializedVersion: 3
          time: 1
          value: 1
          inSlope: 0
          outSlope: 0
          tangentMode: 0
          weightedMode: 0
          inWeight: 0.33333334
          outWeight: 0.33333334
        m_PreInfinity: 2
        m_PostInfinity: 2
        m_RotationOrder: 4
    startFrame:
      serializedVersion: 2
      minMaxState: 0
      scalar: 0
      minScalar: 0
      maxCurve:
        serializedVersion: 2
        m_Curve:
        - serializedVersion: 3
          time: 0
          value: 0
          inSlope: 0
          outSlope: 0
          tangentMode: 0
          weightedMode: 0
          inWeight: 0.33333334
          outWeight: 0.33333334
        - serializedVersion: 3
          time: 1
          value: 0
          inSlope: 0
          outSlope: 0
          tangentMode: 0
          weightedMode: 0
          inWeight: 0.33333334
          outWeight: 0.33333334
        m_PreInfinity: 2
        m_PostInfinity: 2
        m_RotationOrder: 4
      minCurve:
        serializedVersion: 2
        m_Curve:
        - serializedVersion: 3
          time: 0
          value: 0
          inSlope: 0
          outSlope: 0
          tangentMode: 0
          weightedMode: 0
          inWeight: 0.33333334
          outWeight: 0.33333334
        - serializedVersion: 3
          time: 1
          value: 0
          inSlope: 0
          outSlope: 0
          tangentMode: 0
          weightedMode: 0
          inWeight: 0.33333334
          outWeight: 0.33333334
        m_PreInfinity: 2
        m_PostInfinity: 2
        m_RotationOrder: 4
    speedRange: {x: 0, y: 1}
    tilesX: 1
    tilesY: 1
    animationType: 0
    rowIndex: 0
    cycles: 1
    uvChannelMask: -1
    rowMode: 1
    sprites:
    - sprite: {fileID: 0}
    flipU: 0
    flipV: 0
  VelocityModule:
    enabled: 0
    x:
      serializedVersion: 2
      minMaxState: 0
      scalar: 0
      minScalar: 0
      maxCurve:
        serializedVersion: 2
        m_Curve:
        - serializedVersion: 3
          time: 0
          value: 0
          inSlope: 0
          outSlope: 0
          tangentMode: 0
          weightedMode: 0
          inWeight: 0.33333334
          outWeight: 0.33333334
        - serializedVersion: 3
          time: 1
          value: 0
          inSlope: 0
          outSlope: 0
          tangentMode: 0
          weightedMode: 0
          inWeight: 0.33333334
          outWeight: 0.33333334
        m_PreInfinity: 2
        m_PostInfinity: 2
        m_RotationOrder: 4
      minCurve:
        serializedVersion: 2
        m_Curve:
        - serializedVersion: 3
          time: 0
          value: 0
          inSlope: 0
          outSlope: 0
          tangentMode: 0
          weightedMode: 0
          inWeight: 0.33333334
          outWeight: 0.33333334
        - serializedVersion: 3
          time: 1
          value: 0
          inSlope: 0
          outSlope: 0
          tangentMode: 0
          weightedMode: 0
          inWeight: 0.33333334
          outWeight: 0.33333334
        m_PreInfinity: 2
        m_PostInfinity: 2
        m_RotationOrder: 4
    y:
      serializedVersion: 2
      minMaxState: 0
      scalar: 0
      minScalar: 0
      maxCurve:
        serializedVersion: 2
        m_Curve:
        - serializedVersion: 3
          time: 0
          value: 0
          inSlope: 0
          outSlope: 0
          tangentMode: 0
          weightedMode: 0
          inWeight: 0.33333334
          outWeight: 0.33333334
        - serializedVersion: 3
          time: 1
          value: 0
          inSlope: 0
          outSlope: 0
          tangentMode: 0
          weightedMode: 0
          inWeight: 0.33333334
          outWeight: 0.33333334
        m_PreInfinity: 2
        m_PostInfinity: 2
        m_RotationOrder: 4
      minCurve:
        serializedVersion: 2
        m_Curve:
        - serializedVersion: 3
          time: 0
          value: 0
          inSlope: 0
          outSlope: 0
          tangentMode: 0
          weightedMode: 0
          inWeight: 0.33333334
          outWeight: 0.33333334
        - serializedVersion: 3
          time: 1
          value: 0
          inSlope: 0
          outSlope: 0
          tangentMode: 0
          weightedMode: 0
          inWeight: 0.33333334
          outWeight: 0.33333334
        m_PreInfinity: 2
        m_PostInfinity: 2
        m_RotationOrder: 4
    z:
      serializedVersion: 2
      minMaxState: 0
      scalar: 0
      minScalar: 0
      maxCurve:
        serializedVersion: 2
        m_Curve:
        - serializedVersion: 3
          time: 0
          value: 0
          inSlope: 0
          outSlope: 0
          tangentMode: 0
          weightedMode: 0
          inWeight: 0.33333334
          outWeight: 0.33333334
        - serializedVersion: 3
          time: 1
          value: 0
          inSlope: 0
          outSlope: 0
          tangentMode: 0
          weightedMode: 0
          inWeight: 0.33333334
          outWeight: 0.33333334
        m_PreInfinity: 2
        m_PostInfinity: 2
        m_RotationOrder: 4
      minCurve:
        serializedVersion: 2
        m_Curve:
        - serializedVersion: 3
          time: 0
          value: 0
          inSlope: 0
          outSlope: 0
          tangentMode: 0
          weightedMode: 0
          inWeight: 0.33333334
          outWeight: 0.33333334
        - serializedVersion: 3
          time: 1
          value: 0
          inSlope: 0
          outSlope: 0
          tangentMode: 0
          weightedMode: 0
          inWeight: 0.33333334
          outWeight: 0.33333334
        m_PreInfinity: 2
        m_PostInfinity: 2
        m_RotationOrder: 4
    orbitalX:
      serializedVersion: 2
      minMaxState: 0
      scalar: 0
      minScalar: 0
      maxCurve:
        serializedVersion: 2
        m_Curve:
        - serializedVersion: 3
          time: 0
          value: 0
          inSlope: 0
          outSlope: 0
          tangentMode: 0
          weightedMode: 0
          inWeight: 0.33333334
          outWeight: 0.33333334
        - serializedVersion: 3
          time: 1
          value: 0
          inSlope: 0
          outSlope: 0
          tangentMode: 0
          weightedMode: 0
          inWeight: 0.33333334
          outWeight: 0.33333334
        m_PreInfinity: 2
        m_PostInfinity: 2
        m_RotationOrder: 4
      minCurve:
        serializedVersion: 2
        m_Curve:
        - serializedVersion: 3
          time: 0
          value: 0
          inSlope: 0
          outSlope: 0
          tangentMode: 0
          weightedMode: 0
          inWeight: 0.33333334
          outWeight: 0.33333334
        - serializedVersion: 3
          time: 1
          value: 0
          inSlope: 0
          outSlope: 0
          tangentMode: 0
          weightedMode: 0
          inWeight: 0.33333334
          outWeight: 0.33333334
        m_PreInfinity: 2
        m_PostInfinity: 2
        m_RotationOrder: 4
    orbitalY:
      serializedVersion: 2
      minMaxState: 0
      scalar: 0
      minScalar: 0
      maxCurve:
        serializedVersion: 2
        m_Curve:
        - serializedVersion: 3
          time: 0
          value: 0
          inSlope: 0
          outSlope: 0
          tangentMode: 0
          weightedMode: 0
          inWeight: 0.33333334
          outWeight: 0.33333334
        - serializedVersion: 3
          time: 1
          value: 0
          inSlope: 0
          outSlope: 0
          tangentMode: 0
          weightedMode: 0
          inWeight: 0.33333334
          outWeight: 0.33333334
        m_PreInfinity: 2
        m_PostInfinity: 2
        m_RotationOrder: 4
      minCurve:
        serializedVersion: 2
        m_Curve:
        - serializedVersion: 3
          time: 0
          value: 0
          inSlope: 0
          outSlope: 0
          tangentMode: 0
          weightedMode: 0
          inWeight: 0.33333334
          outWeight: 0.33333334
        - serializedVersion: 3
          time: 1
          value: 0
          inSlope: 0
          outSlope: 0
          tangentMode: 0
          weightedMode: 0
          inWeight: 0.33333334
          outWeight: 0.33333334
        m_PreInfinity: 2
        m_PostInfinity: 2
        m_RotationOrder: 4
    orbitalZ:
      serializedVersion: 2
      minMaxState: 0
      scalar: 0
      minScalar: 0
      maxCurve:
        serializedVersion: 2
        m_Curve:
        - serializedVersion: 3
          time: 0
          value: 0
          inSlope: 0
          outSlope: 0
          tangentMode: 0
          weightedMode: 0
          inWeight: 0.33333334
          outWeight: 0.33333334
        - serializedVersion: 3
          time: 1
          value: 0
          inSlope: 0
          outSlope: 0
          tangentMode: 0
          weightedMode: 0
          inWeight: 0.33333334
          outWeight: 0.33333334
        m_PreInfinity: 2
        m_PostInfinity: 2
        m_RotationOrder: 4
      minCurve:
        serializedVersion: 2
        m_Curve:
        - serializedVersion: 3
          time: 0
          value: 0
          inSlope: 0
          outSlope: 0
          tangentMode: 0
          weightedMode: 0
          inWeight: 0.33333334
          outWeight: 0.33333334
        - serializedVersion: 3
          time: 1
          value: 0
          inSlope: 0
          outSlope: 0
          tangentMode: 0
          weightedMode: 0
          inWeight: 0.33333334
          outWeight: 0.33333334
        m_PreInfinity: 2
        m_PostInfinity: 2
        m_RotationOrder: 4
    orbitalOffsetX:
      serializedVersion: 2
      minMaxState: 0
      scalar: 0
      minScalar: 0
      maxCurve:
        serializedVersion: 2
        m_Curve:
        - serializedVersion: 3
          time: 0
          value: 0
          inSlope: 0
          outSlope: 0
          tangentMode: 0
          weightedMode: 0
          inWeight: 0.33333334
          outWeight: 0.33333334
        - serializedVersion: 3
          time: 1
          value: 0
          inSlope: 0
          outSlope: 0
          tangentMode: 0
          weightedMode: 0
          inWeight: 0.33333334
          outWeight: 0.33333334
        m_PreInfinity: 2
        m_PostInfinity: 2
        m_RotationOrder: 4
      minCurve:
        serializedVersion: 2
        m_Curve:
        - serializedVersion: 3
          time: 0
          value: 0
          inSlope: 0
          outSlope: 0
          tangentMode: 0
          weightedMode: 0
          inWeight: 0.33333334
          outWeight: 0.33333334
        - serializedVersion: 3
          time: 1
          value: 0
          inSlope: 0
          outSlope: 0
          tangentMode: 0
          weightedMode: 0
          inWeight: 0.33333334
          outWeight: 0.33333334
        m_PreInfinity: 2
        m_PostInfinity: 2
        m_RotationOrder: 4
    orbitalOffsetY:
      serializedVersion: 2
      minMaxState: 0
      scalar: 0
      minScalar: 0
      maxCurve:
        serializedVersion: 2
        m_Curve:
        - serializedVersion: 3
          time: 0
          value: 0
          inSlope: 0
          outSlope: 0
          tangentMode: 0
          weightedMode: 0
          inWeight: 0.33333334
          outWeight: 0.33333334
        - serializedVersion: 3
          time: 1
          value: 0
          inSlope: 0
          outSlope: 0
          tangentMode: 0
          weightedMode: 0
          inWeight: 0.33333334
          outWeight: 0.33333334
        m_PreInfinity: 2
        m_PostInfinity: 2
        m_RotationOrder: 4
      minCurve:
        serializedVersion: 2
        m_Curve:
        - serializedVersion: 3
          time: 0
          value: 0
          inSlope: 0
          outSlope: 0
          tangentMode: 0
          weightedMode: 0
          inWeight: 0.33333334
          outWeight: 0.33333334
        - serializedVersion: 3
          time: 1
          value: 0
          inSlope: 0
          outSlope: 0
          tangentMode: 0
          weightedMode: 0
          inWeight: 0.33333334
          outWeight: 0.33333334
        m_PreInfinity: 2
        m_PostInfinity: 2
        m_RotationOrder: 4
    orbitalOffsetZ:
      serializedVersion: 2
      minMaxState: 0
      scalar: 0
      minScalar: 0
      maxCurve:
        serializedVersion: 2
        m_Curve:
        - serializedVersion: 3
          time: 0
          value: 0
          inSlope: 0
          outSlope: 0
          tangentMode: 0
          weightedMode: 0
          inWeight: 0.33333334
          outWeight: 0.33333334
        - serializedVersion: 3
          time: 1
          value: 0
          inSlope: 0
          outSlope: 0
          tangentMode: 0
          weightedMode: 0
          inWeight: 0.33333334
          outWeight: 0.33333334
        m_PreInfinity: 2
        m_PostInfinity: 2
        m_RotationOrder: 4
      minCurve:
        serializedVersion: 2
        m_Curve:
        - serializedVersion: 3
          time: 0
          value: 0
          inSlope: 0
          outSlope: 0
          tangentMode: 0
          weightedMode: 0
          inWeight: 0.33333334
          outWeight: 0.33333334
        - serializedVersion: 3
          time: 1
          value: 0
          inSlope: 0
          outSlope: 0
          tangentMode: 0
          weightedMode: 0
          inWeight: 0.33333334
          outWeight: 0.33333334
        m_PreInfinity: 2
        m_PostInfinity: 2
        m_RotationOrder: 4
    radial:
      serializedVersion: 2
      minMaxState: 0
      scalar: 0
      minScalar: 0
      maxCurve:
        serializedVersion: 2
        m_Curve:
        - serializedVersion: 3
          time: 0
          value: 0
          inSlope: 0
          outSlope: 0
          tangentMode: 0
          weightedMode: 0
          inWeight: 0.33333334
          outWeight: 0.33333334
        - serializedVersion: 3
          time: 1
          value: 0
          inSlope: 0
          outSlope: 0
          tangentMode: 0
          weightedMode: 0
          inWeight: 0.33333334
          outWeight: 0.33333334
        m_PreInfinity: 2
        m_PostInfinity: 2
        m_RotationOrder: 4
      minCurve:
        serializedVersion: 2
        m_Curve:
        - serializedVersion: 3
          time: 0
          value: 0
          inSlope: 0
          outSlope: 0
          tangentMode: 0
          weightedMode: 0
          inWeight: 0.33333334
          outWeight: 0.33333334
        - serializedVersion: 3
          time: 1
          value: 0
          inSlope: 0
          outSlope: 0
          tangentMode: 0
          weightedMode: 0
          inWeight: 0.33333334
          outWeight: 0.33333334
        m_PreInfinity: 2
        m_PostInfinity: 2
        m_RotationOrder: 4
    speedModifier:
      serializedVersion: 2
      minMaxState: 0
      scalar: 1
      minScalar: 1
      maxCurve:
        serializedVersion: 2
        m_Curve:
        - serializedVersion: 3
          time: 0
          value: 1
          inSlope: 0
          outSlope: 0
          tangentMode: 0
          weightedMode: 0
          inWeight: 0.33333334
          outWeight: 0.33333334
        - serializedVersion: 3
          time: 1
          value: 1
          inSlope: 0
          outSlope: 0
          tangentMode: 0
          weightedMode: 0
          inWeight: 0.33333334
          outWeight: 0.33333334
        m_PreInfinity: 2
        m_PostInfinity: 2
        m_RotationOrder: 4
      minCurve:
        serializedVersion: 2
        m_Curve:
        - serializedVersion: 3
          time: 0
          value: 1
          inSlope: 0
          outSlope: 0
          tangentMode: 0
          weightedMode: 0
          inWeight: 0.33333334
          outWeight: 0.33333334
        - serializedVersion: 3
          time: 1
          value: 1
          inSlope: 0
          outSlope: 0
          tangentMode: 0
          weightedMode: 0
          inWeight: 0.33333334
          outWeight: 0.33333334
        m_PreInfinity: 2
        m_PostInfinity: 2
        m_RotationOrder: 4
    inWorldSpace: 0
  InheritVelocityModule:
    enabled: 0
    m_Mode: 0
    m_Curve:
      serializedVersion: 2
      minMaxState: 0
      scalar: 0
      minScalar: 0
      maxCurve:
        serializedVersion: 2
        m_Curve:
        - serializedVersion: 3
          time: 0
          value: 0
          inSlope: 0
          outSlope: 0
          tangentMode: 0
          weightedMode: 0
          inWeight: 0.33333334
          outWeight: 0.33333334
        - serializedVersion: 3
          time: 1
          value: 0
          inSlope: 0
          outSlope: 0
          tangentMode: 0
          weightedMode: 0
          inWeight: 0.33333334
          outWeight: 0.33333334
        m_PreInfinity: 2
        m_PostInfinity: 2
        m_RotationOrder: 4
      minCurve:
        serializedVersion: 2
        m_Curve:
        - serializedVersion: 3
          time: 0
          value: 0
          inSlope: 0
          outSlope: 0
          tangentMode: 0
          weightedMode: 0
          inWeight: 0.33333334
          outWeight: 0.33333334
        - serializedVersion: 3
          time: 1
          value: 0
          inSlope: 0
          outSlope: 0
          tangentMode: 0
          weightedMode: 0
          inWeight: 0.33333334
          outWeight: 0.33333334
        m_PreInfinity: 2
        m_PostInfinity: 2
        m_RotationOrder: 4
  LifetimeByEmitterSpeedModule:
    enabled: 0
    m_Curve:
      serializedVersion: 2
      minMaxState: 1
      scalar: 1
      minScalar: 1
      maxCurve:
        serializedVersion: 2
        m_Curve:
        - serializedVersion: 3
          time: 0
          value: 1
          inSlope: 0
          outSlope: -0.8
          tangentMode: 0
          weightedMode: 0
          inWeight: 0.33333334
          outWeight: 0.33333334
        - serializedVersion: 3
          time: 1
          value: 0.2
          inSlope: -0.8
          outSlope: 0
          tangentMode: 0
          weightedMode: 0
          inWeight: 0.33333334
          outWeight: 0.33333334
        m_PreInfinity: 2
        m_PostInfinity: 2
        m_RotationOrder: 4
      minCurve:
        serializedVersion: 2
        m_Curve:
        - serializedVersion: 3
          time: 0
          value: 1
          inSlope: 0
          outSlope: 0
          tangentMode: 0
          weightedMode: 0
          inWeight: 0.33333334
          outWeight: 0.33333334
        - serializedVersion: 3
          time: 1
          value: 1
          inSlope: 0
          outSlope: 0
          tangentMode: 0
          weightedMode: 0
          inWeight: 0.33333334
          outWeight: 0.33333334
        m_PreInfinity: 2
        m_PostInfinity: 2
        m_RotationOrder: 4
    m_Range: {x: 0, y: 1}
  ForceModule:
    enabled: 0
    x:
      serializedVersion: 2
      minMaxState: 0
      scalar: 0
      minScalar: 0
      maxCurve:
        serializedVersion: 2
        m_Curve:
        - serializedVersion: 3
          time: 0
          value: 0
          inSlope: 0
          outSlope: 0
          tangentMode: 0
          weightedMode: 0
          inWeight: 0.33333334
          outWeight: 0.33333334
        - serializedVersion: 3
          time: 1
          value: 0
          inSlope: 0
          outSlope: 0
          tangentMode: 0
          weightedMode: 0
          inWeight: 0.33333334
          outWeight: 0.33333334
        m_PreInfinity: 2
        m_PostInfinity: 2
        m_RotationOrder: 4
      minCurve:
        serializedVersion: 2
        m_Curve:
        - serializedVersion: 3
          time: 0
          value: 0
          inSlope: 0
          outSlope: 0
          tangentMode: 0
          weightedMode: 0
          inWeight: 0.33333334
          outWeight: 0.33333334
        - serializedVersion: 3
          time: 1
          value: 0
          inSlope: 0
          outSlope: 0
          tangentMode: 0
          weightedMode: 0
          inWeight: 0.33333334
          outWeight: 0.33333334
        m_PreInfinity: 2
        m_PostInfinity: 2
        m_RotationOrder: 4
    y:
      serializedVersion: 2
      minMaxState: 0
      scalar: 0
      minScalar: 0
      maxCurve:
        serializedVersion: 2
        m_Curve:
        - serializedVersion: 3
          time: 0
          value: 0
          inSlope: 0
          outSlope: 0
          tangentMode: 0
          weightedMode: 0
          inWeight: 0.33333334
          outWeight: 0.33333334
        - serializedVersion: 3
          time: 1
          value: 0
          inSlope: 0
          outSlope: 0
          tangentMode: 0
          weightedMode: 0
          inWeight: 0.33333334
          outWeight: 0.33333334
        m_PreInfinity: 2
        m_PostInfinity: 2
        m_RotationOrder: 4
      minCurve:
        serializedVersion: 2
        m_Curve:
        - serializedVersion: 3
          time: 0
          value: 0
          inSlope: 0
          outSlope: 0
          tangentMode: 0
          weightedMode: 0
          inWeight: 0.33333334
          outWeight: 0.33333334
        - serializedVersion: 3
          time: 1
          value: 0
          inSlope: 0
          outSlope: 0
          tangentMode: 0
          weightedMode: 0
          inWeight: 0.33333334
          outWeight: 0.33333334
        m_PreInfinity: 2
        m_PostInfinity: 2
        m_RotationOrder: 4
    z:
      serializedVersion: 2
      minMaxState: 0
      scalar: 0
      minScalar: 0
      maxCurve:
        serializedVersion: 2
        m_Curve:
        - serializedVersion: 3
          time: 0
          value: 0
          inSlope: 0
          outSlope: 0
          tangentMode: 0
          weightedMode: 0
          inWeight: 0.33333334
          outWeight: 0.33333334
        - serializedVersion: 3
          time: 1
          value: 0
          inSlope: 0
          outSlope: 0
          tangentMode: 0
          weightedMode: 0
          inWeight: 0.33333334
          outWeight: 0.33333334
        m_PreInfinity: 2
        m_PostInfinity: 2
        m_RotationOrder: 4
      minCurve:
        serializedVersion: 2
        m_Curve:
        - serializedVersion: 3
          time: 0
          value: 0
          inSlope: 0
          outSlope: 0
          tangentMode: 0
          weightedMode: 0
          inWeight: 0.33333334
          outWeight: 0.33333334
        - serializedVersion: 3
          time: 1
          value: 0
          inSlope: 0
          outSlope: 0
          tangentMode: 0
          weightedMode: 0
          inWeight: 0.33333334
          outWeight: 0.33333334
        m_PreInfinity: 2
        m_PostInfinity: 2
        m_RotationOrder: 4
    inWorldSpace: 0
    randomizePerFrame: 0
  ExternalForcesModule:
    serializedVersion: 2
    enabled: 0
    multiplierCurve:
      serializedVersion: 2
      minMaxState: 0
      scalar: 1
      minScalar: 1
      maxCurve:
        serializedVersion: 2
        m_Curve:
        - serializedVersion: 3
          time: 0
          value: 1
          inSlope: 0
          outSlope: 0
          tangentMode: 0
          weightedMode: 0
          inWeight: 0.33333334
          outWeight: 0.33333334
        - serializedVersion: 3
          time: 1
          value: 1
          inSlope: 0
          outSlope: 0
          tangentMode: 0
          weightedMode: 0
          inWeight: 0.33333334
          outWeight: 0.33333334
        m_PreInfinity: 2
        m_PostInfinity: 2
        m_RotationOrder: 4
      minCurve:
        serializedVersion: 2
        m_Curve:
        - serializedVersion: 3
          time: 0
          value: 1
          inSlope: 0
          outSlope: 0
          tangentMode: 0
          weightedMode: 0
          inWeight: 0.33333334
          outWeight: 0.33333334
        - serializedVersion: 3
          time: 1
          value: 1
          inSlope: 0
          outSlope: 0
          tangentMode: 0
          weightedMode: 0
          inWeight: 0.33333334
          outWeight: 0.33333334
        m_PreInfinity: 2
        m_PostInfinity: 2
        m_RotationOrder: 4
    influenceFilter: 0
    influenceMask:
      serializedVersion: 2
      m_Bits: 4294967295
    influenceList: []
  ClampVelocityModule:
    enabled: 0
    x:
      serializedVersion: 2
      minMaxState: 0
      scalar: 1
      minScalar: 1
      maxCurve:
        serializedVersion: 2
        m_Curve:
        - serializedVersion: 3
          time: 0
          value: 1
          inSlope: 0
          outSlope: 0
          tangentMode: 0
          weightedMode: 0
          inWeight: 0.33333334
          outWeight: 0.33333334
        - serializedVersion: 3
          time: 1
          value: 1
          inSlope: 0
          outSlope: 0
          tangentMode: 0
          weightedMode: 0
          inWeight: 0.33333334
          outWeight: 0.33333334
        m_PreInfinity: 2
        m_PostInfinity: 2
        m_RotationOrder: 4
      minCurve:
        serializedVersion: 2
        m_Curve:
        - serializedVersion: 3
          time: 0
          value: 1
          inSlope: 0
          outSlope: 0
          tangentMode: 0
          weightedMode: 0
          inWeight: 0.33333334
          outWeight: 0.33333334
        - serializedVersion: 3
          time: 1
          value: 1
          inSlope: 0
          outSlope: 0
          tangentMode: 0
          weightedMode: 0
          inWeight: 0.33333334
          outWeight: 0.33333334
        m_PreInfinity: 2
        m_PostInfinity: 2
        m_RotationOrder: 4
    y:
      serializedVersion: 2
      minMaxState: 0
      scalar: 1
      minScalar: 1
      maxCurve:
        serializedVersion: 2
        m_Curve:
        - serializedVersion: 3
          time: 0
          value: 1
          inSlope: 0
          outSlope: 0
          tangentMode: 0
          weightedMode: 0
          inWeight: 0.33333334
          outWeight: 0.33333334
        - serializedVersion: 3
          time: 1
          value: 1
          inSlope: 0
          outSlope: 0
          tangentMode: 0
          weightedMode: 0
          inWeight: 0.33333334
          outWeight: 0.33333334
        m_PreInfinity: 2
        m_PostInfinity: 2
        m_RotationOrder: 4
      minCurve:
        serializedVersion: 2
        m_Curve:
        - serializedVersion: 3
          time: 0
          value: 1
          inSlope: 0
          outSlope: 0
          tangentMode: 0
          weightedMode: 0
          inWeight: 0.33333334
          outWeight: 0.33333334
        - serializedVersion: 3
          time: 1
          value: 1
          inSlope: 0
          outSlope: 0
          tangentMode: 0
          weightedMode: 0
          inWeight: 0.33333334
          outWeight: 0.33333334
        m_PreInfinity: 2
        m_PostInfinity: 2
        m_RotationOrder: 4
    z:
      serializedVersion: 2
      minMaxState: 0
      scalar: 1
      minScalar: 1
      maxCurve:
        serializedVersion: 2
        m_Curve:
        - serializedVersion: 3
          time: 0
          value: 1
          inSlope: 0
          outSlope: 0
          tangentMode: 0
          weightedMode: 0
          inWeight: 0.33333334
          outWeight: 0.33333334
        - serializedVersion: 3
          time: 1
          value: 1
          inSlope: 0
          outSlope: 0
          tangentMode: 0
          weightedMode: 0
          inWeight: 0.33333334
          outWeight: 0.33333334
        m_PreInfinity: 2
        m_PostInfinity: 2
        m_RotationOrder: 4
      minCurve:
        serializedVersion: 2
        m_Curve:
        - serializedVersion: 3
          time: 0
          value: 1
          inSlope: 0
          outSlope: 0
          tangentMode: 0
          weightedMode: 0
          inWeight: 0.33333334
          outWeight: 0.33333334
        - serializedVersion: 3
          time: 1
          value: 1
          inSlope: 0
          outSlope: 0
          tangentMode: 0
          weightedMode: 0
          inWeight: 0.33333334
          outWeight: 0.33333334
        m_PreInfinity: 2
        m_PostInfinity: 2
        m_RotationOrder: 4
    magnitude:
      serializedVersion: 2
      minMaxState: 0
      scalar: 1
      minScalar: 1
      maxCurve:
        serializedVersion: 2
        m_Curve:
        - serializedVersion: 3
          time: 0
          value: 1
          inSlope: 0
          outSlope: 0
          tangentMode: 0
          weightedMode: 0
          inWeight: 0.33333334
          outWeight: 0.33333334
        - serializedVersion: 3
          time: 1
          value: 1
          inSlope: 0
          outSlope: 0
          tangentMode: 0
          weightedMode: 0
          inWeight: 0.33333334
          outWeight: 0.33333334
        m_PreInfinity: 2
        m_PostInfinity: 2
        m_RotationOrder: 4
      minCurve:
        serializedVersion: 2
        m_Curve:
        - serializedVersion: 3
          time: 0
          value: 1
          inSlope: 0
          outSlope: 0
          tangentMode: 0
          weightedMode: 0
          inWeight: 0.33333334
          outWeight: 0.33333334
        - serializedVersion: 3
          time: 1
          value: 1
          inSlope: 0
          outSlope: 0
          tangentMode: 0
          weightedMode: 0
          inWeight: 0.33333334
          outWeight: 0.33333334
        m_PreInfinity: 2
        m_PostInfinity: 2
        m_RotationOrder: 4
    separateAxis: 0
    inWorldSpace: 0
    multiplyDragByParticleSize: 1
    multiplyDragByParticleVelocity: 1
    dampen: 0
    drag:
      serializedVersion: 2
      minMaxState: 0
      scalar: 0
      minScalar: 0
      maxCurve:
        serializedVersion: 2
        m_Curve:
        - serializedVersion: 3
          time: 0
          value: 0
          inSlope: 0
          outSlope: 0
          tangentMode: 0
          weightedMode: 0
          inWeight: 0.33333334
          outWeight: 0.33333334
        - serializedVersion: 3
          time: 1
          value: 0
          inSlope: 0
          outSlope: 0
          tangentMode: 0
          weightedMode: 0
          inWeight: 0.33333334
          outWeight: 0.33333334
        m_PreInfinity: 2
        m_PostInfinity: 2
        m_RotationOrder: 4
      minCurve:
        serializedVersion: 2
        m_Curve:
        - serializedVersion: 3
          time: 0
          value: 0
          inSlope: 0
          outSlope: 0
          tangentMode: 0
          weightedMode: 0
          inWeight: 0.33333334
          outWeight: 0.33333334
        - serializedVersion: 3
          time: 1
          value: 0
          inSlope: 0
          outSlope: 0
          tangentMode: 0
          weightedMode: 0
          inWeight: 0.33333334
          outWeight: 0.33333334
        m_PreInfinity: 2
        m_PostInfinity: 2
        m_RotationOrder: 4
  NoiseModule:
    enabled: 0
    strength:
      serializedVersion: 2
      minMaxState: 0
      scalar: 1
      minScalar: 1
      maxCurve:
        serializedVersion: 2
        m_Curve:
        - serializedVersion: 3
          time: 0
          value: 1
          inSlope: 0
          outSlope: 0
          tangentMode: 0
          weightedMode: 0
          inWeight: 0.33333334
          outWeight: 0.33333334
        - serializedVersion: 3
          time: 1
          value: 1
          inSlope: 0
          outSlope: 0
          tangentMode: 0
          weightedMode: 0
          inWeight: 0.33333334
          outWeight: 0.33333334
        m_PreInfinity: 2
        m_PostInfinity: 2
        m_RotationOrder: 4
      minCurve:
        serializedVersion: 2
        m_Curve:
        - serializedVersion: 3
          time: 0
          value: 1
          inSlope: 0
          outSlope: 0
          tangentMode: 0
          weightedMode: 0
          inWeight: 0.33333334
          outWeight: 0.33333334
        - serializedVersion: 3
          time: 1
          value: 1
          inSlope: 0
          outSlope: 0
          tangentMode: 0
          weightedMode: 0
          inWeight: 0.33333334
          outWeight: 0.33333334
        m_PreInfinity: 2
        m_PostInfinity: 2
        m_RotationOrder: 4
    strengthY:
      serializedVersion: 2
      minMaxState: 0
      scalar: 1
      minScalar: 1
      maxCurve:
        serializedVersion: 2
        m_Curve:
        - serializedVersion: 3
          time: 0
          value: 1
          inSlope: 0
          outSlope: 0
          tangentMode: 0
          weightedMode: 0
          inWeight: 0.33333334
          outWeight: 0.33333334
        - serializedVersion: 3
          time: 1
          value: 1
          inSlope: 0
          outSlope: 0
          tangentMode: 0
          weightedMode: 0
          inWeight: 0.33333334
          outWeight: 0.33333334
        m_PreInfinity: 2
        m_PostInfinity: 2
        m_RotationOrder: 4
      minCurve:
        serializedVersion: 2
        m_Curve:
        - serializedVersion: 3
          time: 0
          value: 1
          inSlope: 0
          outSlope: 0
          tangentMode: 0
          weightedMode: 0
          inWeight: 0.33333334
          outWeight: 0.33333334
        - serializedVersion: 3
          time: 1
          value: 1
          inSlope: 0
          outSlope: 0
          tangentMode: 0
          weightedMode: 0
          inWeight: 0.33333334
          outWeight: 0.33333334
        m_PreInfinity: 2
        m_PostInfinity: 2
        m_RotationOrder: 4
    strengthZ:
      serializedVersion: 2
      minMaxState: 0
      scalar: 1
      minScalar: 1
      maxCurve:
        serializedVersion: 2
        m_Curve:
        - serializedVersion: 3
          time: 0
          value: 1
          inSlope: 0
          outSlope: 0
          tangentMode: 0
          weightedMode: 0
          inWeight: 0.33333334
          outWeight: 0.33333334
        - serializedVersion: 3
          time: 1
          value: 1
          inSlope: 0
          outSlope: 0
          tangentMode: 0
          weightedMode: 0
          inWeight: 0.33333334
          outWeight: 0.33333334
        m_PreInfinity: 2
        m_PostInfinity: 2
        m_RotationOrder: 4
      minCurve:
        serializedVersion: 2
        m_Curve:
        - serializedVersion: 3
          time: 0
          value: 1
          inSlope: 0
          outSlope: 0
          tangentMode: 0
          weightedMode: 0
          inWeight: 0.33333334
          outWeight: 0.33333334
        - serializedVersion: 3
          time: 1
          value: 1
          inSlope: 0
          outSlope: 0
          tangentMode: 0
          weightedMode: 0
          inWeight: 0.33333334
          outWeight: 0.33333334
        m_PreInfinity: 2
        m_PostInfinity: 2
        m_RotationOrder: 4
    separateAxes: 0
    frequency: 0.5
    damping: 1
    octaves: 1
    octaveMultiplier: 0.5
    octaveScale: 2
    quality: 2
    scrollSpeed:
      serializedVersion: 2
      minMaxState: 0
      scalar: 0
      minScalar: 0
      maxCurve:
        serializedVersion: 2
        m_Curve:
        - serializedVersion: 3
          time: 0
          value: 0
          inSlope: 0
          outSlope: 0
          tangentMode: 0
          weightedMode: 0
          inWeight: 0.33333334
          outWeight: 0.33333334
        - serializedVersion: 3
          time: 1
          value: 0
          inSlope: 0
          outSlope: 0
          tangentMode: 0
          weightedMode: 0
          inWeight: 0.33333334
          outWeight: 0.33333334
        m_PreInfinity: 2
        m_PostInfinity: 2
        m_RotationOrder: 4
      minCurve:
        serializedVersion: 2
        m_Curve:
        - serializedVersion: 3
          time: 0
          value: 0
          inSlope: 0
          outSlope: 0
          tangentMode: 0
          weightedMode: 0
          inWeight: 0.33333334
          outWeight: 0.33333334
        - serializedVersion: 3
          time: 1
          value: 0
          inSlope: 0
          outSlope: 0
          tangentMode: 0
          weightedMode: 0
          inWeight: 0.33333334
          outWeight: 0.33333334
        m_PreInfinity: 2
        m_PostInfinity: 2
        m_RotationOrder: 4
    remap:
      serializedVersion: 2
      minMaxState: 1
      scalar: 1
      minScalar: 1
      maxCurve:
        serializedVersion: 2
        m_Curve:
        - serializedVersion: 3
          time: 0
          value: 0
          inSlope: 0
          outSlope: 1
          tangentMode: 0
          weightedMode: 0
          inWeight: 0.33333334
          outWeight: 0.33333334
        - serializedVersion: 3
          time: 1
          value: 1
          inSlope: 1
          outSlope: 0
          tangentMode: 0
          weightedMode: 0
          inWeight: 0.33333334
          outWeight: 0.33333334
        m_PreInfinity: 2
        m_PostInfinity: 2
        m_RotationOrder: 4
      minCurve:
        serializedVersion: 2
        m_Curve:
        - serializedVersion: 3
          time: 0
          value: 1
          inSlope: 0
          outSlope: 0
          tangentMode: 0
          weightedMode: 0
          inWeight: 0.33333334
          outWeight: 0.33333334
        - serializedVersion: 3
          time: 1
          value: 1
          inSlope: 0
          outSlope: 0
          tangentMode: 0
          weightedMode: 0
          inWeight: 0.33333334
          outWeight: 0.33333334
        m_PreInfinity: 2
        m_PostInfinity: 2
        m_RotationOrder: 4
    remapY:
      serializedVersion: 2
      minMaxState: 1
      scalar: 1
      minScalar: 1
      maxCurve:
        serializedVersion: 2
        m_Curve:
        - serializedVersion: 3
          time: 0
          value: 0
          inSlope: 0
          outSlope: 1
          tangentMode: 0
          weightedMode: 0
          inWeight: 0.33333334
          outWeight: 0.33333334
        - serializedVersion: 3
          time: 1
          value: 1
          inSlope: 1
          outSlope: 0
          tangentMode: 0
          weightedMode: 0
          inWeight: 0.33333334
          outWeight: 0.33333334
        m_PreInfinity: 2
        m_PostInfinity: 2
        m_RotationOrder: 4
      minCurve:
        serializedVersion: 2
        m_Curve:
        - serializedVersion: 3
          time: 0
          value: 1
          inSlope: 0
          outSlope: 0
          tangentMode: 0
          weightedMode: 0
          inWeight: 0.33333334
          outWeight: 0.33333334
        - serializedVersion: 3
          time: 1
          value: 1
          inSlope: 0
          outSlope: 0
          tangentMode: 0
          weightedMode: 0
          inWeight: 0.33333334
          outWeight: 0.33333334
        m_PreInfinity: 2
        m_PostInfinity: 2
        m_RotationOrder: 4
    remapZ:
      serializedVersion: 2
      minMaxState: 1
      scalar: 1
      minScalar: 1
      maxCurve:
        serializedVersion: 2
        m_Curve:
        - serializedVersion: 3
          time: 0
          value: 0
          inSlope: 0
          outSlope: 1
          tangentMode: 0
          weightedMode: 0
          inWeight: 0.33333334
          outWeight: 0.33333334
        - serializedVersion: 3
          time: 1
          value: 1
          inSlope: 1
          outSlope: 0
          tangentMode: 0
          weightedMode: 0
          inWeight: 0.33333334
          outWeight: 0.33333334
        m_PreInfinity: 2
        m_PostInfinity: 2
        m_RotationOrder: 4
      minCurve:
        serializedVersion: 2
        m_Curve:
        - serializedVersion: 3
          time: 0
          value: 1
          inSlope: 0
          outSlope: 0
          tangentMode: 0
          weightedMode: 0
          inWeight: 0.33333334
          outWeight: 0.33333334
        - serializedVersion: 3
          time: 1
          value: 1
          inSlope: 0
          outSlope: 0
          tangentMode: 0
          weightedMode: 0
          inWeight: 0.33333334
          outWeight: 0.33333334
        m_PreInfinity: 2
        m_PostInfinity: 2
        m_RotationOrder: 4
    remapEnabled: 0
    positionAmount:
      serializedVersion: 2
      minMaxState: 0
      scalar: 1
      minScalar: 1
      maxCurve:
        serializedVersion: 2
        m_Curve:
        - serializedVersion: 3
          time: 0
          value: 1
          inSlope: 0
          outSlope: 0
          tangentMode: 0
          weightedMode: 0
          inWeight: 0.33333334
          outWeight: 0.33333334
        - serializedVersion: 3
          time: 1
          value: 1
          inSlope: 0
          outSlope: 0
          tangentMode: 0
          weightedMode: 0
          inWeight: 0.33333334
          outWeight: 0.33333334
        m_PreInfinity: 2
        m_PostInfinity: 2
        m_RotationOrder: 4
      minCurve:
        serializedVersion: 2
        m_Curve:
        - serializedVersion: 3
          time: 0
          value: 1
          inSlope: 0
          outSlope: 0
          tangentMode: 0
          weightedMode: 0
          inWeight: 0.33333334
          outWeight: 0.33333334
        - serializedVersion: 3
          time: 1
          value: 1
          inSlope: 0
          outSlope: 0
          tangentMode: 0
          weightedMode: 0
          inWeight: 0.33333334
          outWeight: 0.33333334
        m_PreInfinity: 2
        m_PostInfinity: 2
        m_RotationOrder: 4
    rotationAmount:
      serializedVersion: 2
      minMaxState: 0
      scalar: 0
      minScalar: 0
      maxCurve:
        serializedVersion: 2
        m_Curve:
        - serializedVersion: 3
          time: 0
          value: 0
          inSlope: 0
          outSlope: 0
          tangentMode: 0
          weightedMode: 0
          inWeight: 0.33333334
          outWeight: 0.33333334
        - serializedVersion: 3
          time: 1
          value: 0
          inSlope: 0
          outSlope: 0
          tangentMode: 0
          weightedMode: 0
          inWeight: 0.33333334
          outWeight: 0.33333334
        m_PreInfinity: 2
        m_PostInfinity: 2
        m_RotationOrder: 4
      minCurve:
        serializedVersion: 2
        m_Curve:
        - serializedVersion: 3
          time: 0
          value: 0
          inSlope: 0
          outSlope: 0
          tangentMode: 0
          weightedMode: 0
          inWeight: 0.33333334
          outWeight: 0.33333334
        - serializedVersion: 3
          time: 1
          value: 0
          inSlope: 0
          outSlope: 0
          tangentMode: 0
          weightedMode: 0
          inWeight: 0.33333334
          outWeight: 0.33333334
        m_PreInfinity: 2
        m_PostInfinity: 2
        m_RotationOrder: 4
    sizeAmount:
      serializedVersion: 2
      minMaxState: 0
      scalar: 0
      minScalar: 0
      maxCurve:
        serializedVersion: 2
        m_Curve:
        - serializedVersion: 3
          time: 0
          value: 0
          inSlope: 0
          outSlope: 0
          tangentMode: 0
          weightedMode: 0
          inWeight: 0.33333334
          outWeight: 0.33333334
        - serializedVersion: 3
          time: 1
          value: 0
          inSlope: 0
          outSlope: 0
          tangentMode: 0
          weightedMode: 0
          inWeight: 0.33333334
          outWeight: 0.33333334
        m_PreInfinity: 2
        m_PostInfinity: 2
        m_RotationOrder: 4
      minCurve:
        serializedVersion: 2
        m_Curve:
        - serializedVersion: 3
          time: 0
          value: 0
          inSlope: 0
          outSlope: 0
          tangentMode: 0
          weightedMode: 0
          inWeight: 0.33333334
          outWeight: 0.33333334
        - serializedVersion: 3
          time: 1
          value: 0
          inSlope: 0
          outSlope: 0
          tangentMode: 0
          weightedMode: 0
          inWeight: 0.33333334
          outWeight: 0.33333334
        m_PreInfinity: 2
        m_PostInfinity: 2
        m_RotationOrder: 4
  SizeBySpeedModule:
    enabled: 0
    curve:
      serializedVersion: 2
      minMaxState: 1
      scalar: 1
      minScalar: 1
      maxCurve:
        serializedVersion: 2
        m_Curve:
        - serializedVersion: 3
          time: 0
          value: 0
          inSlope: 0
          outSlope: 1
          tangentMode: 0
          weightedMode: 0
          inWeight: 0.33333334
          outWeight: 0.33333334
        - serializedVersion: 3
          time: 1
          value: 1
          inSlope: 1
          outSlope: 0
          tangentMode: 0
          weightedMode: 0
          inWeight: 0.33333334
          outWeight: 0.33333334
        m_PreInfinity: 2
        m_PostInfinity: 2
        m_RotationOrder: 4
      minCurve:
        serializedVersion: 2
        m_Curve:
        - serializedVersion: 3
          time: 0
          value: 1
          inSlope: 0
          outSlope: 0
          tangentMode: 0
          weightedMode: 0
          inWeight: 0.33333334
          outWeight: 0.33333334
        - serializedVersion: 3
          time: 1
          value: 1
          inSlope: 0
          outSlope: 0
          tangentMode: 0
          weightedMode: 0
          inWeight: 0.33333334
          outWeight: 0.33333334
        m_PreInfinity: 2
        m_PostInfinity: 2
        m_RotationOrder: 4
    y:
      serializedVersion: 2
      minMaxState: 1
      scalar: 1
      minScalar: 1
      maxCurve:
        serializedVersion: 2
        m_Curve:
        - serializedVersion: 3
          time: 0
          value: 0
          inSlope: 0
          outSlope: 1
          tangentMode: 0
          weightedMode: 0
          inWeight: 0.33333334
          outWeight: 0.33333334
        - serializedVersion: 3
          time: 1
          value: 1
          inSlope: 1
          outSlope: 0
          tangentMode: 0
          weightedMode: 0
          inWeight: 0.33333334
          outWeight: 0.33333334
        m_PreInfinity: 2
        m_PostInfinity: 2
        m_RotationOrder: 4
      minCurve:
        serializedVersion: 2
        m_Curve:
        - serializedVersion: 3
          time: 0
          value: 1
          inSlope: 0
          outSlope: 0
          tangentMode: 0
          weightedMode: 0
          inWeight: 0.33333334
          outWeight: 0.33333334
        - serializedVersion: 3
          time: 1
          value: 1
          inSlope: 0
          outSlope: 0
          tangentMode: 0
          weightedMode: 0
          inWeight: 0.33333334
          outWeight: 0.33333334
        m_PreInfinity: 2
        m_PostInfinity: 2
        m_RotationOrder: 4
    z:
      serializedVersion: 2
      minMaxState: 1
      scalar: 1
      minScalar: 1
      maxCurve:
        serializedVersion: 2
        m_Curve:
        - serializedVersion: 3
          time: 0
          value: 0
          inSlope: 0
          outSlope: 1
          tangentMode: 0
          weightedMode: 0
          inWeight: 0.33333334
          outWeight: 0.33333334
        - serializedVersion: 3
          time: 1
          value: 1
          inSlope: 1
          outSlope: 0
          tangentMode: 0
          weightedMode: 0
          inWeight: 0.33333334
          outWeight: 0.33333334
        m_PreInfinity: 2
        m_PostInfinity: 2
        m_RotationOrder: 4
      minCurve:
        serializedVersion: 2
        m_Curve:
        - serializedVersion: 3
          time: 0
          value: 1
          inSlope: 0
          outSlope: 0
          tangentMode: 0
          weightedMode: 0
          inWeight: 0.33333334
          outWeight: 0.33333334
        - serializedVersion: 3
          time: 1
          value: 1
          inSlope: 0
          outSlope: 0
          tangentMode: 0
          weightedMode: 0
          inWeight: 0.33333334
          outWeight: 0.33333334
        m_PreInfinity: 2
        m_PostInfinity: 2
        m_RotationOrder: 4
    range: {x: 0, y: 1}
    separateAxes: 0
  RotationBySpeedModule:
    enabled: 0
    x:
      serializedVersion: 2
      minMaxState: 0
      scalar: 0
      minScalar: 0
      maxCurve:
        serializedVersion: 2
        m_Curve:
        - serializedVersion: 3
          time: 0
          value: 0
          inSlope: 0
          outSlope: 0
          tangentMode: 0
          weightedMode: 0
          inWeight: 0.33333334
          outWeight: 0.33333334
        - serializedVersion: 3
          time: 1
          value: 0
          inSlope: 0
          outSlope: 0
          tangentMode: 0
          weightedMode: 0
          inWeight: 0.33333334
          outWeight: 0.33333334
        m_PreInfinity: 2
        m_PostInfinity: 2
        m_RotationOrder: 4
      minCurve:
        serializedVersion: 2
        m_Curve:
        - serializedVersion: 3
          time: 0
          value: 0
          inSlope: 0
          outSlope: 0
          tangentMode: 0
          weightedMode: 0
          inWeight: 0.33333334
          outWeight: 0.33333334
        - serializedVersion: 3
          time: 1
          value: 0
          inSlope: 0
          outSlope: 0
          tangentMode: 0
          weightedMode: 0
          inWeight: 0.33333334
          outWeight: 0.33333334
        m_PreInfinity: 2
        m_PostInfinity: 2
        m_RotationOrder: 4
    y:
      serializedVersion: 2
      minMaxState: 0
      scalar: 0
      minScalar: 0
      maxCurve:
        serializedVersion: 2
        m_Curve:
        - serializedVersion: 3
          time: 0
          value: 0
          inSlope: 0
          outSlope: 0
          tangentMode: 0
          weightedMode: 0
          inWeight: 0.33333334
          outWeight: 0.33333334
        - serializedVersion: 3
          time: 1
          value: 0
          inSlope: 0
          outSlope: 0
          tangentMode: 0
          weightedMode: 0
          inWeight: 0.33333334
          outWeight: 0.33333334
        m_PreInfinity: 2
        m_PostInfinity: 2
        m_RotationOrder: 4
      minCurve:
        serializedVersion: 2
        m_Curve:
        - serializedVersion: 3
          time: 0
          value: 0
          inSlope: 0
          outSlope: 0
          tangentMode: 0
          weightedMode: 0
          inWeight: 0.33333334
          outWeight: 0.33333334
        - serializedVersion: 3
          time: 1
          value: 0
          inSlope: 0
          outSlope: 0
          tangentMode: 0
          weightedMode: 0
          inWeight: 0.33333334
          outWeight: 0.33333334
        m_PreInfinity: 2
        m_PostInfinity: 2
        m_RotationOrder: 4
    curve:
      serializedVersion: 2
      minMaxState: 0
      scalar: 0.7853982
      minScalar: 0.7853982
      maxCurve:
        serializedVersion: 2
        m_Curve:
        - serializedVersion: 3
          time: 0
          value: 1
          inSlope: 0
          outSlope: 0
          tangentMode: 0
          weightedMode: 0
          inWeight: 0.33333334
          outWeight: 0.33333334
        - serializedVersion: 3
          time: 1
          value: 1
          inSlope: 0
          outSlope: 0
          tangentMode: 0
          weightedMode: 0
          inWeight: 0.33333334
          outWeight: 0.33333334
        m_PreInfinity: 2
        m_PostInfinity: 2
        m_RotationOrder: 4
      minCurve:
        serializedVersion: 2
        m_Curve:
        - serializedVersion: 3
          time: 0
          value: 1
          inSlope: 0
          outSlope: 0
          tangentMode: 0
          weightedMode: 0
          inWeight: 0.33333334
          outWeight: 0.33333334
        - serializedVersion: 3
          time: 1
          value: 1
          inSlope: 0
          outSlope: 0
          tangentMode: 0
          weightedMode: 0
          inWeight: 0.33333334
          outWeight: 0.33333334
        m_PreInfinity: 2
        m_PostInfinity: 2
        m_RotationOrder: 4
    separateAxes: 0
    range: {x: 0, y: 1}
  ColorBySpeedModule:
    enabled: 0
    gradient:
      serializedVersion: 2
      minMaxState: 1
      minColor: {r: 1, g: 1, b: 1, a: 1}
      maxColor: {r: 1, g: 1, b: 1, a: 1}
      maxGradient:
        serializedVersion: 2
        key0: {r: 1, g: 1, b: 1, a: 1}
        key1: {r: 1, g: 1, b: 1, a: 1}
        key2: {r: 0, g: 0, b: 0, a: 0}
        key3: {r: 0, g: 0, b: 0, a: 0}
        key4: {r: 0, g: 0, b: 0, a: 0}
        key5: {r: 0, g: 0, b: 0, a: 0}
        key6: {r: 0, g: 0, b: 0, a: 0}
        key7: {r: 0, g: 0, b: 0, a: 0}
        ctime0: 0
        ctime1: 65535
        ctime2: 0
        ctime3: 0
        ctime4: 0
        ctime5: 0
        ctime6: 0
        ctime7: 0
        atime0: 0
        atime1: 65535
        atime2: 0
        atime3: 0
        atime4: 0
        atime5: 0
        atime6: 0
        atime7: 0
        m_Mode: 0
        m_NumColorKeys: 2
        m_NumAlphaKeys: 2
      minGradient:
        serializedVersion: 2
        key0: {r: 1, g: 1, b: 1, a: 1}
        key1: {r: 1, g: 1, b: 1, a: 1}
        key2: {r: 0, g: 0, b: 0, a: 0}
        key3: {r: 0, g: 0, b: 0, a: 0}
        key4: {r: 0, g: 0, b: 0, a: 0}
        key5: {r: 0, g: 0, b: 0, a: 0}
        key6: {r: 0, g: 0, b: 0, a: 0}
        key7: {r: 0, g: 0, b: 0, a: 0}
        ctime0: 0
        ctime1: 65535
        ctime2: 0
        ctime3: 0
        ctime4: 0
        ctime5: 0
        ctime6: 0
        ctime7: 0
        atime0: 0
        atime1: 65535
        atime2: 0
        atime3: 0
        atime4: 0
        atime5: 0
        atime6: 0
        atime7: 0
        m_Mode: 0
        m_NumColorKeys: 2
        m_NumAlphaKeys: 2
    range: {x: 0, y: 1}
  CollisionModule:
    enabled: 0
    serializedVersion: 4
    type: 0
    collisionMode: 0
    colliderForce: 0
    multiplyColliderForceByParticleSize: 0
    multiplyColliderForceByParticleSpeed: 0
    multiplyColliderForceByCollisionAngle: 1
    m_Planes:
    - {fileID: 0}
    - {fileID: 0}
    - {fileID: 0}
    - {fileID: 0}
    - {fileID: 0}
    - {fileID: 0}
    m_Dampen:
      serializedVersion: 2
      minMaxState: 0
      scalar: 0
      minScalar: 0
      maxCurve:
        serializedVersion: 2
        m_Curve:
        - serializedVersion: 3
          time: 0
          value: 0
          inSlope: 0
          outSlope: 0
          tangentMode: 0
          weightedMode: 0
          inWeight: 0.33333334
          outWeight: 0.33333334
        - serializedVersion: 3
          time: 1
          value: 0
          inSlope: 0
          outSlope: 0
          tangentMode: 0
          weightedMode: 0
          inWeight: 0.33333334
          outWeight: 0.33333334
        m_PreInfinity: 2
        m_PostInfinity: 2
        m_RotationOrder: 4
      minCurve:
        serializedVersion: 2
        m_Curve:
        - serializedVersion: 3
          time: 0
          value: 0
          inSlope: 0
          outSlope: 0
          tangentMode: 0
          weightedMode: 0
          inWeight: 0.33333334
          outWeight: 0.33333334
        - serializedVersion: 3
          time: 1
          value: 0
          inSlope: 0
          outSlope: 0
          tangentMode: 0
          weightedMode: 0
          inWeight: 0.33333334
          outWeight: 0.33333334
        m_PreInfinity: 2
        m_PostInfinity: 2
        m_RotationOrder: 4
    m_Bounce:
      serializedVersion: 2
      minMaxState: 0
      scalar: 1
      minScalar: 1
      maxCurve:
        serializedVersion: 2
        m_Curve:
        - serializedVersion: 3
          time: 0
          value: 1
          inSlope: 0
          outSlope: 0
          tangentMode: 0
          weightedMode: 0
          inWeight: 0.33333334
          outWeight: 0.33333334
        - serializedVersion: 3
          time: 1
          value: 1
          inSlope: 0
          outSlope: 0
          tangentMode: 0
          weightedMode: 0
          inWeight: 0.33333334
          outWeight: 0.33333334
        m_PreInfinity: 2
        m_PostInfinity: 2
        m_RotationOrder: 4
      minCurve:
        serializedVersion: 2
        m_Curve:
        - serializedVersion: 3
          time: 0
          value: 1
          inSlope: 0
          outSlope: 0
          tangentMode: 0
          weightedMode: 0
          inWeight: 0.33333334
          outWeight: 0.33333334
        - serializedVersion: 3
          time: 1
          value: 1
          inSlope: 0
          outSlope: 0
          tangentMode: 0
          weightedMode: 0
          inWeight: 0.33333334
          outWeight: 0.33333334
        m_PreInfinity: 2
        m_PostInfinity: 2
        m_RotationOrder: 4
    m_EnergyLossOnCollision:
      serializedVersion: 2
      minMaxState: 0
      scalar: 0
      minScalar: 0
      maxCurve:
        serializedVersion: 2
        m_Curve:
        - serializedVersion: 3
          time: 0
          value: 0
          inSlope: 0
          outSlope: 0
          tangentMode: 0
          weightedMode: 0
          inWeight: 0.33333334
          outWeight: 0.33333334
        - serializedVersion: 3
          time: 1
          value: 0
          inSlope: 0
          outSlope: 0
          tangentMode: 0
          weightedMode: 0
          inWeight: 0.33333334
          outWeight: 0.33333334
        m_PreInfinity: 2
        m_PostInfinity: 2
        m_RotationOrder: 4
      minCurve:
        serializedVersion: 2
        m_Curve:
        - serializedVersion: 3
          time: 0
          value: 0
          inSlope: 0
          outSlope: 0
          tangentMode: 0
          weightedMode: 0
          inWeight: 0.33333334
          outWeight: 0.33333334
        - serializedVersion: 3
          time: 1
          value: 0
          inSlope: 0
          outSlope: 0
          tangentMode: 0
          weightedMode: 0
          inWeight: 0.33333334
          outWeight: 0.33333334
        m_PreInfinity: 2
        m_PostInfinity: 2
        m_RotationOrder: 4
    minKillSpeed: 0
    maxKillSpeed: 10000
    radiusScale: 1
    collidesWith:
      serializedVersion: 2
      m_Bits: 4294967295
    maxCollisionShapes: 256
    quality: 0
    voxelSize: 0.5
    collisionMessages: 0
    collidesWithDynamic: 1
    interiorCollisions: 0
  TriggerModule:
    enabled: 0
    serializedVersion: 2
    inside: 1
    outside: 0
    enter: 0
    exit: 0
    colliderQueryMode: 0
    radiusScale: 1
    primitives:
    - {fileID: 0}
    - {fileID: 0}
    - {fileID: 0}
    - {fileID: 0}
    - {fileID: 0}
    - {fileID: 0}
  SubModule:
    serializedVersion: 2
    enabled: 0
    subEmitters:
    - serializedVersion: 3
      emitter: {fileID: 0}
      type: 0
      properties: 0
      emitProbability: 1
  LightsModule:
    enabled: 0
    ratio: 0
    light: {fileID: 0}
    randomDistribution: 1
    color: 1
    range: 1
    intensity: 1
    rangeCurve:
      serializedVersion: 2
      minMaxState: 0
      scalar: 1
      minScalar: 1
      maxCurve:
        serializedVersion: 2
        m_Curve:
        - serializedVersion: 3
          time: 0
          value: 1
          inSlope: 0
          outSlope: 0
          tangentMode: 0
          weightedMode: 0
          inWeight: 0.33333334
          outWeight: 0.33333334
        - serializedVersion: 3
          time: 1
          value: 1
          inSlope: 0
          outSlope: 0
          tangentMode: 0
          weightedMode: 0
          inWeight: 0.33333334
          outWeight: 0.33333334
        m_PreInfinity: 2
        m_PostInfinity: 2
        m_RotationOrder: 4
      minCurve:
        serializedVersion: 2
        m_Curve:
        - serializedVersion: 3
          time: 0
          value: 1
          inSlope: 0
          outSlope: 0
          tangentMode: 0
          weightedMode: 0
          inWeight: 0.33333334
          outWeight: 0.33333334
        - serializedVersion: 3
          time: 1
          value: 1
          inSlope: 0
          outSlope: 0
          tangentMode: 0
          weightedMode: 0
          inWeight: 0.33333334
          outWeight: 0.33333334
        m_PreInfinity: 2
        m_PostInfinity: 2
        m_RotationOrder: 4
    intensityCurve:
      serializedVersion: 2
      minMaxState: 0
      scalar: 1
      minScalar: 1
      maxCurve:
        serializedVersion: 2
        m_Curve:
        - serializedVersion: 3
          time: 0
          value: 1
          inSlope: 0
          outSlope: 0
          tangentMode: 0
          weightedMode: 0
          inWeight: 0.33333334
          outWeight: 0.33333334
        - serializedVersion: 3
          time: 1
          value: 1
          inSlope: 0
          outSlope: 0
          tangentMode: 0
          weightedMode: 0
          inWeight: 0.33333334
          outWeight: 0.33333334
        m_PreInfinity: 2
        m_PostInfinity: 2
        m_RotationOrder: 4
      minCurve:
        serializedVersion: 2
        m_Curve:
        - serializedVersion: 3
          time: 0
          value: 1
          inSlope: 0
          outSlope: 0
          tangentMode: 0
          weightedMode: 0
          inWeight: 0.33333334
          outWeight: 0.33333334
        - serializedVersion: 3
          time: 1
          value: 1
          inSlope: 0
          outSlope: 0
          tangentMode: 0
          weightedMode: 0
          inWeight: 0.33333334
          outWeight: 0.33333334
        m_PreInfinity: 2
        m_PostInfinity: 2
        m_RotationOrder: 4
    maxLights: 20
  TrailModule:
    enabled: 0
    mode: 0
    ratio: 1
    lifetime:
      serializedVersion: 2
      minMaxState: 0
      scalar: 1
      minScalar: 1
      maxCurve:
        serializedVersion: 2
        m_Curve:
        - serializedVersion: 3
          time: 0
          value: 1
          inSlope: 0
          outSlope: 0
          tangentMode: 0
          weightedMode: 0
          inWeight: 0.33333334
          outWeight: 0.33333334
        - serializedVersion: 3
          time: 1
          value: 1
          inSlope: 0
          outSlope: 0
          tangentMode: 0
          weightedMode: 0
          inWeight: 0.33333334
          outWeight: 0.33333334
        m_PreInfinity: 2
        m_PostInfinity: 2
        m_RotationOrder: 4
      minCurve:
        serializedVersion: 2
        m_Curve:
        - serializedVersion: 3
          time: 0
          value: 1
          inSlope: 0
          outSlope: 0
          tangentMode: 0
          weightedMode: 0
          inWeight: 0.33333334
          outWeight: 0.33333334
        - serializedVersion: 3
          time: 1
          value: 1
          inSlope: 0
          outSlope: 0
          tangentMode: 0
          weightedMode: 0
          inWeight: 0.33333334
          outWeight: 0.33333334
        m_PreInfinity: 2
        m_PostInfinity: 2
        m_RotationOrder: 4
    minVertexDistance: 0.2
    textureMode: 0
    ribbonCount: 1
    shadowBias: 0.5
    worldSpace: 0
    dieWithParticles: 1
    sizeAffectsWidth: 1
    sizeAffectsLifetime: 0
    inheritParticleColor: 1
    generateLightingData: 0
    splitSubEmitterRibbons: 0
    attachRibbonsToTransform: 0
    colorOverLifetime:
      serializedVersion: 2
      minMaxState: 0
      minColor: {r: 1, g: 1, b: 1, a: 1}
      maxColor: {r: 1, g: 1, b: 1, a: 1}
      maxGradient:
        serializedVersion: 2
        key0: {r: 1, g: 1, b: 1, a: 1}
        key1: {r: 1, g: 1, b: 1, a: 1}
        key2: {r: 0, g: 0, b: 0, a: 0}
        key3: {r: 0, g: 0, b: 0, a: 0}
        key4: {r: 0, g: 0, b: 0, a: 0}
        key5: {r: 0, g: 0, b: 0, a: 0}
        key6: {r: 0, g: 0, b: 0, a: 0}
        key7: {r: 0, g: 0, b: 0, a: 0}
        ctime0: 0
        ctime1: 65535
        ctime2: 0
        ctime3: 0
        ctime4: 0
        ctime5: 0
        ctime6: 0
        ctime7: 0
        atime0: 0
        atime1: 65535
        atime2: 0
        atime3: 0
        atime4: 0
        atime5: 0
        atime6: 0
        atime7: 0
        m_Mode: 0
        m_NumColorKeys: 2
        m_NumAlphaKeys: 2
      minGradient:
        serializedVersion: 2
        key0: {r: 1, g: 1, b: 1, a: 1}
        key1: {r: 1, g: 1, b: 1, a: 1}
        key2: {r: 0, g: 0, b: 0, a: 0}
        key3: {r: 0, g: 0, b: 0, a: 0}
        key4: {r: 0, g: 0, b: 0, a: 0}
        key5: {r: 0, g: 0, b: 0, a: 0}
        key6: {r: 0, g: 0, b: 0, a: 0}
        key7: {r: 0, g: 0, b: 0, a: 0}
        ctime0: 0
        ctime1: 65535
        ctime2: 0
        ctime3: 0
        ctime4: 0
        ctime5: 0
        ctime6: 0
        ctime7: 0
        atime0: 0
        atime1: 65535
        atime2: 0
        atime3: 0
        atime4: 0
        atime5: 0
        atime6: 0
        atime7: 0
        m_Mode: 0
        m_NumColorKeys: 2
        m_NumAlphaKeys: 2
    widthOverTrail:
      serializedVersion: 2
      minMaxState: 0
      scalar: 1
      minScalar: 1
      maxCurve:
        serializedVersion: 2
        m_Curve:
        - serializedVersion: 3
          time: 0
          value: 1
          inSlope: 0
          outSlope: 0
          tangentMode: 0
          weightedMode: 0
          inWeight: 0.33333334
          outWeight: 0.33333334
        - serializedVersion: 3
          time: 1
          value: 1
          inSlope: 0
          outSlope: 0
          tangentMode: 0
          weightedMode: 0
          inWeight: 0.33333334
          outWeight: 0.33333334
        m_PreInfinity: 2
        m_PostInfinity: 2
        m_RotationOrder: 4
      minCurve:
        serializedVersion: 2
        m_Curve:
        - serializedVersion: 3
          time: 0
          value: 1
          inSlope: 0
          outSlope: 0
          tangentMode: 0
          weightedMode: 0
          inWeight: 0.33333334
          outWeight: 0.33333334
        - serializedVersion: 3
          time: 1
          value: 1
          inSlope: 0
          outSlope: 0
          tangentMode: 0
          weightedMode: 0
          inWeight: 0.33333334
          outWeight: 0.33333334
        m_PreInfinity: 2
        m_PostInfinity: 2
        m_RotationOrder: 4
    colorOverTrail:
      serializedVersion: 2
      minMaxState: 0
      minColor: {r: 1, g: 1, b: 1, a: 1}
      maxColor: {r: 1, g: 1, b: 1, a: 1}
      maxGradient:
        serializedVersion: 2
        key0: {r: 1, g: 1, b: 1, a: 1}
        key1: {r: 1, g: 1, b: 1, a: 1}
        key2: {r: 0, g: 0, b: 0, a: 0}
        key3: {r: 0, g: 0, b: 0, a: 0}
        key4: {r: 0, g: 0, b: 0, a: 0}
        key5: {r: 0, g: 0, b: 0, a: 0}
        key6: {r: 0, g: 0, b: 0, a: 0}
        key7: {r: 0, g: 0, b: 0, a: 0}
        ctime0: 0
        ctime1: 65535
        ctime2: 0
        ctime3: 0
        ctime4: 0
        ctime5: 0
        ctime6: 0
        ctime7: 0
        atime0: 0
        atime1: 65535
        atime2: 0
        atime3: 0
        atime4: 0
        atime5: 0
        atime6: 0
        atime7: 0
        m_Mode: 0
        m_NumColorKeys: 2
        m_NumAlphaKeys: 2
      minGradient:
        serializedVersion: 2
        key0: {r: 1, g: 1, b: 1, a: 1}
        key1: {r: 1, g: 1, b: 1, a: 1}
        key2: {r: 0, g: 0, b: 0, a: 0}
        key3: {r: 0, g: 0, b: 0, a: 0}
        key4: {r: 0, g: 0, b: 0, a: 0}
        key5: {r: 0, g: 0, b: 0, a: 0}
        key6: {r: 0, g: 0, b: 0, a: 0}
        key7: {r: 0, g: 0, b: 0, a: 0}
        ctime0: 0
        ctime1: 65535
        ctime2: 0
        ctime3: 0
        ctime4: 0
        ctime5: 0
        ctime6: 0
        ctime7: 0
        atime0: 0
        atime1: 65535
        atime2: 0
        atime3: 0
        atime4: 0
        atime5: 0
        atime6: 0
        atime7: 0
        m_Mode: 0
        m_NumColorKeys: 2
        m_NumAlphaKeys: 2
  CustomDataModule:
    enabled: 0
    mode0: 0
    vectorComponentCount0: 4
    color0:
      serializedVersion: 2
      minMaxState: 0
      minColor: {r: 1, g: 1, b: 1, a: 1}
      maxColor: {r: 1, g: 1, b: 1, a: 1}
      maxGradient:
        serializedVersion: 2
        key0: {r: 1, g: 1, b: 1, a: 1}
        key1: {r: 1, g: 1, b: 1, a: 1}
        key2: {r: 0, g: 0, b: 0, a: 0}
        key3: {r: 0, g: 0, b: 0, a: 0}
        key4: {r: 0, g: 0, b: 0, a: 0}
        key5: {r: 0, g: 0, b: 0, a: 0}
        key6: {r: 0, g: 0, b: 0, a: 0}
        key7: {r: 0, g: 0, b: 0, a: 0}
        ctime0: 0
        ctime1: 65535
        ctime2: 0
        ctime3: 0
        ctime4: 0
        ctime5: 0
        ctime6: 0
        ctime7: 0
        atime0: 0
        atime1: 65535
        atime2: 0
        atime3: 0
        atime4: 0
        atime5: 0
        atime6: 0
        atime7: 0
        m_Mode: 0
        m_NumColorKeys: 2
        m_NumAlphaKeys: 2
      minGradient:
        serializedVersion: 2
        key0: {r: 1, g: 1, b: 1, a: 1}
        key1: {r: 1, g: 1, b: 1, a: 1}
        key2: {r: 0, g: 0, b: 0, a: 0}
        key3: {r: 0, g: 0, b: 0, a: 0}
        key4: {r: 0, g: 0, b: 0, a: 0}
        key5: {r: 0, g: 0, b: 0, a: 0}
        key6: {r: 0, g: 0, b: 0, a: 0}
        key7: {r: 0, g: 0, b: 0, a: 0}
        ctime0: 0
        ctime1: 65535
        ctime2: 0
        ctime3: 0
        ctime4: 0
        ctime5: 0
        ctime6: 0
        ctime7: 0
        atime0: 0
        atime1: 65535
        atime2: 0
        atime3: 0
        atime4: 0
        atime5: 0
        atime6: 0
        atime7: 0
        m_Mode: 0
        m_NumColorKeys: 2
        m_NumAlphaKeys: 2
    colorLabel0: Color
    vector0_0:
      serializedVersion: 2
      minMaxState: 0
      scalar: 0
      minScalar: 0
      maxCurve:
        serializedVersion: 2
        m_Curve:
        - serializedVersion: 3
          time: 0
          value: 0
          inSlope: 0
          outSlope: 0
          tangentMode: 0
          weightedMode: 0
          inWeight: 0.33333334
          outWeight: 0.33333334
        - serializedVersion: 3
          time: 1
          value: 0
          inSlope: 0
          outSlope: 0
          tangentMode: 0
          weightedMode: 0
          inWeight: 0.33333334
          outWeight: 0.33333334
        m_PreInfinity: 2
        m_PostInfinity: 2
        m_RotationOrder: 4
      minCurve:
        serializedVersion: 2
        m_Curve:
        - serializedVersion: 3
          time: 0
          value: 0
          inSlope: 0
          outSlope: 0
          tangentMode: 0
          weightedMode: 0
          inWeight: 0.33333334
          outWeight: 0.33333334
        - serializedVersion: 3
          time: 1
          value: 0
          inSlope: 0
          outSlope: 0
          tangentMode: 0
          weightedMode: 0
          inWeight: 0.33333334
          outWeight: 0.33333334
        m_PreInfinity: 2
        m_PostInfinity: 2
        m_RotationOrder: 4
    vectorLabel0_0: X
    vector0_1:
      serializedVersion: 2
      minMaxState: 0
      scalar: 0
      minScalar: 0
      maxCurve:
        serializedVersion: 2
        m_Curve:
        - serializedVersion: 3
          time: 0
          value: 0
          inSlope: 0
          outSlope: 0
          tangentMode: 0
          weightedMode: 0
          inWeight: 0.33333334
          outWeight: 0.33333334
        - serializedVersion: 3
          time: 1
          value: 0
          inSlope: 0
          outSlope: 0
          tangentMode: 0
          weightedMode: 0
          inWeight: 0.33333334
          outWeight: 0.33333334
        m_PreInfinity: 2
        m_PostInfinity: 2
        m_RotationOrder: 4
      minCurve:
        serializedVersion: 2
        m_Curve:
        - serializedVersion: 3
          time: 0
          value: 0
          inSlope: 0
          outSlope: 0
          tangentMode: 0
          weightedMode: 0
          inWeight: 0.33333334
          outWeight: 0.33333334
        - serializedVersion: 3
          time: 1
          value: 0
          inSlope: 0
          outSlope: 0
          tangentMode: 0
          weightedMode: 0
          inWeight: 0.33333334
          outWeight: 0.33333334
        m_PreInfinity: 2
        m_PostInfinity: 2
        m_RotationOrder: 4
    vectorLabel0_1: Y
    vector0_2:
      serializedVersion: 2
      minMaxState: 0
      scalar: 0
      minScalar: 0
      maxCurve:
        serializedVersion: 2
        m_Curve:
        - serializedVersion: 3
          time: 0
          value: 0
          inSlope: 0
          outSlope: 0
          tangentMode: 0
          weightedMode: 0
          inWeight: 0.33333334
          outWeight: 0.33333334
        - serializedVersion: 3
          time: 1
          value: 0
          inSlope: 0
          outSlope: 0
          tangentMode: 0
          weightedMode: 0
          inWeight: 0.33333334
          outWeight: 0.33333334
        m_PreInfinity: 2
        m_PostInfinity: 2
        m_RotationOrder: 4
      minCurve:
        serializedVersion: 2
        m_Curve:
        - serializedVersion: 3
          time: 0
          value: 0
          inSlope: 0
          outSlope: 0
          tangentMode: 0
          weightedMode: 0
          inWeight: 0.33333334
          outWeight: 0.33333334
        - serializedVersion: 3
          time: 1
          value: 0
          inSlope: 0
          outSlope: 0
          tangentMode: 0
          weightedMode: 0
          inWeight: 0.33333334
          outWeight: 0.33333334
        m_PreInfinity: 2
        m_PostInfinity: 2
        m_RotationOrder: 4
    vectorLabel0_2: Z
    vector0_3:
      serializedVersion: 2
      minMaxState: 0
      scalar: 0
      minScalar: 0
      maxCurve:
        serializedVersion: 2
        m_Curve:
        - serializedVersion: 3
          time: 0
          value: 0
          inSlope: 0
          outSlope: 0
          tangentMode: 0
          weightedMode: 0
          inWeight: 0.33333334
          outWeight: 0.33333334
        - serializedVersion: 3
          time: 1
          value: 0
          inSlope: 0
          outSlope: 0
          tangentMode: 0
          weightedMode: 0
          inWeight: 0.33333334
          outWeight: 0.33333334
        m_PreInfinity: 2
        m_PostInfinity: 2
        m_RotationOrder: 4
      minCurve:
        serializedVersion: 2
        m_Curve:
        - serializedVersion: 3
          time: 0
          value: 0
          inSlope: 0
          outSlope: 0
          tangentMode: 0
          weightedMode: 0
          inWeight: 0.33333334
          outWeight: 0.33333334
        - serializedVersion: 3
          time: 1
          value: 0
          inSlope: 0
          outSlope: 0
          tangentMode: 0
          weightedMode: 0
          inWeight: 0.33333334
          outWeight: 0.33333334
        m_PreInfinity: 2
        m_PostInfinity: 2
        m_RotationOrder: 4
    vectorLabel0_3: W
    mode1: 0
    vectorComponentCount1: 4
    color1:
      serializedVersion: 2
      minMaxState: 0
      minColor: {r: 1, g: 1, b: 1, a: 1}
      maxColor: {r: 1, g: 1, b: 1, a: 1}
      maxGradient:
        serializedVersion: 2
        key0: {r: 1, g: 1, b: 1, a: 1}
        key1: {r: 1, g: 1, b: 1, a: 1}
        key2: {r: 0, g: 0, b: 0, a: 0}
        key3: {r: 0, g: 0, b: 0, a: 0}
        key4: {r: 0, g: 0, b: 0, a: 0}
        key5: {r: 0, g: 0, b: 0, a: 0}
        key6: {r: 0, g: 0, b: 0, a: 0}
        key7: {r: 0, g: 0, b: 0, a: 0}
        ctime0: 0
        ctime1: 65535
        ctime2: 0
        ctime3: 0
        ctime4: 0
        ctime5: 0
        ctime6: 0
        ctime7: 0
        atime0: 0
        atime1: 65535
        atime2: 0
        atime3: 0
        atime4: 0
        atime5: 0
        atime6: 0
        atime7: 0
        m_Mode: 0
        m_NumColorKeys: 2
        m_NumAlphaKeys: 2
      minGradient:
        serializedVersion: 2
        key0: {r: 1, g: 1, b: 1, a: 1}
        key1: {r: 1, g: 1, b: 1, a: 1}
        key2: {r: 0, g: 0, b: 0, a: 0}
        key3: {r: 0, g: 0, b: 0, a: 0}
        key4: {r: 0, g: 0, b: 0, a: 0}
        key5: {r: 0, g: 0, b: 0, a: 0}
        key6: {r: 0, g: 0, b: 0, a: 0}
        key7: {r: 0, g: 0, b: 0, a: 0}
        ctime0: 0
        ctime1: 65535
        ctime2: 0
        ctime3: 0
        ctime4: 0
        ctime5: 0
        ctime6: 0
        ctime7: 0
        atime0: 0
        atime1: 65535
        atime2: 0
        atime3: 0
        atime4: 0
        atime5: 0
        atime6: 0
        atime7: 0
        m_Mode: 0
        m_NumColorKeys: 2
        m_NumAlphaKeys: 2
    colorLabel1: Color
    vector1_0:
      serializedVersion: 2
      minMaxState: 0
      scalar: 0
      minScalar: 0
      maxCurve:
        serializedVersion: 2
        m_Curve:
        - serializedVersion: 3
          time: 0
          value: 0
          inSlope: 0
          outSlope: 0
          tangentMode: 0
          weightedMode: 0
          inWeight: 0.33333334
          outWeight: 0.33333334
        - serializedVersion: 3
          time: 1
          value: 0
          inSlope: 0
          outSlope: 0
          tangentMode: 0
          weightedMode: 0
          inWeight: 0.33333334
          outWeight: 0.33333334
        m_PreInfinity: 2
        m_PostInfinity: 2
        m_RotationOrder: 4
      minCurve:
        serializedVersion: 2
        m_Curve:
        - serializedVersion: 3
          time: 0
          value: 0
          inSlope: 0
          outSlope: 0
          tangentMode: 0
          weightedMode: 0
          inWeight: 0.33333334
          outWeight: 0.33333334
        - serializedVersion: 3
          time: 1
          value: 0
          inSlope: 0
          outSlope: 0
          tangentMode: 0
          weightedMode: 0
          inWeight: 0.33333334
          outWeight: 0.33333334
        m_PreInfinity: 2
        m_PostInfinity: 2
        m_RotationOrder: 4
    vectorLabel1_0: X
    vector1_1:
      serializedVersion: 2
      minMaxState: 0
      scalar: 0
      minScalar: 0
      maxCurve:
        serializedVersion: 2
        m_Curve:
        - serializedVersion: 3
          time: 0
          value: 0
          inSlope: 0
          outSlope: 0
          tangentMode: 0
          weightedMode: 0
          inWeight: 0.33333334
          outWeight: 0.33333334
        - serializedVersion: 3
          time: 1
          value: 0
          inSlope: 0
          outSlope: 0
          tangentMode: 0
          weightedMode: 0
          inWeight: 0.33333334
          outWeight: 0.33333334
        m_PreInfinity: 2
        m_PostInfinity: 2
        m_RotationOrder: 4
      minCurve:
        serializedVersion: 2
        m_Curve:
        - serializedVersion: 3
          time: 0
          value: 0
          inSlope: 0
          outSlope: 0
          tangentMode: 0
          weightedMode: 0
          inWeight: 0.33333334
          outWeight: 0.33333334
        - serializedVersion: 3
          time: 1
          value: 0
          inSlope: 0
          outSlope: 0
          tangentMode: 0
          weightedMode: 0
          inWeight: 0.33333334
          outWeight: 0.33333334
        m_PreInfinity: 2
        m_PostInfinity: 2
        m_RotationOrder: 4
    vectorLabel1_1: Y
    vector1_2:
      serializedVersion: 2
      minMaxState: 0
      scalar: 0
      minScalar: 0
      maxCurve:
        serializedVersion: 2
        m_Curve:
        - serializedVersion: 3
          time: 0
          value: 0
          inSlope: 0
          outSlope: 0
          tangentMode: 0
          weightedMode: 0
          inWeight: 0.33333334
          outWeight: 0.33333334
        - serializedVersion: 3
          time: 1
          value: 0
          inSlope: 0
          outSlope: 0
          tangentMode: 0
          weightedMode: 0
          inWeight: 0.33333334
          outWeight: 0.33333334
        m_PreInfinity: 2
        m_PostInfinity: 2
        m_RotationOrder: 4
      minCurve:
        serializedVersion: 2
        m_Curve:
        - serializedVersion: 3
          time: 0
          value: 0
          inSlope: 0
          outSlope: 0
          tangentMode: 0
          weightedMode: 0
          inWeight: 0.33333334
          outWeight: 0.33333334
        - serializedVersion: 3
          time: 1
          value: 0
          inSlope: 0
          outSlope: 0
          tangentMode: 0
          weightedMode: 0
          inWeight: 0.33333334
          outWeight: 0.33333334
        m_PreInfinity: 2
        m_PostInfinity: 2
        m_RotationOrder: 4
    vectorLabel1_2: Z
    vector1_3:
      serializedVersion: 2
      minMaxState: 0
      scalar: 0
      minScalar: 0
      maxCurve:
        serializedVersion: 2
        m_Curve:
        - serializedVersion: 3
          time: 0
          value: 0
          inSlope: 0
          outSlope: 0
          tangentMode: 0
          weightedMode: 0
          inWeight: 0.33333334
          outWeight: 0.33333334
        - serializedVersion: 3
          time: 1
          value: 0
          inSlope: 0
          outSlope: 0
          tangentMode: 0
          weightedMode: 0
          inWeight: 0.33333334
          outWeight: 0.33333334
        m_PreInfinity: 2
        m_PostInfinity: 2
        m_RotationOrder: 4
      minCurve:
        serializedVersion: 2
        m_Curve:
        - serializedVersion: 3
          time: 0
          value: 0
          inSlope: 0
          outSlope: 0
          tangentMode: 0
          weightedMode: 0
          inWeight: 0.33333334
          outWeight: 0.33333334
        - serializedVersion: 3
          time: 1
          value: 0
          inSlope: 0
          outSlope: 0
          tangentMode: 0
          weightedMode: 0
          inWeight: 0.33333334
          outWeight: 0.33333334
        m_PreInfinity: 2
        m_PostInfinity: 2
        m_RotationOrder: 4
    vectorLabel1_3: W
--- !u!4 &225466838
Transform:
  m_ObjectHideFlags: 0
  m_CorrespondingSourceObject: {fileID: 0}
  m_PrefabInstance: {fileID: 0}
  m_PrefabAsset: {fileID: 0}
  m_GameObject: {fileID: 225466835}
  m_LocalRotation: {x: -0.7071068, y: -0, z: -0, w: 0.7071068}
  m_LocalPosition: {x: 0, y: 0, z: -5.3}
  m_LocalScale: {x: 1, y: 1, z: 1}
  m_ConstrainProportionsScale: 0
  m_Children: []
  m_Father: {fileID: 757243267}
  m_RootOrder: 2
  m_LocalEulerAnglesHint: {x: -90, y: 0, z: 0}
--- !u!1 &319993979
GameObject:
  m_ObjectHideFlags: 0
  m_CorrespondingSourceObject: {fileID: 0}
  m_PrefabInstance: {fileID: 0}
  m_PrefabAsset: {fileID: 0}
  serializedVersion: 6
  m_Component:
  - component: {fileID: 319993981}
  - component: {fileID: 319993980}
  - component: {fileID: 319993982}
  m_Layer: 0
  m_Name: Voice Over
  m_TagString: Untagged
  m_Icon: {fileID: 0}
  m_NavMeshLayer: 0
  m_StaticEditorFlags: 0
  m_IsActive: 1
--- !u!114 &319993980
MonoBehaviour:
  m_ObjectHideFlags: 0
  m_CorrespondingSourceObject: {fileID: 0}
  m_PrefabInstance: {fileID: 0}
  m_PrefabAsset: {fileID: 0}
  m_GameObject: {fileID: 319993979}
  m_Enabled: 1
  m_EditorHideFlags: 0
  m_Script: {fileID: 11500000, guid: eb87ae987c60e9d4f8346202d271648d, type: 3}
  m_Name: 
  m_EditorClassIdentifier: 
  endLineWhenVoiceoverComplete: 1
  fadeOutTimeOnLineFinish: 0.05
  waitTimeBeforeLineStart: 0.1
  waitTimeAfterLineComplete: 0.5
  audioSource: {fileID: 0}
--- !u!4 &319993981
Transform:
  m_ObjectHideFlags: 0
  m_CorrespondingSourceObject: {fileID: 0}
  m_PrefabInstance: {fileID: 0}
  m_PrefabAsset: {fileID: 0}
  m_GameObject: {fileID: 319993979}
  m_LocalRotation: {x: 0, y: 0, z: 0, w: 1}
  m_LocalPosition: {x: 784.2908, y: 427.51587, z: -18.84578}
  m_LocalScale: {x: 1, y: 1, z: 1}
  m_ConstrainProportionsScale: 0
  m_Children: []
  m_Father: {fileID: 0}
  m_RootOrder: 2
  m_LocalEulerAnglesHint: {x: 0, y: 0, z: 0}
--- !u!114 &319993982
MonoBehaviour:
  m_ObjectHideFlags: 0
  m_CorrespondingSourceObject: {fileID: 0}
  m_PrefabInstance: {fileID: 0}
  m_PrefabAsset: {fileID: 0}
  m_GameObject: {fileID: 319993979}
  m_Enabled: 1
  m_EditorHideFlags: 0
  m_Script: {fileID: 11500000, guid: 097b95c9f69f04f2d8c08a817e7786af, type: 3}
  m_Name: 
  m_EditorClassIdentifier: 
<<<<<<< HEAD
  dialogueView: {fileID: 319993980}
=======
  dialogueView: {fileID: 0}
>>>>>>> 1ea16525
  continueActionType: 1
  continueActionKeyCode: 32
  continueActionReference: {fileID: 0}
  continueAction:
    m_Name: Skip
    m_Type: 1
    m_ExpectedControlType: 
    m_Id: 
    m_Processors: 
    m_Interactions: 
    m_SingletonActionBindings:
    - m_Name: 
      m_Id: 
      m_Path: Submit
      m_Interactions: 
      m_Processors: 
      m_Groups: 
      m_Action: Skip
      m_Flags: 0
    m_Flags: 0
  enableActionOnStart: 1
--- !u!1 &424243560
GameObject:
  m_ObjectHideFlags: 0
  m_CorrespondingSourceObject: {fileID: 0}
  m_PrefabInstance: {fileID: 0}
  m_PrefabAsset: {fileID: 0}
  serializedVersion: 6
  m_Component:
  - component: {fileID: 424243564}
  - component: {fileID: 424243563}
  - component: {fileID: 424243562}
  - component: {fileID: 424243561}
  m_Layer: 5
  m_Name: Canvas
  m_TagString: Untagged
  m_Icon: {fileID: 0}
  m_NavMeshLayer: 0
  m_StaticEditorFlags: 0
  m_IsActive: 1
--- !u!114 &424243561
MonoBehaviour:
  m_ObjectHideFlags: 0
  m_CorrespondingSourceObject: {fileID: 0}
  m_PrefabInstance: {fileID: 0}
  m_PrefabAsset: {fileID: 0}
  m_GameObject: {fileID: 424243560}
  m_Enabled: 1
  m_EditorHideFlags: 0
  m_Script: {fileID: 11500000, guid: dc42784cf147c0c48a680349fa168899, type: 3}
  m_Name: 
  m_EditorClassIdentifier: 
  m_IgnoreReversedGraphics: 1
  m_BlockingObjects: 0
  m_BlockingMask:
    serializedVersion: 2
    m_Bits: 4294967295
--- !u!114 &424243562
MonoBehaviour:
  m_ObjectHideFlags: 0
  m_CorrespondingSourceObject: {fileID: 0}
  m_PrefabInstance: {fileID: 0}
  m_PrefabAsset: {fileID: 0}
  m_GameObject: {fileID: 424243560}
  m_Enabled: 1
  m_EditorHideFlags: 0
  m_Script: {fileID: 11500000, guid: 0cd44c1031e13a943bb63640046fad76, type: 3}
  m_Name: 
  m_EditorClassIdentifier: 
  m_UiScaleMode: 1
  m_ReferencePixelsPerUnit: 100
  m_ScaleFactor: 1
  m_ReferenceResolution: {x: 1920, y: 1080}
  m_ScreenMatchMode: 0
  m_MatchWidthOrHeight: 0
  m_PhysicalUnit: 3
  m_FallbackScreenDPI: 96
  m_DefaultSpriteDPI: 96
  m_DynamicPixelsPerUnit: 1
  m_PresetInfoIsWorld: 0
--- !u!223 &424243563
Canvas:
  m_ObjectHideFlags: 0
  m_CorrespondingSourceObject: {fileID: 0}
  m_PrefabInstance: {fileID: 0}
  m_PrefabAsset: {fileID: 0}
  m_GameObject: {fileID: 424243560}
  m_Enabled: 1
  serializedVersion: 3
  m_RenderMode: 0
  m_Camera: {fileID: 0}
  m_PlaneDistance: 100
  m_PixelPerfect: 0
  m_ReceivesEvents: 1
  m_OverrideSorting: 0
  m_OverridePixelPerfect: 0
  m_SortingBucketNormalizedSize: 0
  m_AdditionalShaderChannelsFlag: 25
  m_SortingLayerID: 0
  m_SortingOrder: 0
  m_TargetDisplay: 0
--- !u!224 &424243564
RectTransform:
  m_ObjectHideFlags: 0
  m_CorrespondingSourceObject: {fileID: 0}
  m_PrefabInstance: {fileID: 0}
  m_PrefabAsset: {fileID: 0}
  m_GameObject: {fileID: 424243560}
  m_LocalRotation: {x: 0, y: 0, z: 0, w: 1}
  m_LocalPosition: {x: 0, y: 0, z: 0}
  m_LocalScale: {x: 0, y: 0, z: 0}
  m_ConstrainProportionsScale: 0
  m_Children:
  - {fileID: 4935123090840333072}
  - {fileID: 6323935187362328828}
  - {fileID: 555294863}
  m_Father: {fileID: 0}
  m_RootOrder: 1
  m_LocalEulerAnglesHint: {x: 0, y: 0, z: 0}
  m_AnchorMin: {x: 0, y: 0}
  m_AnchorMax: {x: 0, y: 0}
  m_AnchoredPosition: {x: 0, y: 0}
  m_SizeDelta: {x: 0, y: 0}
  m_Pivot: {x: 0, y: 0}
--- !u!1 &555294862
GameObject:
  m_ObjectHideFlags: 0
  m_CorrespondingSourceObject: {fileID: 0}
  m_PrefabInstance: {fileID: 0}
  m_PrefabAsset: {fileID: 0}
  serializedVersion: 6
  m_Component:
  - component: {fileID: 555294863}
  - component: {fileID: 555294864}
  m_Layer: 5
  m_Name: Character Color View
  m_TagString: Untagged
  m_Icon: {fileID: 0}
  m_NavMeshLayer: 0
  m_StaticEditorFlags: 0
  m_IsActive: 1
--- !u!224 &555294863
RectTransform:
  m_ObjectHideFlags: 0
  m_CorrespondingSourceObject: {fileID: 0}
  m_PrefabInstance: {fileID: 0}
  m_PrefabAsset: {fileID: 0}
  m_GameObject: {fileID: 555294862}
  m_LocalRotation: {x: 0, y: 0, z: 0, w: 1}
  m_LocalPosition: {x: 0, y: 0, z: 0}
  m_LocalScale: {x: 1, y: 1, z: 1}
  m_ConstrainProportionsScale: 0
  m_Children: []
  m_Father: {fileID: 424243564}
  m_RootOrder: 2
  m_LocalEulerAnglesHint: {x: 0, y: 0, z: 0}
  m_AnchorMin: {x: 0.5, y: 0.5}
  m_AnchorMax: {x: 0.5, y: 0.5}
  m_AnchoredPosition: {x: 0, y: 0}
  m_SizeDelta: {x: 100, y: 100}
  m_Pivot: {x: 0.5, y: 0.5}
--- !u!114 &555294864
MonoBehaviour:
  m_ObjectHideFlags: 0
  m_CorrespondingSourceObject: {fileID: 0}
  m_PrefabInstance: {fileID: 0}
  m_PrefabAsset: {fileID: 0}
  m_GameObject: {fileID: 555294862}
  m_Enabled: 1
  m_EditorHideFlags: 0
  m_Script: {fileID: 11500000, guid: d9c74c52320c546b6a28bcb92f9d6e21, type: 3}
  m_Name: 
  m_EditorClassIdentifier: 
  defaultColor: {r: 1, g: 1, b: 1, a: 1}
  colorData:
  - characterName: Tom
    displayColor: {r: 0.9921569, g: 0.7960785, b: 0.43137258, a: 1}
  - characterName: Anne
    displayColor: {r: 0.4313725, g: 0.99215686, b: 0.9865518, a: 1}
  lineTexts:
  - {fileID: 4935123091905265835}
--- !u!1 &757243266
GameObject:
  m_ObjectHideFlags: 0
  m_CorrespondingSourceObject: {fileID: 0}
  m_PrefabInstance: {fileID: 0}
  m_PrefabAsset: {fileID: 0}
  serializedVersion: 6
  m_Component:
  - component: {fileID: 757243267}
  m_Layer: 0
  m_Name: Background
  m_TagString: Untagged
  m_Icon: {fileID: 0}
  m_NavMeshLayer: 0
  m_StaticEditorFlags: 0
  m_IsActive: 1
--- !u!4 &757243267
Transform:
  m_ObjectHideFlags: 0
  m_CorrespondingSourceObject: {fileID: 0}
  m_PrefabInstance: {fileID: 0}
  m_PrefabAsset: {fileID: 0}
  m_GameObject: {fileID: 757243266}
  m_LocalRotation: {x: 0, y: 0, z: 0, w: 1}
  m_LocalPosition: {x: 0, y: 0, z: 0}
  m_LocalScale: {x: 1, y: 1, z: 1}
  m_ConstrainProportionsScale: 0
  m_Children:
  - {fileID: 993905820}
  - {fileID: 1489939343}
  - {fileID: 225466838}
  - {fileID: 78317532}
  m_Father: {fileID: 0}
  m_RootOrder: 7
  m_LocalEulerAnglesHint: {x: 0, y: 0, z: 0}
--- !u!1 &976859271
GameObject:
  m_ObjectHideFlags: 0
  m_CorrespondingSourceObject: {fileID: 0}
  m_PrefabInstance: {fileID: 0}
  m_PrefabAsset: {fileID: 0}
  serializedVersion: 6
  m_Component:
  - component: {fileID: 976859274}
  - component: {fileID: 976859273}
  - component: {fileID: 976859272}
  m_Layer: 0
  m_Name: Main Camera
  m_TagString: MainCamera
  m_Icon: {fileID: 0}
  m_NavMeshLayer: 0
  m_StaticEditorFlags: 0
  m_IsActive: 1
--- !u!81 &976859272
AudioListener:
  m_ObjectHideFlags: 0
  m_CorrespondingSourceObject: {fileID: 0}
  m_PrefabInstance: {fileID: 0}
  m_PrefabAsset: {fileID: 0}
  m_GameObject: {fileID: 976859271}
  m_Enabled: 1
--- !u!20 &976859273
Camera:
  m_ObjectHideFlags: 0
  m_CorrespondingSourceObject: {fileID: 0}
  m_PrefabInstance: {fileID: 0}
  m_PrefabAsset: {fileID: 0}
  m_GameObject: {fileID: 976859271}
  m_Enabled: 1
  serializedVersion: 2
  m_ClearFlags: 2
  m_BackGroundColor: {r: 0.047916662, g: 0.009583338, b: 0.23, a: 0}
  m_projectionMatrixMode: 1
  m_GateFitMode: 2
  m_FOVAxisMode: 0
  m_SensorSize: {x: 36, y: 24}
  m_LensShift: {x: 0, y: 0}
  m_FocalLength: 50
  m_NormalizedViewPortRect:
    serializedVersion: 2
    x: 0
    y: 0
    width: 1
    height: 1
  near clip plane: 0.3
  far clip plane: 1000
  field of view: 60
  orthographic: 0
  orthographic size: 5
  m_Depth: -1
  m_CullingMask:
    serializedVersion: 2
    m_Bits: 4294967295
  m_RenderingPath: -1
  m_TargetTexture: {fileID: 0}
  m_TargetDisplay: 0
  m_TargetEye: 3
  m_HDR: 1
  m_AllowMSAA: 1
  m_AllowDynamicResolution: 0
  m_ForceIntoRT: 0
  m_OcclusionCulling: 1
  m_StereoConvergence: 10
  m_StereoSeparation: 0.022
--- !u!4 &976859274
Transform:
  m_ObjectHideFlags: 0
  m_CorrespondingSourceObject: {fileID: 0}
  m_PrefabInstance: {fileID: 0}
  m_PrefabAsset: {fileID: 0}
  m_GameObject: {fileID: 976859271}
  m_LocalRotation: {x: 0, y: 0, z: 0, w: 1}
  m_LocalPosition: {x: 0, y: 0, z: -10}
  m_LocalScale: {x: 1, y: 1, z: 1}
  m_ConstrainProportionsScale: 0
  m_Children: []
  m_Father: {fileID: 0}
  m_RootOrder: 5
  m_LocalEulerAnglesHint: {x: 0, y: 0, z: 0}
--- !u!1 &993905817
GameObject:
  m_ObjectHideFlags: 0
  m_CorrespondingSourceObject: {fileID: 0}
  m_PrefabInstance: {fileID: 0}
  m_PrefabAsset: {fileID: 0}
  serializedVersion: 6
  m_Component:
  - component: {fileID: 993905820}
  - component: {fileID: 993905819}
  - component: {fileID: 993905818}
  m_Layer: 0
  m_Name: Inner Fog
  m_TagString: Untagged
  m_Icon: {fileID: 0}
  m_NavMeshLayer: 0
  m_StaticEditorFlags: 0
  m_IsActive: 1
--- !u!199 &993905818
ParticleSystemRenderer:
  serializedVersion: 6
  m_ObjectHideFlags: 0
  m_CorrespondingSourceObject: {fileID: 0}
  m_PrefabInstance: {fileID: 0}
  m_PrefabAsset: {fileID: 0}
  m_GameObject: {fileID: 993905817}
  m_Enabled: 1
  m_CastShadows: 0
  m_ReceiveShadows: 0
  m_DynamicOccludee: 1
  m_StaticShadowCaster: 0
  m_MotionVectors: 1
  m_LightProbeUsage: 0
  m_ReflectionProbeUsage: 0
  m_RayTracingMode: 0
  m_RayTraceProcedural: 0
  m_RenderingLayerMask: 1
  m_RendererPriority: 0
  m_Materials:
  - {fileID: 2100000, guid: 39d3a82fcb69e47eab7211b06ce01998, type: 2}
  m_StaticBatchInfo:
    firstSubMesh: 0
    subMeshCount: 0
  m_StaticBatchRoot: {fileID: 0}
  m_ProbeAnchor: {fileID: 0}
  m_LightProbeVolumeOverride: {fileID: 0}
  m_ScaleInLightmap: 1
  m_ReceiveGI: 1
  m_PreserveUVs: 0
  m_IgnoreNormalsForChartDetection: 0
  m_ImportantGI: 0
  m_StitchLightmapSeams: 0
  m_SelectedEditorRenderState: 3
  m_MinimumChartSize: 4
  m_AutoUVMaxDistance: 0.5
  m_AutoUVMaxAngle: 89
  m_LightmapParameters: {fileID: 0}
  m_SortingLayerID: 0
  m_SortingLayer: 0
  m_SortingOrder: 0
  m_RenderMode: 0
  m_MeshDistribution: 0
  m_SortMode: 0
  m_MinParticleSize: 0
  m_MaxParticleSize: 0.5
  m_CameraVelocityScale: 0
  m_VelocityScale: 0
  m_LengthScale: 2
  m_SortingFudge: 0
  m_NormalDirection: 1
  m_ShadowBias: 0
  m_RenderAlignment: 0
  m_Pivot: {x: 0, y: 0, z: 0}
  m_Flip: {x: 0, y: 0, z: 0}
  m_UseCustomVertexStreams: 0
  m_EnableGPUInstancing: 1
  m_ApplyActiveColorSpace: 1
  m_AllowRoll: 1
  m_FreeformStretching: 0
  m_RotateWithStretchDirection: 1
  m_VertexStreams: 00010304
  m_Mesh: {fileID: 0}
  m_Mesh1: {fileID: 0}
  m_Mesh2: {fileID: 0}
  m_Mesh3: {fileID: 0}
  m_MeshWeighting: 1
  m_MeshWeighting1: 1
  m_MeshWeighting2: 1
  m_MeshWeighting3: 1
  m_MaskInteraction: 0
--- !u!198 &993905819
ParticleSystem:
  m_ObjectHideFlags: 0
  m_CorrespondingSourceObject: {fileID: 0}
  m_PrefabInstance: {fileID: 0}
  m_PrefabAsset: {fileID: 0}
  m_GameObject: {fileID: 993905817}
  serializedVersion: 8
  lengthInSec: 5
  simulationSpeed: 1
  stopAction: 0
  cullingMode: 0
  ringBufferMode: 0
  ringBufferLoopRange: {x: 0, y: 1}
  emitterVelocityMode: 0
  looping: 1
  prewarm: 1
  playOnAwake: 1
  useUnscaledTime: 0
  autoRandomSeed: 1
  startDelay:
    serializedVersion: 2
    minMaxState: 0
    scalar: 0
    minScalar: 0
    maxCurve:
      serializedVersion: 2
      m_Curve:
      - serializedVersion: 3
        time: 0
        value: 0
        inSlope: 0
        outSlope: 0
        tangentMode: 0
        weightedMode: 0
        inWeight: 0.33333334
        outWeight: 0.33333334
      - serializedVersion: 3
        time: 1
        value: 0
        inSlope: 0
        outSlope: 0
        tangentMode: 0
        weightedMode: 0
        inWeight: 0.33333334
        outWeight: 0.33333334
      m_PreInfinity: 2
      m_PostInfinity: 2
      m_RotationOrder: 4
    minCurve:
      serializedVersion: 2
      m_Curve:
      - serializedVersion: 3
        time: 0
        value: 0
        inSlope: 0
        outSlope: 0
        tangentMode: 0
        weightedMode: 0
        inWeight: 0.33333334
        outWeight: 0.33333334
      - serializedVersion: 3
        time: 1
        value: 0
        inSlope: 0
        outSlope: 0
        tangentMode: 0
        weightedMode: 0
        inWeight: 0.33333334
        outWeight: 0.33333334
      m_PreInfinity: 2
      m_PostInfinity: 2
      m_RotationOrder: 4
  moveWithTransform: 0
  moveWithCustomTransform: {fileID: 0}
  scalingMode: 1
  randomSeed: 0
  InitialModule:
    serializedVersion: 3
    enabled: 1
    startLifetime:
      serializedVersion: 2
      minMaxState: 0
      scalar: 20
      minScalar: 5
      maxCurve:
        serializedVersion: 2
        m_Curve:
        - serializedVersion: 3
          time: 0
          value: 1
          inSlope: 0
          outSlope: 0
          tangentMode: 0
          weightedMode: 0
          inWeight: 0.33333334
          outWeight: 0.33333334
        - serializedVersion: 3
          time: 1
          value: 1
          inSlope: 0
          outSlope: 0
          tangentMode: 0
          weightedMode: 0
          inWeight: 0.33333334
          outWeight: 0.33333334
        m_PreInfinity: 2
        m_PostInfinity: 2
        m_RotationOrder: 4
      minCurve:
        serializedVersion: 2
        m_Curve:
        - serializedVersion: 3
          time: 0
          value: 1
          inSlope: 0
          outSlope: 0
          tangentMode: 0
          weightedMode: 0
          inWeight: 0.33333334
          outWeight: 0.33333334
        - serializedVersion: 3
          time: 1
          value: 1
          inSlope: 0
          outSlope: 0
          tangentMode: 0
          weightedMode: 0
          inWeight: 0.33333334
          outWeight: 0.33333334
        m_PreInfinity: 2
        m_PostInfinity: 2
        m_RotationOrder: 4
    startSpeed:
      serializedVersion: 2
      minMaxState: 0
      scalar: 0.38
      minScalar: 5
      maxCurve:
        serializedVersion: 2
        m_Curve:
        - serializedVersion: 3
          time: 0
          value: 1
          inSlope: 0
          outSlope: 0
          tangentMode: 0
          weightedMode: 0
          inWeight: 0.33333334
          outWeight: 0.33333334
        - serializedVersion: 3
          time: 1
          value: 1
          inSlope: 0
          outSlope: 0
          tangentMode: 0
          weightedMode: 0
          inWeight: 0.33333334
          outWeight: 0.33333334
        m_PreInfinity: 2
        m_PostInfinity: 2
        m_RotationOrder: 4
      minCurve:
        serializedVersion: 2
        m_Curve:
        - serializedVersion: 3
          time: 0
          value: 1
          inSlope: 0
          outSlope: 0
          tangentMode: 0
          weightedMode: 0
          inWeight: 0.33333334
          outWeight: 0.33333334
        - serializedVersion: 3
          time: 1
          value: 1
          inSlope: 0
          outSlope: 0
          tangentMode: 0
          weightedMode: 0
          inWeight: 0.33333334
          outWeight: 0.33333334
        m_PreInfinity: 2
        m_PostInfinity: 2
        m_RotationOrder: 4
    startColor:
      serializedVersion: 2
      minMaxState: 0
      minColor: {r: 1, g: 1, b: 1, a: 1}
      maxColor: {r: 0.5764706, g: 0.29877812, b: 0, a: 0.42745098}
      maxGradient:
        serializedVersion: 2
        key0: {r: 1, g: 1, b: 1, a: 1}
        key1: {r: 1, g: 1, b: 1, a: 1}
        key2: {r: 0, g: 0, b: 0, a: 0}
        key3: {r: 0, g: 0, b: 0, a: 0}
        key4: {r: 0, g: 0, b: 0, a: 0}
        key5: {r: 0, g: 0, b: 0, a: 0}
        key6: {r: 0, g: 0, b: 0, a: 0}
        key7: {r: 0, g: 0, b: 0, a: 0}
        ctime0: 0
        ctime1: 65535
        ctime2: 0
        ctime3: 0
        ctime4: 0
        ctime5: 0
        ctime6: 0
        ctime7: 0
        atime0: 0
        atime1: 65535
        atime2: 0
        atime3: 0
        atime4: 0
        atime5: 0
        atime6: 0
        atime7: 0
        m_Mode: 0
        m_NumColorKeys: 2
        m_NumAlphaKeys: 2
      minGradient:
        serializedVersion: 2
        key0: {r: 1, g: 1, b: 1, a: 1}
        key1: {r: 1, g: 1, b: 1, a: 1}
        key2: {r: 0, g: 0, b: 0, a: 0}
        key3: {r: 0, g: 0, b: 0, a: 0}
        key4: {r: 0, g: 0, b: 0, a: 0}
        key5: {r: 0, g: 0, b: 0, a: 0}
        key6: {r: 0, g: 0, b: 0, a: 0}
        key7: {r: 0, g: 0, b: 0, a: 0}
        ctime0: 0
        ctime1: 65535
        ctime2: 0
        ctime3: 0
        ctime4: 0
        ctime5: 0
        ctime6: 0
        ctime7: 0
        atime0: 0
        atime1: 65535
        atime2: 0
        atime3: 0
        atime4: 0
        atime5: 0
        atime6: 0
        atime7: 0
        m_Mode: 0
        m_NumColorKeys: 2
        m_NumAlphaKeys: 2
    startSize:
      serializedVersion: 2
      minMaxState: 0
      scalar: 11.15
      minScalar: 1
      maxCurve:
        serializedVersion: 2
        m_Curve:
        - serializedVersion: 3
          time: 0
          value: 1
          inSlope: 0
          outSlope: 0
          tangentMode: 0
          weightedMode: 0
          inWeight: 0.33333334
          outWeight: 0.33333334
        - serializedVersion: 3
          time: 1
          value: 1
          inSlope: 0
          outSlope: 0
          tangentMode: 0
          weightedMode: 0
          inWeight: 0.33333334
          outWeight: 0.33333334
        m_PreInfinity: 2
        m_PostInfinity: 2
        m_RotationOrder: 4
      minCurve:
        serializedVersion: 2
        m_Curve:
        - serializedVersion: 3
          time: 0
          value: 1
          inSlope: 0
          outSlope: 0
          tangentMode: 0
          weightedMode: 0
          inWeight: 0.33333334
          outWeight: 0.33333334
        - serializedVersion: 3
          time: 1
          value: 1
          inSlope: 0
          outSlope: 0
          tangentMode: 0
          weightedMode: 0
          inWeight: 0.33333334
          outWeight: 0.33333334
        m_PreInfinity: 2
        m_PostInfinity: 2
        m_RotationOrder: 4
    startSizeY:
      serializedVersion: 2
      minMaxState: 0
      scalar: 1
      minScalar: 1
      maxCurve:
        serializedVersion: 2
        m_Curve:
        - serializedVersion: 3
          time: 0
          value: 1
          inSlope: 0
          outSlope: 0
          tangentMode: 0
          weightedMode: 0
          inWeight: 0.33333334
          outWeight: 0.33333334
        - serializedVersion: 3
          time: 1
          value: 1
          inSlope: 0
          outSlope: 0
          tangentMode: 0
          weightedMode: 0
          inWeight: 0.33333334
          outWeight: 0.33333334
        m_PreInfinity: 2
        m_PostInfinity: 2
        m_RotationOrder: 4
      minCurve:
        serializedVersion: 2
        m_Curve:
        - serializedVersion: 3
          time: 0
          value: 1
          inSlope: 0
          outSlope: 0
          tangentMode: 0
          weightedMode: 0
          inWeight: 0.33333334
          outWeight: 0.33333334
        - serializedVersion: 3
          time: 1
          value: 1
          inSlope: 0
          outSlope: 0
          tangentMode: 0
          weightedMode: 0
          inWeight: 0.33333334
          outWeight: 0.33333334
        m_PreInfinity: 2
        m_PostInfinity: 2
        m_RotationOrder: 4
    startSizeZ:
      serializedVersion: 2
      minMaxState: 0
      scalar: 1
      minScalar: 1
      maxCurve:
        serializedVersion: 2
        m_Curve:
        - serializedVersion: 3
          time: 0
          value: 1
          inSlope: 0
          outSlope: 0
          tangentMode: 0
          weightedMode: 0
          inWeight: 0.33333334
          outWeight: 0.33333334
        - serializedVersion: 3
          time: 1
          value: 1
          inSlope: 0
          outSlope: 0
          tangentMode: 0
          weightedMode: 0
          inWeight: 0.33333334
          outWeight: 0.33333334
        m_PreInfinity: 2
        m_PostInfinity: 2
        m_RotationOrder: 4
      minCurve:
        serializedVersion: 2
        m_Curve:
        - serializedVersion: 3
          time: 0
          value: 1
          inSlope: 0
          outSlope: 0
          tangentMode: 0
          weightedMode: 0
          inWeight: 0.33333334
          outWeight: 0.33333334
        - serializedVersion: 3
          time: 1
          value: 1
          inSlope: 0
          outSlope: 0
          tangentMode: 0
          weightedMode: 0
          inWeight: 0.33333334
          outWeight: 0.33333334
        m_PreInfinity: 2
        m_PostInfinity: 2
        m_RotationOrder: 4
    startRotationX:
      serializedVersion: 2
      minMaxState: 3
      scalar: 0
      minScalar: 0
      maxCurve:
        serializedVersion: 2
        m_Curve:
        - serializedVersion: 3
          time: 0
          value: 0
          inSlope: 0
          outSlope: 0
          tangentMode: 0
          weightedMode: 0
          inWeight: 0.33333334
          outWeight: 0.33333334
        - serializedVersion: 3
          time: 1
          value: 0
          inSlope: 0
          outSlope: 0
          tangentMode: 0
          weightedMode: 0
          inWeight: 0.33333334
          outWeight: 0.33333334
        m_PreInfinity: 2
        m_PostInfinity: 2
        m_RotationOrder: 4
      minCurve:
        serializedVersion: 2
        m_Curve:
        - serializedVersion: 3
          time: 0
          value: 0
          inSlope: 0
          outSlope: 0
          tangentMode: 0
          weightedMode: 0
          inWeight: 0.33333334
          outWeight: 0.33333334
        - serializedVersion: 3
          time: 1
          value: 0
          inSlope: 0
          outSlope: 0
          tangentMode: 0
          weightedMode: 0
          inWeight: 0.33333334
          outWeight: 0.33333334
        m_PreInfinity: 2
        m_PostInfinity: 2
        m_RotationOrder: 4
    startRotationY:
      serializedVersion: 2
      minMaxState: 3
      scalar: 0
      minScalar: 0
      maxCurve:
        serializedVersion: 2
        m_Curve:
        - serializedVersion: 3
          time: 0
          value: 0
          inSlope: 0
          outSlope: 0
          tangentMode: 0
          weightedMode: 0
          inWeight: 0.33333334
          outWeight: 0.33333334
        - serializedVersion: 3
          time: 1
          value: 0
          inSlope: 0
          outSlope: 0
          tangentMode: 0
          weightedMode: 0
          inWeight: 0.33333334
          outWeight: 0.33333334
        m_PreInfinity: 2
        m_PostInfinity: 2
        m_RotationOrder: 4
      minCurve:
        serializedVersion: 2
        m_Curve:
        - serializedVersion: 3
          time: 0
          value: 0
          inSlope: 0
          outSlope: 0
          tangentMode: 0
          weightedMode: 0
          inWeight: 0.33333334
          outWeight: 0.33333334
        - serializedVersion: 3
          time: 1
          value: 0
          inSlope: 0
          outSlope: 0
          tangentMode: 0
          weightedMode: 0
          inWeight: 0.33333334
          outWeight: 0.33333334
        m_PreInfinity: 2
        m_PostInfinity: 2
        m_RotationOrder: 4
    startRotation:
      serializedVersion: 2
      minMaxState: 3
      scalar: 1.5707963
      minScalar: -1.5707963
      maxCurve:
        serializedVersion: 2
        m_Curve:
        - serializedVersion: 3
          time: 0
          value: 0
          inSlope: 0
          outSlope: 0
          tangentMode: 0
          weightedMode: 0
          inWeight: 0.33333334
          outWeight: 0.33333334
        - serializedVersion: 3
          time: 1
          value: 0
          inSlope: 0
          outSlope: 0
          tangentMode: 0
          weightedMode: 0
          inWeight: 0.33333334
          outWeight: 0.33333334
        m_PreInfinity: 2
        m_PostInfinity: 2
        m_RotationOrder: 4
      minCurve:
        serializedVersion: 2
        m_Curve:
        - serializedVersion: 3
          time: 0
          value: 0
          inSlope: 0
          outSlope: 0
          tangentMode: 0
          weightedMode: 0
          inWeight: 0.33333334
          outWeight: 0.33333334
        - serializedVersion: 3
          time: 1
          value: 0
          inSlope: 0
          outSlope: 0
          tangentMode: 0
          weightedMode: 0
          inWeight: 0.33333334
          outWeight: 0.33333334
        m_PreInfinity: 2
        m_PostInfinity: 2
        m_RotationOrder: 4
    randomizeRotationDirection: 0
    maxNumParticles: 1000
    customEmitterVelocity: {x: 0, y: 0, z: 0}
    size3D: 0
    rotation3D: 0
    gravityModifier:
      serializedVersion: 2
      minMaxState: 0
      scalar: 0
      minScalar: 0
      maxCurve:
        serializedVersion: 2
        m_Curve:
        - serializedVersion: 3
          time: 0
          value: 0
          inSlope: 0
          outSlope: 0
          tangentMode: 0
          weightedMode: 0
          inWeight: 0.33333334
          outWeight: 0.33333334
        - serializedVersion: 3
          time: 1
          value: 0
          inSlope: 0
          outSlope: 0
          tangentMode: 0
          weightedMode: 0
          inWeight: 0.33333334
          outWeight: 0.33333334
        m_PreInfinity: 2
        m_PostInfinity: 2
        m_RotationOrder: 4
      minCurve:
        serializedVersion: 2
        m_Curve:
        - serializedVersion: 3
          time: 0
          value: 0
          inSlope: 0
          outSlope: 0
          tangentMode: 0
          weightedMode: 0
          inWeight: 0.33333334
          outWeight: 0.33333334
        - serializedVersion: 3
          time: 1
          value: 0
          inSlope: 0
          outSlope: 0
          tangentMode: 0
          weightedMode: 0
          inWeight: 0.33333334
          outWeight: 0.33333334
        m_PreInfinity: 2
        m_PostInfinity: 2
        m_RotationOrder: 4
  ShapeModule:
    serializedVersion: 6
    enabled: 1
    type: 4
    angle: 0
    length: 5
    boxThickness: {x: 0, y: 0, z: 0}
    radiusThickness: 1
    donutRadius: 0.2
    m_Position: {x: 0, y: 0, z: 0}
    m_Rotation: {x: -90, y: 0, z: 0}
    m_Scale: {x: 1, y: 1, z: 1}
    placementMode: 0
    m_MeshMaterialIndex: 0
    m_MeshNormalOffset: 0
    m_MeshSpawn:
      mode: 0
      spread: 0
      speed:
        serializedVersion: 2
        minMaxState: 0
        scalar: 1
        minScalar: 1
        maxCurve:
          serializedVersion: 2
          m_Curve:
          - serializedVersion: 3
            time: 0
            value: 1
            inSlope: 0
            outSlope: 0
            tangentMode: 0
            weightedMode: 0
            inWeight: 0.33333334
            outWeight: 0.33333334
          - serializedVersion: 3
            time: 1
            value: 1
            inSlope: 0
            outSlope: 0
            tangentMode: 0
            weightedMode: 0
            inWeight: 0.33333334
            outWeight: 0.33333334
          m_PreInfinity: 2
          m_PostInfinity: 2
          m_RotationOrder: 4
        minCurve:
          serializedVersion: 2
          m_Curve:
          - serializedVersion: 3
            time: 0
            value: 1
            inSlope: 0
            outSlope: 0
            tangentMode: 0
            weightedMode: 0
            inWeight: 0.33333334
            outWeight: 0.33333334
          - serializedVersion: 3
            time: 1
            value: 1
            inSlope: 0
            outSlope: 0
            tangentMode: 0
            weightedMode: 0
            inWeight: 0.33333334
            outWeight: 0.33333334
          m_PreInfinity: 2
          m_PostInfinity: 2
          m_RotationOrder: 4
    m_Mesh: {fileID: 0}
    m_MeshRenderer: {fileID: 0}
    m_SkinnedMeshRenderer: {fileID: 0}
    m_Sprite: {fileID: 0}
    m_SpriteRenderer: {fileID: 0}
    m_UseMeshMaterialIndex: 0
    m_UseMeshColors: 1
    alignToDirection: 0
    m_Texture: {fileID: 0}
    m_TextureClipChannel: 3
    m_TextureClipThreshold: 0
    m_TextureUVChannel: 0
    m_TextureColorAffectsParticles: 1
    m_TextureAlphaAffectsParticles: 1
    m_TextureBilinearFiltering: 0
    randomDirectionAmount: 0
    sphericalDirectionAmount: 0
    randomPositionAmount: 0
    radius:
      value: 2.5
      mode: 0
      spread: 0
      speed:
        serializedVersion: 2
        minMaxState: 0
        scalar: 1
        minScalar: 1
        maxCurve:
          serializedVersion: 2
          m_Curve:
          - serializedVersion: 3
            time: 0
            value: 1
            inSlope: 0
            outSlope: 0
            tangentMode: 0
            weightedMode: 0
            inWeight: 0.33333334
            outWeight: 0.33333334
          - serializedVersion: 3
            time: 1
            value: 1
            inSlope: 0
            outSlope: 0
            tangentMode: 0
            weightedMode: 0
            inWeight: 0.33333334
            outWeight: 0.33333334
          m_PreInfinity: 2
          m_PostInfinity: 2
          m_RotationOrder: 4
        minCurve:
          serializedVersion: 2
          m_Curve:
          - serializedVersion: 3
            time: 0
            value: 1
            inSlope: 0
            outSlope: 0
            tangentMode: 0
            weightedMode: 0
            inWeight: 0.33333334
            outWeight: 0.33333334
          - serializedVersion: 3
            time: 1
            value: 1
            inSlope: 0
            outSlope: 0
            tangentMode: 0
            weightedMode: 0
            inWeight: 0.33333334
            outWeight: 0.33333334
          m_PreInfinity: 2
          m_PostInfinity: 2
          m_RotationOrder: 4
    arc:
      value: 360
      mode: 0
      spread: 0
      speed:
        serializedVersion: 2
        minMaxState: 0
        scalar: 1
        minScalar: 1
        maxCurve:
          serializedVersion: 2
          m_Curve:
          - serializedVersion: 3
            time: 0
            value: 1
            inSlope: 0
            outSlope: 0
            tangentMode: 0
            weightedMode: 0
            inWeight: 0.33333334
            outWeight: 0.33333334
          - serializedVersion: 3
            time: 1
            value: 1
            inSlope: 0
            outSlope: 0
            tangentMode: 0
            weightedMode: 0
            inWeight: 0.33333334
            outWeight: 0.33333334
          m_PreInfinity: 2
          m_PostInfinity: 2
          m_RotationOrder: 4
        minCurve:
          serializedVersion: 2
          m_Curve:
          - serializedVersion: 3
            time: 0
            value: 1
            inSlope: 0
            outSlope: 0
            tangentMode: 0
            weightedMode: 0
            inWeight: 0.33333334
            outWeight: 0.33333334
          - serializedVersion: 3
            time: 1
            value: 1
            inSlope: 0
            outSlope: 0
            tangentMode: 0
            weightedMode: 0
            inWeight: 0.33333334
            outWeight: 0.33333334
          m_PreInfinity: 2
          m_PostInfinity: 2
          m_RotationOrder: 4
  EmissionModule:
    enabled: 1
    serializedVersion: 4
    rateOverTime:
      serializedVersion: 2
      minMaxState: 0
      scalar: 1
      minScalar: 0.5
      maxCurve:
        serializedVersion: 2
        m_Curve:
        - serializedVersion: 3
          time: 0
          value: 1
          inSlope: 0
          outSlope: 0
          tangentMode: 0
          weightedMode: 0
          inWeight: 0.33333334
          outWeight: 0.33333334
        - serializedVersion: 3
          time: 1
          value: 1
          inSlope: 0
          outSlope: 0
          tangentMode: 0
          weightedMode: 0
          inWeight: 0.33333334
          outWeight: 0.33333334
        m_PreInfinity: 2
        m_PostInfinity: 2
        m_RotationOrder: 4
      minCurve:
        serializedVersion: 2
        m_Curve:
        - serializedVersion: 3
          time: 0
          value: 1
          inSlope: 0
          outSlope: 0
          tangentMode: 0
          weightedMode: 0
          inWeight: 0.33333334
          outWeight: 0.33333334
        - serializedVersion: 3
          time: 1
          value: 1
          inSlope: 0
          outSlope: 0
          tangentMode: 0
          weightedMode: 0
          inWeight: 0.33333334
          outWeight: 0.33333334
        m_PreInfinity: 2
        m_PostInfinity: 2
        m_RotationOrder: 4
    rateOverDistance:
      serializedVersion: 2
      minMaxState: 0
      scalar: 0
      minScalar: 0
      maxCurve:
        serializedVersion: 2
        m_Curve:
        - serializedVersion: 3
          time: 0
          value: 0
          inSlope: 0
          outSlope: 0
          tangentMode: 0
          weightedMode: 0
          inWeight: 0.33333334
          outWeight: 0.33333334
        - serializedVersion: 3
          time: 1
          value: 0
          inSlope: 0
          outSlope: 0
          tangentMode: 0
          weightedMode: 0
          inWeight: 0.33333334
          outWeight: 0.33333334
        m_PreInfinity: 2
        m_PostInfinity: 2
        m_RotationOrder: 4
      minCurve:
        serializedVersion: 2
        m_Curve:
        - serializedVersion: 3
          time: 0
          value: 0
          inSlope: 0
          outSlope: 0
          tangentMode: 0
          weightedMode: 0
          inWeight: 0.33333334
          outWeight: 0.33333334
        - serializedVersion: 3
          time: 1
          value: 0
          inSlope: 0
          outSlope: 0
          tangentMode: 0
          weightedMode: 0
          inWeight: 0.33333334
          outWeight: 0.33333334
        m_PreInfinity: 2
        m_PostInfinity: 2
        m_RotationOrder: 4
    m_BurstCount: 0
    m_Bursts: []
  SizeModule:
    enabled: 0
    curve:
      serializedVersion: 2
      minMaxState: 1
      scalar: 1
      minScalar: 1
      maxCurve:
        serializedVersion: 2
        m_Curve:
        - serializedVersion: 3
          time: 0
          value: 0
          inSlope: 0
          outSlope: 1
          tangentMode: 0
          weightedMode: 0
          inWeight: 0.33333334
          outWeight: 0.33333334
        - serializedVersion: 3
          time: 1
          value: 1
          inSlope: 1
          outSlope: 0
          tangentMode: 0
          weightedMode: 0
          inWeight: 0.33333334
          outWeight: 0.33333334
        m_PreInfinity: 2
        m_PostInfinity: 2
        m_RotationOrder: 4
      minCurve:
        serializedVersion: 2
        m_Curve:
        - serializedVersion: 3
          time: 0
          value: 1
          inSlope: 0
          outSlope: 0
          tangentMode: 0
          weightedMode: 0
          inWeight: 0.33333334
          outWeight: 0.33333334
        - serializedVersion: 3
          time: 1
          value: 1
          inSlope: 0
          outSlope: 0
          tangentMode: 0
          weightedMode: 0
          inWeight: 0.33333334
          outWeight: 0.33333334
        m_PreInfinity: 2
        m_PostInfinity: 2
        m_RotationOrder: 4
    y:
      serializedVersion: 2
      minMaxState: 1
      scalar: 1
      minScalar: 1
      maxCurve:
        serializedVersion: 2
        m_Curve:
        - serializedVersion: 3
          time: 0
          value: 0
          inSlope: 0
          outSlope: 1
          tangentMode: 0
          weightedMode: 0
          inWeight: 0.33333334
          outWeight: 0.33333334
        - serializedVersion: 3
          time: 1
          value: 1
          inSlope: 1
          outSlope: 0
          tangentMode: 0
          weightedMode: 0
          inWeight: 0.33333334
          outWeight: 0.33333334
        m_PreInfinity: 2
        m_PostInfinity: 2
        m_RotationOrder: 4
      minCurve:
        serializedVersion: 2
        m_Curve:
        - serializedVersion: 3
          time: 0
          value: 1
          inSlope: 0
          outSlope: 0
          tangentMode: 0
          weightedMode: 0
          inWeight: 0.33333334
          outWeight: 0.33333334
        - serializedVersion: 3
          time: 1
          value: 1
          inSlope: 0
          outSlope: 0
          tangentMode: 0
          weightedMode: 0
          inWeight: 0.33333334
          outWeight: 0.33333334
        m_PreInfinity: 2
        m_PostInfinity: 2
        m_RotationOrder: 4
    z:
      serializedVersion: 2
      minMaxState: 1
      scalar: 1
      minScalar: 1
      maxCurve:
        serializedVersion: 2
        m_Curve:
        - serializedVersion: 3
          time: 0
          value: 0
          inSlope: 0
          outSlope: 1
          tangentMode: 0
          weightedMode: 0
          inWeight: 0.33333334
          outWeight: 0.33333334
        - serializedVersion: 3
          time: 1
          value: 1
          inSlope: 1
          outSlope: 0
          tangentMode: 0
          weightedMode: 0
          inWeight: 0.33333334
          outWeight: 0.33333334
        m_PreInfinity: 2
        m_PostInfinity: 2
        m_RotationOrder: 4
      minCurve:
        serializedVersion: 2
        m_Curve:
        - serializedVersion: 3
          time: 0
          value: 1
          inSlope: 0
          outSlope: 0
          tangentMode: 0
          weightedMode: 0
          inWeight: 0.33333334
          outWeight: 0.33333334
        - serializedVersion: 3
          time: 1
          value: 1
          inSlope: 0
          outSlope: 0
          tangentMode: 0
          weightedMode: 0
          inWeight: 0.33333334
          outWeight: 0.33333334
        m_PreInfinity: 2
        m_PostInfinity: 2
        m_RotationOrder: 4
    separateAxes: 0
  RotationModule:
    enabled: 1
    x:
      serializedVersion: 2
      minMaxState: 3
      scalar: 0
      minScalar: 0
      maxCurve:
        serializedVersion: 2
        m_Curve:
        - serializedVersion: 3
          time: 0
          value: 0
          inSlope: 0
          outSlope: 0
          tangentMode: 0
          weightedMode: 0
          inWeight: 0.33333334
          outWeight: 0.33333334
        - serializedVersion: 3
          time: 1
          value: 0
          inSlope: 0
          outSlope: 0
          tangentMode: 0
          weightedMode: 0
          inWeight: 0.33333334
          outWeight: 0.33333334
        m_PreInfinity: 2
        m_PostInfinity: 2
        m_RotationOrder: 4
      minCurve:
        serializedVersion: 2
        m_Curve:
        - serializedVersion: 3
          time: 0
          value: 0
          inSlope: 0
          outSlope: 0
          tangentMode: 0
          weightedMode: 0
          inWeight: 0.33333334
          outWeight: 0.33333334
        - serializedVersion: 3
          time: 1
          value: 0
          inSlope: 0
          outSlope: 0
          tangentMode: 0
          weightedMode: 0
          inWeight: 0.33333334
          outWeight: 0.33333334
        m_PreInfinity: 2
        m_PostInfinity: 2
        m_RotationOrder: 4
    y:
      serializedVersion: 2
      minMaxState: 3
      scalar: 0
      minScalar: 0
      maxCurve:
        serializedVersion: 2
        m_Curve:
        - serializedVersion: 3
          time: 0
          value: 0
          inSlope: 0
          outSlope: 0
          tangentMode: 0
          weightedMode: 0
          inWeight: 0.33333334
          outWeight: 0.33333334
        - serializedVersion: 3
          time: 1
          value: 0
          inSlope: 0
          outSlope: 0
          tangentMode: 0
          weightedMode: 0
          inWeight: 0.33333334
          outWeight: 0.33333334
        m_PreInfinity: 2
        m_PostInfinity: 2
        m_RotationOrder: 4
      minCurve:
        serializedVersion: 2
        m_Curve:
        - serializedVersion: 3
          time: 0
          value: 0
          inSlope: 0
          outSlope: 0
          tangentMode: 0
          weightedMode: 0
          inWeight: 0.33333334
          outWeight: 0.33333334
        - serializedVersion: 3
          time: 1
          value: 0
          inSlope: 0
          outSlope: 0
          tangentMode: 0
          weightedMode: 0
          inWeight: 0.33333334
          outWeight: 0.33333334
        m_PreInfinity: 2
        m_PostInfinity: 2
        m_RotationOrder: 4
    curve:
      serializedVersion: 2
      minMaxState: 3
      scalar: 0.2617994
      minScalar: -0.2617994
      maxCurve:
        serializedVersion: 2
        m_Curve:
        - serializedVersion: 3
          time: 0
          value: 1
          inSlope: 0
          outSlope: 0
          tangentMode: 0
          weightedMode: 0
          inWeight: 0.33333334
          outWeight: 0.33333334
        - serializedVersion: 3
          time: 1
          value: 1
          inSlope: 0
          outSlope: 0
          tangentMode: 0
          weightedMode: 0
          inWeight: 0.33333334
          outWeight: 0.33333334
        m_PreInfinity: 2
        m_PostInfinity: 2
        m_RotationOrder: 4
      minCurve:
        serializedVersion: 2
        m_Curve:
        - serializedVersion: 3
          time: 0
          value: 1
          inSlope: 0
          outSlope: 0
          tangentMode: 0
          weightedMode: 0
          inWeight: 0.33333334
          outWeight: 0.33333334
        - serializedVersion: 3
          time: 1
          value: 1
          inSlope: 0
          outSlope: 0
          tangentMode: 0
          weightedMode: 0
          inWeight: 0.33333334
          outWeight: 0.33333334
        m_PreInfinity: 2
        m_PostInfinity: 2
        m_RotationOrder: 4
    separateAxes: 0
  ColorModule:
    enabled: 1
    gradient:
      serializedVersion: 2
      minMaxState: 1
      minColor: {r: 1, g: 1, b: 1, a: 1}
      maxColor: {r: 1, g: 1, b: 1, a: 1}
      maxGradient:
        serializedVersion: 2
        key0: {r: 1, g: 1, b: 1, a: 0}
        key1: {r: 1, g: 1, b: 1, a: 1}
        key2: {r: 0, g: 0, b: 0, a: 1}
        key3: {r: 0, g: 0, b: 0, a: 0}
        key4: {r: 0, g: 0, b: 0, a: 0}
        key5: {r: 0, g: 0, b: 0, a: 0}
        key6: {r: 0, g: 0, b: 0, a: 0}
        key7: {r: 0, g: 0, b: 0, a: 0}
        ctime0: 0
        ctime1: 65535
        ctime2: 0
        ctime3: 0
        ctime4: 0
        ctime5: 0
        ctime6: 0
        ctime7: 0
        atime0: 0
        atime1: 13107
        atime2: 37201
        atime3: 65535
        atime4: 0
        atime5: 0
        atime6: 0
        atime7: 0
        m_Mode: 0
        m_NumColorKeys: 2
        m_NumAlphaKeys: 4
      minGradient:
        serializedVersion: 2
        key0: {r: 1, g: 1, b: 1, a: 1}
        key1: {r: 1, g: 1, b: 1, a: 1}
        key2: {r: 0, g: 0, b: 0, a: 0}
        key3: {r: 0, g: 0, b: 0, a: 0}
        key4: {r: 0, g: 0, b: 0, a: 0}
        key5: {r: 0, g: 0, b: 0, a: 0}
        key6: {r: 0, g: 0, b: 0, a: 0}
        key7: {r: 0, g: 0, b: 0, a: 0}
        ctime0: 0
        ctime1: 65535
        ctime2: 0
        ctime3: 0
        ctime4: 0
        ctime5: 0
        ctime6: 0
        ctime7: 0
        atime0: 0
        atime1: 65535
        atime2: 0
        atime3: 0
        atime4: 0
        atime5: 0
        atime6: 0
        atime7: 0
        m_Mode: 0
        m_NumColorKeys: 2
        m_NumAlphaKeys: 2
  UVModule:
    serializedVersion: 2
    enabled: 0
    mode: 0
    timeMode: 0
    fps: 30
    frameOverTime:
      serializedVersion: 2
      minMaxState: 1
      scalar: 0.9999
      minScalar: 0.9999
      maxCurve:
        serializedVersion: 2
        m_Curve:
        - serializedVersion: 3
          time: 0
          value: 0
          inSlope: 0
          outSlope: 1
          tangentMode: 0
          weightedMode: 0
          inWeight: 0.33333334
          outWeight: 0.33333334
        - serializedVersion: 3
          time: 1
          value: 1
          inSlope: 1
          outSlope: 0
          tangentMode: 0
          weightedMode: 0
          inWeight: 0.33333334
          outWeight: 0.33333334
        m_PreInfinity: 2
        m_PostInfinity: 2
        m_RotationOrder: 4
      minCurve:
        serializedVersion: 2
        m_Curve:
        - serializedVersion: 3
          time: 0
          value: 1
          inSlope: 0
          outSlope: 0
          tangentMode: 0
          weightedMode: 0
          inWeight: 0.33333334
          outWeight: 0.33333334
        - serializedVersion: 3
          time: 1
          value: 1
          inSlope: 0
          outSlope: 0
          tangentMode: 0
          weightedMode: 0
          inWeight: 0.33333334
          outWeight: 0.33333334
        m_PreInfinity: 2
        m_PostInfinity: 2
        m_RotationOrder: 4
    startFrame:
      serializedVersion: 2
      minMaxState: 0
      scalar: 0
      minScalar: 0
      maxCurve:
        serializedVersion: 2
        m_Curve:
        - serializedVersion: 3
          time: 0
          value: 0
          inSlope: 0
          outSlope: 0
          tangentMode: 0
          weightedMode: 0
          inWeight: 0.33333334
          outWeight: 0.33333334
        - serializedVersion: 3
          time: 1
          value: 0
          inSlope: 0
          outSlope: 0
          tangentMode: 0
          weightedMode: 0
          inWeight: 0.33333334
          outWeight: 0.33333334
        m_PreInfinity: 2
        m_PostInfinity: 2
        m_RotationOrder: 4
      minCurve:
        serializedVersion: 2
        m_Curve:
        - serializedVersion: 3
          time: 0
          value: 0
          inSlope: 0
          outSlope: 0
          tangentMode: 0
          weightedMode: 0
          inWeight: 0.33333334
          outWeight: 0.33333334
        - serializedVersion: 3
          time: 1
          value: 0
          inSlope: 0
          outSlope: 0
          tangentMode: 0
          weightedMode: 0
          inWeight: 0.33333334
          outWeight: 0.33333334
        m_PreInfinity: 2
        m_PostInfinity: 2
        m_RotationOrder: 4
    speedRange: {x: 0, y: 1}
    tilesX: 1
    tilesY: 1
    animationType: 0
    rowIndex: 0
    cycles: 1
    uvChannelMask: -1
    rowMode: 1
    sprites:
    - sprite: {fileID: 0}
    flipU: 0
    flipV: 0
  VelocityModule:
    enabled: 0
    x:
      serializedVersion: 2
      minMaxState: 0
      scalar: 0
      minScalar: 0
      maxCurve:
        serializedVersion: 2
        m_Curve:
        - serializedVersion: 3
          time: 0
          value: 0
          inSlope: 0
          outSlope: 0
          tangentMode: 0
          weightedMode: 0
          inWeight: 0.33333334
          outWeight: 0.33333334
        - serializedVersion: 3
          time: 1
          value: 0
          inSlope: 0
          outSlope: 0
          tangentMode: 0
          weightedMode: 0
          inWeight: 0.33333334
          outWeight: 0.33333334
        m_PreInfinity: 2
        m_PostInfinity: 2
        m_RotationOrder: 4
      minCurve:
        serializedVersion: 2
        m_Curve:
        - serializedVersion: 3
          time: 0
          value: 0
          inSlope: 0
          outSlope: 0
          tangentMode: 0
          weightedMode: 0
          inWeight: 0.33333334
          outWeight: 0.33333334
        - serializedVersion: 3
          time: 1
          value: 0
          inSlope: 0
          outSlope: 0
          tangentMode: 0
          weightedMode: 0
          inWeight: 0.33333334
          outWeight: 0.33333334
        m_PreInfinity: 2
        m_PostInfinity: 2
        m_RotationOrder: 4
    y:
      serializedVersion: 2
      minMaxState: 0
      scalar: 0
      minScalar: 0
      maxCurve:
        serializedVersion: 2
        m_Curve:
        - serializedVersion: 3
          time: 0
          value: 0
          inSlope: 0
          outSlope: 0
          tangentMode: 0
          weightedMode: 0
          inWeight: 0.33333334
          outWeight: 0.33333334
        - serializedVersion: 3
          time: 1
          value: 0
          inSlope: 0
          outSlope: 0
          tangentMode: 0
          weightedMode: 0
          inWeight: 0.33333334
          outWeight: 0.33333334
        m_PreInfinity: 2
        m_PostInfinity: 2
        m_RotationOrder: 4
      minCurve:
        serializedVersion: 2
        m_Curve:
        - serializedVersion: 3
          time: 0
          value: 0
          inSlope: 0
          outSlope: 0
          tangentMode: 0
          weightedMode: 0
          inWeight: 0.33333334
          outWeight: 0.33333334
        - serializedVersion: 3
          time: 1
          value: 0
          inSlope: 0
          outSlope: 0
          tangentMode: 0
          weightedMode: 0
          inWeight: 0.33333334
          outWeight: 0.33333334
        m_PreInfinity: 2
        m_PostInfinity: 2
        m_RotationOrder: 4
    z:
      serializedVersion: 2
      minMaxState: 0
      scalar: 0
      minScalar: 0
      maxCurve:
        serializedVersion: 2
        m_Curve:
        - serializedVersion: 3
          time: 0
          value: 0
          inSlope: 0
          outSlope: 0
          tangentMode: 0
          weightedMode: 0
          inWeight: 0.33333334
          outWeight: 0.33333334
        - serializedVersion: 3
          time: 1
          value: 0
          inSlope: 0
          outSlope: 0
          tangentMode: 0
          weightedMode: 0
          inWeight: 0.33333334
          outWeight: 0.33333334
        m_PreInfinity: 2
        m_PostInfinity: 2
        m_RotationOrder: 4
      minCurve:
        serializedVersion: 2
        m_Curve:
        - serializedVersion: 3
          time: 0
          value: 0
          inSlope: 0
          outSlope: 0
          tangentMode: 0
          weightedMode: 0
          inWeight: 0.33333334
          outWeight: 0.33333334
        - serializedVersion: 3
          time: 1
          value: 0
          inSlope: 0
          outSlope: 0
          tangentMode: 0
          weightedMode: 0
          inWeight: 0.33333334
          outWeight: 0.33333334
        m_PreInfinity: 2
        m_PostInfinity: 2
        m_RotationOrder: 4
    orbitalX:
      serializedVersion: 2
      minMaxState: 0
      scalar: 0
      minScalar: 0
      maxCurve:
        serializedVersion: 2
        m_Curve:
        - serializedVersion: 3
          time: 0
          value: 0
          inSlope: 0
          outSlope: 0
          tangentMode: 0
          weightedMode: 0
          inWeight: 0.33333334
          outWeight: 0.33333334
        - serializedVersion: 3
          time: 1
          value: 0
          inSlope: 0
          outSlope: 0
          tangentMode: 0
          weightedMode: 0
          inWeight: 0.33333334
          outWeight: 0.33333334
        m_PreInfinity: 2
        m_PostInfinity: 2
        m_RotationOrder: 4
      minCurve:
        serializedVersion: 2
        m_Curve:
        - serializedVersion: 3
          time: 0
          value: 0
          inSlope: 0
          outSlope: 0
          tangentMode: 0
          weightedMode: 0
          inWeight: 0.33333334
          outWeight: 0.33333334
        - serializedVersion: 3
          time: 1
          value: 0
          inSlope: 0
          outSlope: 0
          tangentMode: 0
          weightedMode: 0
          inWeight: 0.33333334
          outWeight: 0.33333334
        m_PreInfinity: 2
        m_PostInfinity: 2
        m_RotationOrder: 4
    orbitalY:
      serializedVersion: 2
      minMaxState: 0
      scalar: 0
      minScalar: 0
      maxCurve:
        serializedVersion: 2
        m_Curve:
        - serializedVersion: 3
          time: 0
          value: 0
          inSlope: 0
          outSlope: 0
          tangentMode: 0
          weightedMode: 0
          inWeight: 0.33333334
          outWeight: 0.33333334
        - serializedVersion: 3
          time: 1
          value: 0
          inSlope: 0
          outSlope: 0
          tangentMode: 0
          weightedMode: 0
          inWeight: 0.33333334
          outWeight: 0.33333334
        m_PreInfinity: 2
        m_PostInfinity: 2
        m_RotationOrder: 4
      minCurve:
        serializedVersion: 2
        m_Curve:
        - serializedVersion: 3
          time: 0
          value: 0
          inSlope: 0
          outSlope: 0
          tangentMode: 0
          weightedMode: 0
          inWeight: 0.33333334
          outWeight: 0.33333334
        - serializedVersion: 3
          time: 1
          value: 0
          inSlope: 0
          outSlope: 0
          tangentMode: 0
          weightedMode: 0
          inWeight: 0.33333334
          outWeight: 0.33333334
        m_PreInfinity: 2
        m_PostInfinity: 2
        m_RotationOrder: 4
    orbitalZ:
      serializedVersion: 2
      minMaxState: 0
      scalar: 0
      minScalar: 0
      maxCurve:
        serializedVersion: 2
        m_Curve:
        - serializedVersion: 3
          time: 0
          value: 0
          inSlope: 0
          outSlope: 0
          tangentMode: 0
          weightedMode: 0
          inWeight: 0.33333334
          outWeight: 0.33333334
        - serializedVersion: 3
          time: 1
          value: 0
          inSlope: 0
          outSlope: 0
          tangentMode: 0
          weightedMode: 0
          inWeight: 0.33333334
          outWeight: 0.33333334
        m_PreInfinity: 2
        m_PostInfinity: 2
        m_RotationOrder: 4
      minCurve:
        serializedVersion: 2
        m_Curve:
        - serializedVersion: 3
          time: 0
          value: 0
          inSlope: 0
          outSlope: 0
          tangentMode: 0
          weightedMode: 0
          inWeight: 0.33333334
          outWeight: 0.33333334
        - serializedVersion: 3
          time: 1
          value: 0
          inSlope: 0
          outSlope: 0
          tangentMode: 0
          weightedMode: 0
          inWeight: 0.33333334
          outWeight: 0.33333334
        m_PreInfinity: 2
        m_PostInfinity: 2
        m_RotationOrder: 4
    orbitalOffsetX:
      serializedVersion: 2
      minMaxState: 0
      scalar: 0
      minScalar: 0
      maxCurve:
        serializedVersion: 2
        m_Curve:
        - serializedVersion: 3
          time: 0
          value: 0
          inSlope: 0
          outSlope: 0
          tangentMode: 0
          weightedMode: 0
          inWeight: 0.33333334
          outWeight: 0.33333334
        - serializedVersion: 3
          time: 1
          value: 0
          inSlope: 0
          outSlope: 0
          tangentMode: 0
          weightedMode: 0
          inWeight: 0.33333334
          outWeight: 0.33333334
        m_PreInfinity: 2
        m_PostInfinity: 2
        m_RotationOrder: 4
      minCurve:
        serializedVersion: 2
        m_Curve:
        - serializedVersion: 3
          time: 0
          value: 0
          inSlope: 0
          outSlope: 0
          tangentMode: 0
          weightedMode: 0
          inWeight: 0.33333334
          outWeight: 0.33333334
        - serializedVersion: 3
          time: 1
          value: 0
          inSlope: 0
          outSlope: 0
          tangentMode: 0
          weightedMode: 0
          inWeight: 0.33333334
          outWeight: 0.33333334
        m_PreInfinity: 2
        m_PostInfinity: 2
        m_RotationOrder: 4
    orbitalOffsetY:
      serializedVersion: 2
      minMaxState: 0
      scalar: 0
      minScalar: 0
      maxCurve:
        serializedVersion: 2
        m_Curve:
        - serializedVersion: 3
          time: 0
          value: 0
          inSlope: 0
          outSlope: 0
          tangentMode: 0
          weightedMode: 0
          inWeight: 0.33333334
          outWeight: 0.33333334
        - serializedVersion: 3
          time: 1
          value: 0
          inSlope: 0
          outSlope: 0
          tangentMode: 0
          weightedMode: 0
          inWeight: 0.33333334
          outWeight: 0.33333334
        m_PreInfinity: 2
        m_PostInfinity: 2
        m_RotationOrder: 4
      minCurve:
        serializedVersion: 2
        m_Curve:
        - serializedVersion: 3
          time: 0
          value: 0
          inSlope: 0
          outSlope: 0
          tangentMode: 0
          weightedMode: 0
          inWeight: 0.33333334
          outWeight: 0.33333334
        - serializedVersion: 3
          time: 1
          value: 0
          inSlope: 0
          outSlope: 0
          tangentMode: 0
          weightedMode: 0
          inWeight: 0.33333334
          outWeight: 0.33333334
        m_PreInfinity: 2
        m_PostInfinity: 2
        m_RotationOrder: 4
    orbitalOffsetZ:
      serializedVersion: 2
      minMaxState: 0
      scalar: 0
      minScalar: 0
      maxCurve:
        serializedVersion: 2
        m_Curve:
        - serializedVersion: 3
          time: 0
          value: 0
          inSlope: 0
          outSlope: 0
          tangentMode: 0
          weightedMode: 0
          inWeight: 0.33333334
          outWeight: 0.33333334
        - serializedVersion: 3
          time: 1
          value: 0
          inSlope: 0
          outSlope: 0
          tangentMode: 0
          weightedMode: 0
          inWeight: 0.33333334
          outWeight: 0.33333334
        m_PreInfinity: 2
        m_PostInfinity: 2
        m_RotationOrder: 4
      minCurve:
        serializedVersion: 2
        m_Curve:
        - serializedVersion: 3
          time: 0
          value: 0
          inSlope: 0
          outSlope: 0
          tangentMode: 0
          weightedMode: 0
          inWeight: 0.33333334
          outWeight: 0.33333334
        - serializedVersion: 3
          time: 1
          value: 0
          inSlope: 0
          outSlope: 0
          tangentMode: 0
          weightedMode: 0
          inWeight: 0.33333334
          outWeight: 0.33333334
        m_PreInfinity: 2
        m_PostInfinity: 2
        m_RotationOrder: 4
    radial:
      serializedVersion: 2
      minMaxState: 0
      scalar: 0
      minScalar: 0
      maxCurve:
        serializedVersion: 2
        m_Curve:
        - serializedVersion: 3
          time: 0
          value: 0
          inSlope: 0
          outSlope: 0
          tangentMode: 0
          weightedMode: 0
          inWeight: 0.33333334
          outWeight: 0.33333334
        - serializedVersion: 3
          time: 1
          value: 0
          inSlope: 0
          outSlope: 0
          tangentMode: 0
          weightedMode: 0
          inWeight: 0.33333334
          outWeight: 0.33333334
        m_PreInfinity: 2
        m_PostInfinity: 2
        m_RotationOrder: 4
      minCurve:
        serializedVersion: 2
        m_Curve:
        - serializedVersion: 3
          time: 0
          value: 0
          inSlope: 0
          outSlope: 0
          tangentMode: 0
          weightedMode: 0
          inWeight: 0.33333334
          outWeight: 0.33333334
        - serializedVersion: 3
          time: 1
          value: 0
          inSlope: 0
          outSlope: 0
          tangentMode: 0
          weightedMode: 0
          inWeight: 0.33333334
          outWeight: 0.33333334
        m_PreInfinity: 2
        m_PostInfinity: 2
        m_RotationOrder: 4
    speedModifier:
      serializedVersion: 2
      minMaxState: 0
      scalar: 1
      minScalar: 1
      maxCurve:
        serializedVersion: 2
        m_Curve:
        - serializedVersion: 3
          time: 0
          value: 1
          inSlope: 0
          outSlope: 0
          tangentMode: 0
          weightedMode: 0
          inWeight: 0.33333334
          outWeight: 0.33333334
        - serializedVersion: 3
          time: 1
          value: 1
          inSlope: 0
          outSlope: 0
          tangentMode: 0
          weightedMode: 0
          inWeight: 0.33333334
          outWeight: 0.33333334
        m_PreInfinity: 2
        m_PostInfinity: 2
        m_RotationOrder: 4
      minCurve:
        serializedVersion: 2
        m_Curve:
        - serializedVersion: 3
          time: 0
          value: 1
          inSlope: 0
          outSlope: 0
          tangentMode: 0
          weightedMode: 0
          inWeight: 0.33333334
          outWeight: 0.33333334
        - serializedVersion: 3
          time: 1
          value: 1
          inSlope: 0
          outSlope: 0
          tangentMode: 0
          weightedMode: 0
          inWeight: 0.33333334
          outWeight: 0.33333334
        m_PreInfinity: 2
        m_PostInfinity: 2
        m_RotationOrder: 4
    inWorldSpace: 0
  InheritVelocityModule:
    enabled: 0
    m_Mode: 0
    m_Curve:
      serializedVersion: 2
      minMaxState: 0
      scalar: 0
      minScalar: 0
      maxCurve:
        serializedVersion: 2
        m_Curve:
        - serializedVersion: 3
          time: 0
          value: 0
          inSlope: 0
          outSlope: 0
          tangentMode: 0
          weightedMode: 0
          inWeight: 0.33333334
          outWeight: 0.33333334
        - serializedVersion: 3
          time: 1
          value: 0
          inSlope: 0
          outSlope: 0
          tangentMode: 0
          weightedMode: 0
          inWeight: 0.33333334
          outWeight: 0.33333334
        m_PreInfinity: 2
        m_PostInfinity: 2
        m_RotationOrder: 4
      minCurve:
        serializedVersion: 2
        m_Curve:
        - serializedVersion: 3
          time: 0
          value: 0
          inSlope: 0
          outSlope: 0
          tangentMode: 0
          weightedMode: 0
          inWeight: 0.33333334
          outWeight: 0.33333334
        - serializedVersion: 3
          time: 1
          value: 0
          inSlope: 0
          outSlope: 0
          tangentMode: 0
          weightedMode: 0
          inWeight: 0.33333334
          outWeight: 0.33333334
        m_PreInfinity: 2
        m_PostInfinity: 2
        m_RotationOrder: 4
  LifetimeByEmitterSpeedModule:
    enabled: 0
    m_Curve:
      serializedVersion: 2
      minMaxState: 1
      scalar: 1
      minScalar: 1
      maxCurve:
        serializedVersion: 2
        m_Curve:
        - serializedVersion: 3
          time: 0
          value: 1
          inSlope: 0
          outSlope: -0.8
          tangentMode: 0
          weightedMode: 0
          inWeight: 0.33333334
          outWeight: 0.33333334
        - serializedVersion: 3
          time: 1
          value: 0.2
          inSlope: -0.8
          outSlope: 0
          tangentMode: 0
          weightedMode: 0
          inWeight: 0.33333334
          outWeight: 0.33333334
        m_PreInfinity: 2
        m_PostInfinity: 2
        m_RotationOrder: 4
      minCurve:
        serializedVersion: 2
        m_Curve:
        - serializedVersion: 3
          time: 0
          value: 1
          inSlope: 0
          outSlope: 0
          tangentMode: 0
          weightedMode: 0
          inWeight: 0.33333334
          outWeight: 0.33333334
        - serializedVersion: 3
          time: 1
          value: 1
          inSlope: 0
          outSlope: 0
          tangentMode: 0
          weightedMode: 0
          inWeight: 0.33333334
          outWeight: 0.33333334
        m_PreInfinity: 2
        m_PostInfinity: 2
        m_RotationOrder: 4
    m_Range: {x: 0, y: 1}
  ForceModule:
    enabled: 0
    x:
      serializedVersion: 2
      minMaxState: 0
      scalar: 0
      minScalar: 0
      maxCurve:
        serializedVersion: 2
        m_Curve:
        - serializedVersion: 3
          time: 0
          value: 0
          inSlope: 0
          outSlope: 0
          tangentMode: 0
          weightedMode: 0
          inWeight: 0.33333334
          outWeight: 0.33333334
        - serializedVersion: 3
          time: 1
          value: 0
          inSlope: 0
          outSlope: 0
          tangentMode: 0
          weightedMode: 0
          inWeight: 0.33333334
          outWeight: 0.33333334
        m_PreInfinity: 2
        m_PostInfinity: 2
        m_RotationOrder: 4
      minCurve:
        serializedVersion: 2
        m_Curve:
        - serializedVersion: 3
          time: 0
          value: 0
          inSlope: 0
          outSlope: 0
          tangentMode: 0
          weightedMode: 0
          inWeight: 0.33333334
          outWeight: 0.33333334
        - serializedVersion: 3
          time: 1
          value: 0
          inSlope: 0
          outSlope: 0
          tangentMode: 0
          weightedMode: 0
          inWeight: 0.33333334
          outWeight: 0.33333334
        m_PreInfinity: 2
        m_PostInfinity: 2
        m_RotationOrder: 4
    y:
      serializedVersion: 2
      minMaxState: 0
      scalar: 0
      minScalar: 0
      maxCurve:
        serializedVersion: 2
        m_Curve:
        - serializedVersion: 3
          time: 0
          value: 0
          inSlope: 0
          outSlope: 0
          tangentMode: 0
          weightedMode: 0
          inWeight: 0.33333334
          outWeight: 0.33333334
        - serializedVersion: 3
          time: 1
          value: 0
          inSlope: 0
          outSlope: 0
          tangentMode: 0
          weightedMode: 0
          inWeight: 0.33333334
          outWeight: 0.33333334
        m_PreInfinity: 2
        m_PostInfinity: 2
        m_RotationOrder: 4
      minCurve:
        serializedVersion: 2
        m_Curve:
        - serializedVersion: 3
          time: 0
          value: 0
          inSlope: 0
          outSlope: 0
          tangentMode: 0
          weightedMode: 0
          inWeight: 0.33333334
          outWeight: 0.33333334
        - serializedVersion: 3
          time: 1
          value: 0
          inSlope: 0
          outSlope: 0
          tangentMode: 0
          weightedMode: 0
          inWeight: 0.33333334
          outWeight: 0.33333334
        m_PreInfinity: 2
        m_PostInfinity: 2
        m_RotationOrder: 4
    z:
      serializedVersion: 2
      minMaxState: 0
      scalar: 0
      minScalar: 0
      maxCurve:
        serializedVersion: 2
        m_Curve:
        - serializedVersion: 3
          time: 0
          value: 0
          inSlope: 0
          outSlope: 0
          tangentMode: 0
          weightedMode: 0
          inWeight: 0.33333334
          outWeight: 0.33333334
        - serializedVersion: 3
          time: 1
          value: 0
          inSlope: 0
          outSlope: 0
          tangentMode: 0
          weightedMode: 0
          inWeight: 0.33333334
          outWeight: 0.33333334
        m_PreInfinity: 2
        m_PostInfinity: 2
        m_RotationOrder: 4
      minCurve:
        serializedVersion: 2
        m_Curve:
        - serializedVersion: 3
          time: 0
          value: 0
          inSlope: 0
          outSlope: 0
          tangentMode: 0
          weightedMode: 0
          inWeight: 0.33333334
          outWeight: 0.33333334
        - serializedVersion: 3
          time: 1
          value: 0
          inSlope: 0
          outSlope: 0
          tangentMode: 0
          weightedMode: 0
          inWeight: 0.33333334
          outWeight: 0.33333334
        m_PreInfinity: 2
        m_PostInfinity: 2
        m_RotationOrder: 4
    inWorldSpace: 0
    randomizePerFrame: 0
  ExternalForcesModule:
    serializedVersion: 2
    enabled: 0
    multiplierCurve:
      serializedVersion: 2
      minMaxState: 0
      scalar: 1
      minScalar: 1
      maxCurve:
        serializedVersion: 2
        m_Curve:
        - serializedVersion: 3
          time: 0
          value: 1
          inSlope: 0
          outSlope: 0
          tangentMode: 0
          weightedMode: 0
          inWeight: 0.33333334
          outWeight: 0.33333334
        - serializedVersion: 3
          time: 1
          value: 1
          inSlope: 0
          outSlope: 0
          tangentMode: 0
          weightedMode: 0
          inWeight: 0.33333334
          outWeight: 0.33333334
        m_PreInfinity: 2
        m_PostInfinity: 2
        m_RotationOrder: 4
      minCurve:
        serializedVersion: 2
        m_Curve:
        - serializedVersion: 3
          time: 0
          value: 1
          inSlope: 0
          outSlope: 0
          tangentMode: 0
          weightedMode: 0
          inWeight: 0.33333334
          outWeight: 0.33333334
        - serializedVersion: 3
          time: 1
          value: 1
          inSlope: 0
          outSlope: 0
          tangentMode: 0
          weightedMode: 0
          inWeight: 0.33333334
          outWeight: 0.33333334
        m_PreInfinity: 2
        m_PostInfinity: 2
        m_RotationOrder: 4
    influenceFilter: 0
    influenceMask:
      serializedVersion: 2
      m_Bits: 4294967295
    influenceList: []
  ClampVelocityModule:
    enabled: 0
    x:
      serializedVersion: 2
      minMaxState: 0
      scalar: 1
      minScalar: 1
      maxCurve:
        serializedVersion: 2
        m_Curve:
        - serializedVersion: 3
          time: 0
          value: 1
          inSlope: 0
          outSlope: 0
          tangentMode: 0
          weightedMode: 0
          inWeight: 0.33333334
          outWeight: 0.33333334
        - serializedVersion: 3
          time: 1
          value: 1
          inSlope: 0
          outSlope: 0
          tangentMode: 0
          weightedMode: 0
          inWeight: 0.33333334
          outWeight: 0.33333334
        m_PreInfinity: 2
        m_PostInfinity: 2
        m_RotationOrder: 4
      minCurve:
        serializedVersion: 2
        m_Curve:
        - serializedVersion: 3
          time: 0
          value: 1
          inSlope: 0
          outSlope: 0
          tangentMode: 0
          weightedMode: 0
          inWeight: 0.33333334
          outWeight: 0.33333334
        - serializedVersion: 3
          time: 1
          value: 1
          inSlope: 0
          outSlope: 0
          tangentMode: 0
          weightedMode: 0
          inWeight: 0.33333334
          outWeight: 0.33333334
        m_PreInfinity: 2
        m_PostInfinity: 2
        m_RotationOrder: 4
    y:
      serializedVersion: 2
      minMaxState: 0
      scalar: 0
      minScalar: 1
      maxCurve:
        serializedVersion: 2
        m_Curve:
        - serializedVersion: 3
          time: 0
          value: 1
          inSlope: 0
          outSlope: 0
          tangentMode: 0
          weightedMode: 0
          inWeight: 0.33333334
          outWeight: 0.33333334
        - serializedVersion: 3
          time: 1
          value: 1
          inSlope: 0
          outSlope: 0
          tangentMode: 0
          weightedMode: 0
          inWeight: 0.33333334
          outWeight: 0.33333334
        m_PreInfinity: 2
        m_PostInfinity: 2
        m_RotationOrder: 4
      minCurve:
        serializedVersion: 2
        m_Curve:
        - serializedVersion: 3
          time: 0
          value: 1
          inSlope: 0
          outSlope: 0
          tangentMode: 0
          weightedMode: 0
          inWeight: 0.33333334
          outWeight: 0.33333334
        - serializedVersion: 3
          time: 1
          value: 1
          inSlope: 0
          outSlope: 0
          tangentMode: 0
          weightedMode: 0
          inWeight: 0.33333334
          outWeight: 0.33333334
        m_PreInfinity: 2
        m_PostInfinity: 2
        m_RotationOrder: 4
    z:
      serializedVersion: 2
      minMaxState: 0
      scalar: 1
      minScalar: 1
      maxCurve:
        serializedVersion: 2
        m_Curve:
        - serializedVersion: 3
          time: 0
          value: 1
          inSlope: 0
          outSlope: 0
          tangentMode: 0
          weightedMode: 0
          inWeight: 0.33333334
          outWeight: 0.33333334
        - serializedVersion: 3
          time: 1
          value: 1
          inSlope: 0
          outSlope: 0
          tangentMode: 0
          weightedMode: 0
          inWeight: 0.33333334
          outWeight: 0.33333334
        m_PreInfinity: 2
        m_PostInfinity: 2
        m_RotationOrder: 4
      minCurve:
        serializedVersion: 2
        m_Curve:
        - serializedVersion: 3
          time: 0
          value: 1
          inSlope: 0
          outSlope: 0
          tangentMode: 0
          weightedMode: 0
          inWeight: 0.33333334
          outWeight: 0.33333334
        - serializedVersion: 3
          time: 1
          value: 1
          inSlope: 0
          outSlope: 0
          tangentMode: 0
          weightedMode: 0
          inWeight: 0.33333334
          outWeight: 0.33333334
        m_PreInfinity: 2
        m_PostInfinity: 2
        m_RotationOrder: 4
    magnitude:
      serializedVersion: 2
      minMaxState: 0
      scalar: 1
      minScalar: 1
      maxCurve:
        serializedVersion: 2
        m_Curve:
        - serializedVersion: 3
          time: 0
          value: 1
          inSlope: 0
          outSlope: 0
          tangentMode: 0
          weightedMode: 0
          inWeight: 0.33333334
          outWeight: 0.33333334
        - serializedVersion: 3
          time: 1
          value: 1
          inSlope: 0
          outSlope: 0
          tangentMode: 0
          weightedMode: 0
          inWeight: 0.33333334
          outWeight: 0.33333334
        m_PreInfinity: 2
        m_PostInfinity: 2
        m_RotationOrder: 4
      minCurve:
        serializedVersion: 2
        m_Curve:
        - serializedVersion: 3
          time: 0
          value: 1
          inSlope: 0
          outSlope: 0
          tangentMode: 0
          weightedMode: 0
          inWeight: 0.33333334
          outWeight: 0.33333334
        - serializedVersion: 3
          time: 1
          value: 1
          inSlope: 0
          outSlope: 0
          tangentMode: 0
          weightedMode: 0
          inWeight: 0.33333334
          outWeight: 0.33333334
        m_PreInfinity: 2
        m_PostInfinity: 2
        m_RotationOrder: 4
    separateAxis: 1
    inWorldSpace: 1
    multiplyDragByParticleSize: 1
    multiplyDragByParticleVelocity: 1
    dampen: 0
    drag:
      serializedVersion: 2
      minMaxState: 0
      scalar: 0
      minScalar: 0
      maxCurve:
        serializedVersion: 2
        m_Curve:
        - serializedVersion: 3
          time: 0
          value: 0
          inSlope: 0
          outSlope: 0
          tangentMode: 0
          weightedMode: 0
          inWeight: 0.33333334
          outWeight: 0.33333334
        - serializedVersion: 3
          time: 1
          value: 0
          inSlope: 0
          outSlope: 0
          tangentMode: 0
          weightedMode: 0
          inWeight: 0.33333334
          outWeight: 0.33333334
        m_PreInfinity: 2
        m_PostInfinity: 2
        m_RotationOrder: 4
      minCurve:
        serializedVersion: 2
        m_Curve:
        - serializedVersion: 3
          time: 0
          value: 0
          inSlope: 0
          outSlope: 0
          tangentMode: 0
          weightedMode: 0
          inWeight: 0.33333334
          outWeight: 0.33333334
        - serializedVersion: 3
          time: 1
          value: 0
          inSlope: 0
          outSlope: 0
          tangentMode: 0
          weightedMode: 0
          inWeight: 0.33333334
          outWeight: 0.33333334
        m_PreInfinity: 2
        m_PostInfinity: 2
        m_RotationOrder: 4
  NoiseModule:
    enabled: 0
    strength:
      serializedVersion: 2
      minMaxState: 0
      scalar: 0.1
      minScalar: 1
      maxCurve:
        serializedVersion: 2
        m_Curve:
        - serializedVersion: 3
          time: 0
          value: 1
          inSlope: 0
          outSlope: 0
          tangentMode: 0
          weightedMode: 0
          inWeight: 0.33333334
          outWeight: 0.33333334
        - serializedVersion: 3
          time: 1
          value: 1
          inSlope: 0
          outSlope: 0
          tangentMode: 0
          weightedMode: 0
          inWeight: 0.33333334
          outWeight: 0.33333334
        m_PreInfinity: 2
        m_PostInfinity: 2
        m_RotationOrder: 4
      minCurve:
        serializedVersion: 2
        m_Curve:
        - serializedVersion: 3
          time: 0
          value: 1
          inSlope: 0
          outSlope: 0
          tangentMode: 0
          weightedMode: 0
          inWeight: 0.33333334
          outWeight: 0.33333334
        - serializedVersion: 3
          time: 1
          value: 1
          inSlope: 0
          outSlope: 0
          tangentMode: 0
          weightedMode: 0
          inWeight: 0.33333334
          outWeight: 0.33333334
        m_PreInfinity: 2
        m_PostInfinity: 2
        m_RotationOrder: 4
    strengthY:
      serializedVersion: 2
      minMaxState: 0
      scalar: 1
      minScalar: 1
      maxCurve:
        serializedVersion: 2
        m_Curve:
        - serializedVersion: 3
          time: 0
          value: 1
          inSlope: 0
          outSlope: 0
          tangentMode: 0
          weightedMode: 0
          inWeight: 0.33333334
          outWeight: 0.33333334
        - serializedVersion: 3
          time: 1
          value: 1
          inSlope: 0
          outSlope: 0
          tangentMode: 0
          weightedMode: 0
          inWeight: 0.33333334
          outWeight: 0.33333334
        m_PreInfinity: 2
        m_PostInfinity: 2
        m_RotationOrder: 4
      minCurve:
        serializedVersion: 2
        m_Curve:
        - serializedVersion: 3
          time: 0
          value: 1
          inSlope: 0
          outSlope: 0
          tangentMode: 0
          weightedMode: 0
          inWeight: 0.33333334
          outWeight: 0.33333334
        - serializedVersion: 3
          time: 1
          value: 1
          inSlope: 0
          outSlope: 0
          tangentMode: 0
          weightedMode: 0
          inWeight: 0.33333334
          outWeight: 0.33333334
        m_PreInfinity: 2
        m_PostInfinity: 2
        m_RotationOrder: 4
    strengthZ:
      serializedVersion: 2
      minMaxState: 0
      scalar: 1
      minScalar: 1
      maxCurve:
        serializedVersion: 2
        m_Curve:
        - serializedVersion: 3
          time: 0
          value: 1
          inSlope: 0
          outSlope: 0
          tangentMode: 0
          weightedMode: 0
          inWeight: 0.33333334
          outWeight: 0.33333334
        - serializedVersion: 3
          time: 1
          value: 1
          inSlope: 0
          outSlope: 0
          tangentMode: 0
          weightedMode: 0
          inWeight: 0.33333334
          outWeight: 0.33333334
        m_PreInfinity: 2
        m_PostInfinity: 2
        m_RotationOrder: 4
      minCurve:
        serializedVersion: 2
        m_Curve:
        - serializedVersion: 3
          time: 0
          value: 1
          inSlope: 0
          outSlope: 0
          tangentMode: 0
          weightedMode: 0
          inWeight: 0.33333334
          outWeight: 0.33333334
        - serializedVersion: 3
          time: 1
          value: 1
          inSlope: 0
          outSlope: 0
          tangentMode: 0
          weightedMode: 0
          inWeight: 0.33333334
          outWeight: 0.33333334
        m_PreInfinity: 2
        m_PostInfinity: 2
        m_RotationOrder: 4
    separateAxes: 0
    frequency: 0.5
    damping: 1
    octaves: 1
    octaveMultiplier: 0.5
    octaveScale: 2
    quality: 2
    scrollSpeed:
      serializedVersion: 2
      minMaxState: 0
      scalar: 0
      minScalar: 0
      maxCurve:
        serializedVersion: 2
        m_Curve:
        - serializedVersion: 3
          time: 0
          value: 0
          inSlope: 0
          outSlope: 0
          tangentMode: 0
          weightedMode: 0
          inWeight: 0.33333334
          outWeight: 0.33333334
        - serializedVersion: 3
          time: 1
          value: 0
          inSlope: 0
          outSlope: 0
          tangentMode: 0
          weightedMode: 0
          inWeight: 0.33333334
          outWeight: 0.33333334
        m_PreInfinity: 2
        m_PostInfinity: 2
        m_RotationOrder: 4
      minCurve:
        serializedVersion: 2
        m_Curve:
        - serializedVersion: 3
          time: 0
          value: 0
          inSlope: 0
          outSlope: 0
          tangentMode: 0
          weightedMode: 0
          inWeight: 0.33333334
          outWeight: 0.33333334
        - serializedVersion: 3
          time: 1
          value: 0
          inSlope: 0
          outSlope: 0
          tangentMode: 0
          weightedMode: 0
          inWeight: 0.33333334
          outWeight: 0.33333334
        m_PreInfinity: 2
        m_PostInfinity: 2
        m_RotationOrder: 4
    remap:
      serializedVersion: 2
      minMaxState: 1
      scalar: 1
      minScalar: 1
      maxCurve:
        serializedVersion: 2
        m_Curve:
        - serializedVersion: 3
          time: 0
          value: 0
          inSlope: 0
          outSlope: 1
          tangentMode: 0
          weightedMode: 0
          inWeight: 0.33333334
          outWeight: 0.33333334
        - serializedVersion: 3
          time: 1
          value: 1
          inSlope: 1
          outSlope: 0
          tangentMode: 0
          weightedMode: 0
          inWeight: 0.33333334
          outWeight: 0.33333334
        m_PreInfinity: 2
        m_PostInfinity: 2
        m_RotationOrder: 4
      minCurve:
        serializedVersion: 2
        m_Curve:
        - serializedVersion: 3
          time: 0
          value: 1
          inSlope: 0
          outSlope: 0
          tangentMode: 0
          weightedMode: 0
          inWeight: 0.33333334
          outWeight: 0.33333334
        - serializedVersion: 3
          time: 1
          value: 1
          inSlope: 0
          outSlope: 0
          tangentMode: 0
          weightedMode: 0
          inWeight: 0.33333334
          outWeight: 0.33333334
        m_PreInfinity: 2
        m_PostInfinity: 2
        m_RotationOrder: 4
    remapY:
      serializedVersion: 2
      minMaxState: 1
      scalar: 1
      minScalar: 1
      maxCurve:
        serializedVersion: 2
        m_Curve:
        - serializedVersion: 3
          time: 0
          value: 0
          inSlope: 0
          outSlope: 1
          tangentMode: 0
          weightedMode: 0
          inWeight: 0.33333334
          outWeight: 0.33333334
        - serializedVersion: 3
          time: 1
          value: 1
          inSlope: 1
          outSlope: 0
          tangentMode: 0
          weightedMode: 0
          inWeight: 0.33333334
          outWeight: 0.33333334
        m_PreInfinity: 2
        m_PostInfinity: 2
        m_RotationOrder: 4
      minCurve:
        serializedVersion: 2
        m_Curve:
        - serializedVersion: 3
          time: 0
          value: 1
          inSlope: 0
          outSlope: 0
          tangentMode: 0
          weightedMode: 0
          inWeight: 0.33333334
          outWeight: 0.33333334
        - serializedVersion: 3
          time: 1
          value: 1
          inSlope: 0
          outSlope: 0
          tangentMode: 0
          weightedMode: 0
          inWeight: 0.33333334
          outWeight: 0.33333334
        m_PreInfinity: 2
        m_PostInfinity: 2
        m_RotationOrder: 4
    remapZ:
      serializedVersion: 2
      minMaxState: 1
      scalar: 1
      minScalar: 1
      maxCurve:
        serializedVersion: 2
        m_Curve:
        - serializedVersion: 3
          time: 0
          value: 0
          inSlope: 0
          outSlope: 1
          tangentMode: 0
          weightedMode: 0
          inWeight: 0.33333334
          outWeight: 0.33333334
        - serializedVersion: 3
          time: 1
          value: 1
          inSlope: 1
          outSlope: 0
          tangentMode: 0
          weightedMode: 0
          inWeight: 0.33333334
          outWeight: 0.33333334
        m_PreInfinity: 2
        m_PostInfinity: 2
        m_RotationOrder: 4
      minCurve:
        serializedVersion: 2
        m_Curve:
        - serializedVersion: 3
          time: 0
          value: 1
          inSlope: 0
          outSlope: 0
          tangentMode: 0
          weightedMode: 0
          inWeight: 0.33333334
          outWeight: 0.33333334
        - serializedVersion: 3
          time: 1
          value: 1
          inSlope: 0
          outSlope: 0
          tangentMode: 0
          weightedMode: 0
          inWeight: 0.33333334
          outWeight: 0.33333334
        m_PreInfinity: 2
        m_PostInfinity: 2
        m_RotationOrder: 4
    remapEnabled: 0
    positionAmount:
      serializedVersion: 2
      minMaxState: 0
      scalar: 1
      minScalar: 1
      maxCurve:
        serializedVersion: 2
        m_Curve:
        - serializedVersion: 3
          time: 0
          value: 1
          inSlope: 0
          outSlope: 0
          tangentMode: 0
          weightedMode: 0
          inWeight: 0.33333334
          outWeight: 0.33333334
        - serializedVersion: 3
          time: 1
          value: 1
          inSlope: 0
          outSlope: 0
          tangentMode: 0
          weightedMode: 0
          inWeight: 0.33333334
          outWeight: 0.33333334
        m_PreInfinity: 2
        m_PostInfinity: 2
        m_RotationOrder: 4
      minCurve:
        serializedVersion: 2
        m_Curve:
        - serializedVersion: 3
          time: 0
          value: 1
          inSlope: 0
          outSlope: 0
          tangentMode: 0
          weightedMode: 0
          inWeight: 0.33333334
          outWeight: 0.33333334
        - serializedVersion: 3
          time: 1
          value: 1
          inSlope: 0
          outSlope: 0
          tangentMode: 0
          weightedMode: 0
          inWeight: 0.33333334
          outWeight: 0.33333334
        m_PreInfinity: 2
        m_PostInfinity: 2
        m_RotationOrder: 4
    rotationAmount:
      serializedVersion: 2
      minMaxState: 0
      scalar: 0
      minScalar: 0
      maxCurve:
        serializedVersion: 2
        m_Curve:
        - serializedVersion: 3
          time: 0
          value: 0
          inSlope: 0
          outSlope: 0
          tangentMode: 0
          weightedMode: 0
          inWeight: 0.33333334
          outWeight: 0.33333334
        - serializedVersion: 3
          time: 1
          value: 0
          inSlope: 0
          outSlope: 0
          tangentMode: 0
          weightedMode: 0
          inWeight: 0.33333334
          outWeight: 0.33333334
        m_PreInfinity: 2
        m_PostInfinity: 2
        m_RotationOrder: 4
      minCurve:
        serializedVersion: 2
        m_Curve:
        - serializedVersion: 3
          time: 0
          value: 0
          inSlope: 0
          outSlope: 0
          tangentMode: 0
          weightedMode: 0
          inWeight: 0.33333334
          outWeight: 0.33333334
        - serializedVersion: 3
          time: 1
          value: 0
          inSlope: 0
          outSlope: 0
          tangentMode: 0
          weightedMode: 0
          inWeight: 0.33333334
          outWeight: 0.33333334
        m_PreInfinity: 2
        m_PostInfinity: 2
        m_RotationOrder: 4
    sizeAmount:
      serializedVersion: 2
      minMaxState: 0
      scalar: 0
      minScalar: 0
      maxCurve:
        serializedVersion: 2
        m_Curve:
        - serializedVersion: 3
          time: 0
          value: 0
          inSlope: 0
          outSlope: 0
          tangentMode: 0
          weightedMode: 0
          inWeight: 0.33333334
          outWeight: 0.33333334
        - serializedVersion: 3
          time: 1
          value: 0
          inSlope: 0
          outSlope: 0
          tangentMode: 0
          weightedMode: 0
          inWeight: 0.33333334
          outWeight: 0.33333334
        m_PreInfinity: 2
        m_PostInfinity: 2
        m_RotationOrder: 4
      minCurve:
        serializedVersion: 2
        m_Curve:
        - serializedVersion: 3
          time: 0
          value: 0
          inSlope: 0
          outSlope: 0
          tangentMode: 0
          weightedMode: 0
          inWeight: 0.33333334
          outWeight: 0.33333334
        - serializedVersion: 3
          time: 1
          value: 0
          inSlope: 0
          outSlope: 0
          tangentMode: 0
          weightedMode: 0
          inWeight: 0.33333334
          outWeight: 0.33333334
        m_PreInfinity: 2
        m_PostInfinity: 2
        m_RotationOrder: 4
  SizeBySpeedModule:
    enabled: 0
    curve:
      serializedVersion: 2
      minMaxState: 1
      scalar: 1
      minScalar: 1
      maxCurve:
        serializedVersion: 2
        m_Curve:
        - serializedVersion: 3
          time: 0
          value: 0
          inSlope: 0
          outSlope: 1
          tangentMode: 0
          weightedMode: 0
          inWeight: 0.33333334
          outWeight: 0.33333334
        - serializedVersion: 3
          time: 1
          value: 1
          inSlope: 1
          outSlope: 0
          tangentMode: 0
          weightedMode: 0
          inWeight: 0.33333334
          outWeight: 0.33333334
        m_PreInfinity: 2
        m_PostInfinity: 2
        m_RotationOrder: 4
      minCurve:
        serializedVersion: 2
        m_Curve:
        - serializedVersion: 3
          time: 0
          value: 1
          inSlope: 0
          outSlope: 0
          tangentMode: 0
          weightedMode: 0
          inWeight: 0.33333334
          outWeight: 0.33333334
        - serializedVersion: 3
          time: 1
          value: 1
          inSlope: 0
          outSlope: 0
          tangentMode: 0
          weightedMode: 0
          inWeight: 0.33333334
          outWeight: 0.33333334
        m_PreInfinity: 2
        m_PostInfinity: 2
        m_RotationOrder: 4
    y:
      serializedVersion: 2
      minMaxState: 1
      scalar: 1
      minScalar: 1
      maxCurve:
        serializedVersion: 2
        m_Curve:
        - serializedVersion: 3
          time: 0
          value: 0
          inSlope: 0
          outSlope: 1
          tangentMode: 0
          weightedMode: 0
          inWeight: 0.33333334
          outWeight: 0.33333334
        - serializedVersion: 3
          time: 1
          value: 1
          inSlope: 1
          outSlope: 0
          tangentMode: 0
          weightedMode: 0
          inWeight: 0.33333334
          outWeight: 0.33333334
        m_PreInfinity: 2
        m_PostInfinity: 2
        m_RotationOrder: 4
      minCurve:
        serializedVersion: 2
        m_Curve:
        - serializedVersion: 3
          time: 0
          value: 1
          inSlope: 0
          outSlope: 0
          tangentMode: 0
          weightedMode: 0
          inWeight: 0.33333334
          outWeight: 0.33333334
        - serializedVersion: 3
          time: 1
          value: 1
          inSlope: 0
          outSlope: 0
          tangentMode: 0
          weightedMode: 0
          inWeight: 0.33333334
          outWeight: 0.33333334
        m_PreInfinity: 2
        m_PostInfinity: 2
        m_RotationOrder: 4
    z:
      serializedVersion: 2
      minMaxState: 1
      scalar: 1
      minScalar: 1
      maxCurve:
        serializedVersion: 2
        m_Curve:
        - serializedVersion: 3
          time: 0
          value: 0
          inSlope: 0
          outSlope: 1
          tangentMode: 0
          weightedMode: 0
          inWeight: 0.33333334
          outWeight: 0.33333334
        - serializedVersion: 3
          time: 1
          value: 1
          inSlope: 1
          outSlope: 0
          tangentMode: 0
          weightedMode: 0
          inWeight: 0.33333334
          outWeight: 0.33333334
        m_PreInfinity: 2
        m_PostInfinity: 2
        m_RotationOrder: 4
      minCurve:
        serializedVersion: 2
        m_Curve:
        - serializedVersion: 3
          time: 0
          value: 1
          inSlope: 0
          outSlope: 0
          tangentMode: 0
          weightedMode: 0
          inWeight: 0.33333334
          outWeight: 0.33333334
        - serializedVersion: 3
          time: 1
          value: 1
          inSlope: 0
          outSlope: 0
          tangentMode: 0
          weightedMode: 0
          inWeight: 0.33333334
          outWeight: 0.33333334
        m_PreInfinity: 2
        m_PostInfinity: 2
        m_RotationOrder: 4
    range: {x: 0, y: 1}
    separateAxes: 0
  RotationBySpeedModule:
    enabled: 0
    x:
      serializedVersion: 2
      minMaxState: 0
      scalar: 0
      minScalar: 0
      maxCurve:
        serializedVersion: 2
        m_Curve:
        - serializedVersion: 3
          time: 0
          value: 0
          inSlope: 0
          outSlope: 0
          tangentMode: 0
          weightedMode: 0
          inWeight: 0.33333334
          outWeight: 0.33333334
        - serializedVersion: 3
          time: 1
          value: 0
          inSlope: 0
          outSlope: 0
          tangentMode: 0
          weightedMode: 0
          inWeight: 0.33333334
          outWeight: 0.33333334
        m_PreInfinity: 2
        m_PostInfinity: 2
        m_RotationOrder: 4
      minCurve:
        serializedVersion: 2
        m_Curve:
        - serializedVersion: 3
          time: 0
          value: 0
          inSlope: 0
          outSlope: 0
          tangentMode: 0
          weightedMode: 0
          inWeight: 0.33333334
          outWeight: 0.33333334
        - serializedVersion: 3
          time: 1
          value: 0
          inSlope: 0
          outSlope: 0
          tangentMode: 0
          weightedMode: 0
          inWeight: 0.33333334
          outWeight: 0.33333334
        m_PreInfinity: 2
        m_PostInfinity: 2
        m_RotationOrder: 4
    y:
      serializedVersion: 2
      minMaxState: 0
      scalar: 0
      minScalar: 0
      maxCurve:
        serializedVersion: 2
        m_Curve:
        - serializedVersion: 3
          time: 0
          value: 0
          inSlope: 0
          outSlope: 0
          tangentMode: 0
          weightedMode: 0
          inWeight: 0.33333334
          outWeight: 0.33333334
        - serializedVersion: 3
          time: 1
          value: 0
          inSlope: 0
          outSlope: 0
          tangentMode: 0
          weightedMode: 0
          inWeight: 0.33333334
          outWeight: 0.33333334
        m_PreInfinity: 2
        m_PostInfinity: 2
        m_RotationOrder: 4
      minCurve:
        serializedVersion: 2
        m_Curve:
        - serializedVersion: 3
          time: 0
          value: 0
          inSlope: 0
          outSlope: 0
          tangentMode: 0
          weightedMode: 0
          inWeight: 0.33333334
          outWeight: 0.33333334
        - serializedVersion: 3
          time: 1
          value: 0
          inSlope: 0
          outSlope: 0
          tangentMode: 0
          weightedMode: 0
          inWeight: 0.33333334
          outWeight: 0.33333334
        m_PreInfinity: 2
        m_PostInfinity: 2
        m_RotationOrder: 4
    curve:
      serializedVersion: 2
      minMaxState: 0
      scalar: 0.7853982
      minScalar: 0.7853982
      maxCurve:
        serializedVersion: 2
        m_Curve:
        - serializedVersion: 3
          time: 0
          value: 1
          inSlope: 0
          outSlope: 0
          tangentMode: 0
          weightedMode: 0
          inWeight: 0.33333334
          outWeight: 0.33333334
        - serializedVersion: 3
          time: 1
          value: 1
          inSlope: 0
          outSlope: 0
          tangentMode: 0
          weightedMode: 0
          inWeight: 0.33333334
          outWeight: 0.33333334
        m_PreInfinity: 2
        m_PostInfinity: 2
        m_RotationOrder: 4
      minCurve:
        serializedVersion: 2
        m_Curve:
        - serializedVersion: 3
          time: 0
          value: 1
          inSlope: 0
          outSlope: 0
          tangentMode: 0
          weightedMode: 0
          inWeight: 0.33333334
          outWeight: 0.33333334
        - serializedVersion: 3
          time: 1
          value: 1
          inSlope: 0
          outSlope: 0
          tangentMode: 0
          weightedMode: 0
          inWeight: 0.33333334
          outWeight: 0.33333334
        m_PreInfinity: 2
        m_PostInfinity: 2
        m_RotationOrder: 4
    separateAxes: 0
    range: {x: 0, y: 1}
  ColorBySpeedModule:
    enabled: 0
    gradient:
      serializedVersion: 2
      minMaxState: 1
      minColor: {r: 1, g: 1, b: 1, a: 1}
      maxColor: {r: 1, g: 1, b: 1, a: 1}
      maxGradient:
        serializedVersion: 2
        key0: {r: 1, g: 1, b: 1, a: 1}
        key1: {r: 1, g: 1, b: 1, a: 1}
        key2: {r: 0, g: 0, b: 0, a: 0}
        key3: {r: 0, g: 0, b: 0, a: 0}
        key4: {r: 0, g: 0, b: 0, a: 0}
        key5: {r: 0, g: 0, b: 0, a: 0}
        key6: {r: 0, g: 0, b: 0, a: 0}
        key7: {r: 0, g: 0, b: 0, a: 0}
        ctime0: 0
        ctime1: 65535
        ctime2: 0
        ctime3: 0
        ctime4: 0
        ctime5: 0
        ctime6: 0
        ctime7: 0
        atime0: 0
        atime1: 65535
        atime2: 0
        atime3: 0
        atime4: 0
        atime5: 0
        atime6: 0
        atime7: 0
        m_Mode: 0
        m_NumColorKeys: 2
        m_NumAlphaKeys: 2
      minGradient:
        serializedVersion: 2
        key0: {r: 1, g: 1, b: 1, a: 1}
        key1: {r: 1, g: 1, b: 1, a: 1}
        key2: {r: 0, g: 0, b: 0, a: 0}
        key3: {r: 0, g: 0, b: 0, a: 0}
        key4: {r: 0, g: 0, b: 0, a: 0}
        key5: {r: 0, g: 0, b: 0, a: 0}
        key6: {r: 0, g: 0, b: 0, a: 0}
        key7: {r: 0, g: 0, b: 0, a: 0}
        ctime0: 0
        ctime1: 65535
        ctime2: 0
        ctime3: 0
        ctime4: 0
        ctime5: 0
        ctime6: 0
        ctime7: 0
        atime0: 0
        atime1: 65535
        atime2: 0
        atime3: 0
        atime4: 0
        atime5: 0
        atime6: 0
        atime7: 0
        m_Mode: 0
        m_NumColorKeys: 2
        m_NumAlphaKeys: 2
    range: {x: 0, y: 1}
  CollisionModule:
    enabled: 0
    serializedVersion: 4
    type: 0
    collisionMode: 0
    colliderForce: 0
    multiplyColliderForceByParticleSize: 0
    multiplyColliderForceByParticleSpeed: 0
    multiplyColliderForceByCollisionAngle: 1
    m_Planes:
    - {fileID: 0}
    - {fileID: 0}
    - {fileID: 0}
    - {fileID: 0}
    - {fileID: 0}
    - {fileID: 0}
    m_Dampen:
      serializedVersion: 2
      minMaxState: 0
      scalar: 0
      minScalar: 0
      maxCurve:
        serializedVersion: 2
        m_Curve:
        - serializedVersion: 3
          time: 0
          value: 0
          inSlope: 0
          outSlope: 0
          tangentMode: 0
          weightedMode: 0
          inWeight: 0.33333334
          outWeight: 0.33333334
        - serializedVersion: 3
          time: 1
          value: 0
          inSlope: 0
          outSlope: 0
          tangentMode: 0
          weightedMode: 0
          inWeight: 0.33333334
          outWeight: 0.33333334
        m_PreInfinity: 2
        m_PostInfinity: 2
        m_RotationOrder: 4
      minCurve:
        serializedVersion: 2
        m_Curve:
        - serializedVersion: 3
          time: 0
          value: 0
          inSlope: 0
          outSlope: 0
          tangentMode: 0
          weightedMode: 0
          inWeight: 0.33333334
          outWeight: 0.33333334
        - serializedVersion: 3
          time: 1
          value: 0
          inSlope: 0
          outSlope: 0
          tangentMode: 0
          weightedMode: 0
          inWeight: 0.33333334
          outWeight: 0.33333334
        m_PreInfinity: 2
        m_PostInfinity: 2
        m_RotationOrder: 4
    m_Bounce:
      serializedVersion: 2
      minMaxState: 0
      scalar: 1
      minScalar: 1
      maxCurve:
        serializedVersion: 2
        m_Curve:
        - serializedVersion: 3
          time: 0
          value: 1
          inSlope: 0
          outSlope: 0
          tangentMode: 0
          weightedMode: 0
          inWeight: 0.33333334
          outWeight: 0.33333334
        - serializedVersion: 3
          time: 1
          value: 1
          inSlope: 0
          outSlope: 0
          tangentMode: 0
          weightedMode: 0
          inWeight: 0.33333334
          outWeight: 0.33333334
        m_PreInfinity: 2
        m_PostInfinity: 2
        m_RotationOrder: 4
      minCurve:
        serializedVersion: 2
        m_Curve:
        - serializedVersion: 3
          time: 0
          value: 1
          inSlope: 0
          outSlope: 0
          tangentMode: 0
          weightedMode: 0
          inWeight: 0.33333334
          outWeight: 0.33333334
        - serializedVersion: 3
          time: 1
          value: 1
          inSlope: 0
          outSlope: 0
          tangentMode: 0
          weightedMode: 0
          inWeight: 0.33333334
          outWeight: 0.33333334
        m_PreInfinity: 2
        m_PostInfinity: 2
        m_RotationOrder: 4
    m_EnergyLossOnCollision:
      serializedVersion: 2
      minMaxState: 0
      scalar: 0
      minScalar: 0
      maxCurve:
        serializedVersion: 2
        m_Curve:
        - serializedVersion: 3
          time: 0
          value: 0
          inSlope: 0
          outSlope: 0
          tangentMode: 0
          weightedMode: 0
          inWeight: 0.33333334
          outWeight: 0.33333334
        - serializedVersion: 3
          time: 1
          value: 0
          inSlope: 0
          outSlope: 0
          tangentMode: 0
          weightedMode: 0
          inWeight: 0.33333334
          outWeight: 0.33333334
        m_PreInfinity: 2
        m_PostInfinity: 2
        m_RotationOrder: 4
      minCurve:
        serializedVersion: 2
        m_Curve:
        - serializedVersion: 3
          time: 0
          value: 0
          inSlope: 0
          outSlope: 0
          tangentMode: 0
          weightedMode: 0
          inWeight: 0.33333334
          outWeight: 0.33333334
        - serializedVersion: 3
          time: 1
          value: 0
          inSlope: 0
          outSlope: 0
          tangentMode: 0
          weightedMode: 0
          inWeight: 0.33333334
          outWeight: 0.33333334
        m_PreInfinity: 2
        m_PostInfinity: 2
        m_RotationOrder: 4
    minKillSpeed: 0
    maxKillSpeed: 10000
    radiusScale: 1
    collidesWith:
      serializedVersion: 2
      m_Bits: 4294967295
    maxCollisionShapes: 256
    quality: 0
    voxelSize: 0.5
    collisionMessages: 0
    collidesWithDynamic: 1
    interiorCollisions: 0
  TriggerModule:
    enabled: 0
    serializedVersion: 2
    inside: 1
    outside: 0
    enter: 0
    exit: 0
    colliderQueryMode: 0
    radiusScale: 1
    primitives:
    - {fileID: 0}
    - {fileID: 0}
    - {fileID: 0}
    - {fileID: 0}
    - {fileID: 0}
    - {fileID: 0}
  SubModule:
    serializedVersion: 2
    enabled: 0
    subEmitters:
    - serializedVersion: 3
      emitter: {fileID: 0}
      type: 0
      properties: 0
      emitProbability: 1
  LightsModule:
    enabled: 0
    ratio: 0
    light: {fileID: 0}
    randomDistribution: 1
    color: 1
    range: 1
    intensity: 1
    rangeCurve:
      serializedVersion: 2
      minMaxState: 0
      scalar: 1
      minScalar: 1
      maxCurve:
        serializedVersion: 2
        m_Curve:
        - serializedVersion: 3
          time: 0
          value: 1
          inSlope: 0
          outSlope: 0
          tangentMode: 0
          weightedMode: 0
          inWeight: 0.33333334
          outWeight: 0.33333334
        - serializedVersion: 3
          time: 1
          value: 1
          inSlope: 0
          outSlope: 0
          tangentMode: 0
          weightedMode: 0
          inWeight: 0.33333334
          outWeight: 0.33333334
        m_PreInfinity: 2
        m_PostInfinity: 2
        m_RotationOrder: 4
      minCurve:
        serializedVersion: 2
        m_Curve:
        - serializedVersion: 3
          time: 0
          value: 1
          inSlope: 0
          outSlope: 0
          tangentMode: 0
          weightedMode: 0
          inWeight: 0.33333334
          outWeight: 0.33333334
        - serializedVersion: 3
          time: 1
          value: 1
          inSlope: 0
          outSlope: 0
          tangentMode: 0
          weightedMode: 0
          inWeight: 0.33333334
          outWeight: 0.33333334
        m_PreInfinity: 2
        m_PostInfinity: 2
        m_RotationOrder: 4
    intensityCurve:
      serializedVersion: 2
      minMaxState: 0
      scalar: 1
      minScalar: 1
      maxCurve:
        serializedVersion: 2
        m_Curve:
        - serializedVersion: 3
          time: 0
          value: 1
          inSlope: 0
          outSlope: 0
          tangentMode: 0
          weightedMode: 0
          inWeight: 0.33333334
          outWeight: 0.33333334
        - serializedVersion: 3
          time: 1
          value: 1
          inSlope: 0
          outSlope: 0
          tangentMode: 0
          weightedMode: 0
          inWeight: 0.33333334
          outWeight: 0.33333334
        m_PreInfinity: 2
        m_PostInfinity: 2
        m_RotationOrder: 4
      minCurve:
        serializedVersion: 2
        m_Curve:
        - serializedVersion: 3
          time: 0
          value: 1
          inSlope: 0
          outSlope: 0
          tangentMode: 0
          weightedMode: 0
          inWeight: 0.33333334
          outWeight: 0.33333334
        - serializedVersion: 3
          time: 1
          value: 1
          inSlope: 0
          outSlope: 0
          tangentMode: 0
          weightedMode: 0
          inWeight: 0.33333334
          outWeight: 0.33333334
        m_PreInfinity: 2
        m_PostInfinity: 2
        m_RotationOrder: 4
    maxLights: 20
  TrailModule:
    enabled: 0
    mode: 0
    ratio: 1
    lifetime:
      serializedVersion: 2
      minMaxState: 0
      scalar: 1
      minScalar: 1
      maxCurve:
        serializedVersion: 2
        m_Curve:
        - serializedVersion: 3
          time: 0
          value: 1
          inSlope: 0
          outSlope: 0
          tangentMode: 0
          weightedMode: 0
          inWeight: 0.33333334
          outWeight: 0.33333334
        - serializedVersion: 3
          time: 1
          value: 1
          inSlope: 0
          outSlope: 0
          tangentMode: 0
          weightedMode: 0
          inWeight: 0.33333334
          outWeight: 0.33333334
        m_PreInfinity: 2
        m_PostInfinity: 2
        m_RotationOrder: 4
      minCurve:
        serializedVersion: 2
        m_Curve:
        - serializedVersion: 3
          time: 0
          value: 1
          inSlope: 0
          outSlope: 0
          tangentMode: 0
          weightedMode: 0
          inWeight: 0.33333334
          outWeight: 0.33333334
        - serializedVersion: 3
          time: 1
          value: 1
          inSlope: 0
          outSlope: 0
          tangentMode: 0
          weightedMode: 0
          inWeight: 0.33333334
          outWeight: 0.33333334
        m_PreInfinity: 2
        m_PostInfinity: 2
        m_RotationOrder: 4
    minVertexDistance: 0.2
    textureMode: 0
    ribbonCount: 1
    shadowBias: 0.5
    worldSpace: 0
    dieWithParticles: 1
    sizeAffectsWidth: 1
    sizeAffectsLifetime: 0
    inheritParticleColor: 1
    generateLightingData: 0
    splitSubEmitterRibbons: 0
    attachRibbonsToTransform: 0
    colorOverLifetime:
      serializedVersion: 2
      minMaxState: 0
      minColor: {r: 1, g: 1, b: 1, a: 1}
      maxColor: {r: 1, g: 1, b: 1, a: 1}
      maxGradient:
        serializedVersion: 2
        key0: {r: 1, g: 1, b: 1, a: 1}
        key1: {r: 1, g: 1, b: 1, a: 1}
        key2: {r: 0, g: 0, b: 0, a: 0}
        key3: {r: 0, g: 0, b: 0, a: 0}
        key4: {r: 0, g: 0, b: 0, a: 0}
        key5: {r: 0, g: 0, b: 0, a: 0}
        key6: {r: 0, g: 0, b: 0, a: 0}
        key7: {r: 0, g: 0, b: 0, a: 0}
        ctime0: 0
        ctime1: 65535
        ctime2: 0
        ctime3: 0
        ctime4: 0
        ctime5: 0
        ctime6: 0
        ctime7: 0
        atime0: 0
        atime1: 65535
        atime2: 0
        atime3: 0
        atime4: 0
        atime5: 0
        atime6: 0
        atime7: 0
        m_Mode: 0
        m_NumColorKeys: 2
        m_NumAlphaKeys: 2
      minGradient:
        serializedVersion: 2
        key0: {r: 1, g: 1, b: 1, a: 1}
        key1: {r: 1, g: 1, b: 1, a: 1}
        key2: {r: 0, g: 0, b: 0, a: 0}
        key3: {r: 0, g: 0, b: 0, a: 0}
        key4: {r: 0, g: 0, b: 0, a: 0}
        key5: {r: 0, g: 0, b: 0, a: 0}
        key6: {r: 0, g: 0, b: 0, a: 0}
        key7: {r: 0, g: 0, b: 0, a: 0}
        ctime0: 0
        ctime1: 65535
        ctime2: 0
        ctime3: 0
        ctime4: 0
        ctime5: 0
        ctime6: 0
        ctime7: 0
        atime0: 0
        atime1: 65535
        atime2: 0
        atime3: 0
        atime4: 0
        atime5: 0
        atime6: 0
        atime7: 0
        m_Mode: 0
        m_NumColorKeys: 2
        m_NumAlphaKeys: 2
    widthOverTrail:
      serializedVersion: 2
      minMaxState: 0
      scalar: 1
      minScalar: 1
      maxCurve:
        serializedVersion: 2
        m_Curve:
        - serializedVersion: 3
          time: 0
          value: 1
          inSlope: 0
          outSlope: 0
          tangentMode: 0
          weightedMode: 0
          inWeight: 0.33333334
          outWeight: 0.33333334
        - serializedVersion: 3
          time: 1
          value: 1
          inSlope: 0
          outSlope: 0
          tangentMode: 0
          weightedMode: 0
          inWeight: 0.33333334
          outWeight: 0.33333334
        m_PreInfinity: 2
        m_PostInfinity: 2
        m_RotationOrder: 4
      minCurve:
        serializedVersion: 2
        m_Curve:
        - serializedVersion: 3
          time: 0
          value: 1
          inSlope: 0
          outSlope: 0
          tangentMode: 0
          weightedMode: 0
          inWeight: 0.33333334
          outWeight: 0.33333334
        - serializedVersion: 3
          time: 1
          value: 1
          inSlope: 0
          outSlope: 0
          tangentMode: 0
          weightedMode: 0
          inWeight: 0.33333334
          outWeight: 0.33333334
        m_PreInfinity: 2
        m_PostInfinity: 2
        m_RotationOrder: 4
    colorOverTrail:
      serializedVersion: 2
      minMaxState: 0
      minColor: {r: 1, g: 1, b: 1, a: 1}
      maxColor: {r: 1, g: 1, b: 1, a: 1}
      maxGradient:
        serializedVersion: 2
        key0: {r: 1, g: 1, b: 1, a: 1}
        key1: {r: 1, g: 1, b: 1, a: 1}
        key2: {r: 0, g: 0, b: 0, a: 0}
        key3: {r: 0, g: 0, b: 0, a: 0}
        key4: {r: 0, g: 0, b: 0, a: 0}
        key5: {r: 0, g: 0, b: 0, a: 0}
        key6: {r: 0, g: 0, b: 0, a: 0}
        key7: {r: 0, g: 0, b: 0, a: 0}
        ctime0: 0
        ctime1: 65535
        ctime2: 0
        ctime3: 0
        ctime4: 0
        ctime5: 0
        ctime6: 0
        ctime7: 0
        atime0: 0
        atime1: 65535
        atime2: 0
        atime3: 0
        atime4: 0
        atime5: 0
        atime6: 0
        atime7: 0
        m_Mode: 0
        m_NumColorKeys: 2
        m_NumAlphaKeys: 2
      minGradient:
        serializedVersion: 2
        key0: {r: 1, g: 1, b: 1, a: 1}
        key1: {r: 1, g: 1, b: 1, a: 1}
        key2: {r: 0, g: 0, b: 0, a: 0}
        key3: {r: 0, g: 0, b: 0, a: 0}
        key4: {r: 0, g: 0, b: 0, a: 0}
        key5: {r: 0, g: 0, b: 0, a: 0}
        key6: {r: 0, g: 0, b: 0, a: 0}
        key7: {r: 0, g: 0, b: 0, a: 0}
        ctime0: 0
        ctime1: 65535
        ctime2: 0
        ctime3: 0
        ctime4: 0
        ctime5: 0
        ctime6: 0
        ctime7: 0
        atime0: 0
        atime1: 65535
        atime2: 0
        atime3: 0
        atime4: 0
        atime5: 0
        atime6: 0
        atime7: 0
        m_Mode: 0
        m_NumColorKeys: 2
        m_NumAlphaKeys: 2
  CustomDataModule:
    enabled: 0
    mode0: 0
    vectorComponentCount0: 4
    color0:
      serializedVersion: 2
      minMaxState: 0
      minColor: {r: 1, g: 1, b: 1, a: 1}
      maxColor: {r: 1, g: 1, b: 1, a: 1}
      maxGradient:
        serializedVersion: 2
        key0: {r: 1, g: 1, b: 1, a: 1}
        key1: {r: 1, g: 1, b: 1, a: 1}
        key2: {r: 0, g: 0, b: 0, a: 0}
        key3: {r: 0, g: 0, b: 0, a: 0}
        key4: {r: 0, g: 0, b: 0, a: 0}
        key5: {r: 0, g: 0, b: 0, a: 0}
        key6: {r: 0, g: 0, b: 0, a: 0}
        key7: {r: 0, g: 0, b: 0, a: 0}
        ctime0: 0
        ctime1: 65535
        ctime2: 0
        ctime3: 0
        ctime4: 0
        ctime5: 0
        ctime6: 0
        ctime7: 0
        atime0: 0
        atime1: 65535
        atime2: 0
        atime3: 0
        atime4: 0
        atime5: 0
        atime6: 0
        atime7: 0
        m_Mode: 0
        m_NumColorKeys: 2
        m_NumAlphaKeys: 2
      minGradient:
        serializedVersion: 2
        key0: {r: 1, g: 1, b: 1, a: 1}
        key1: {r: 1, g: 1, b: 1, a: 1}
        key2: {r: 0, g: 0, b: 0, a: 0}
        key3: {r: 0, g: 0, b: 0, a: 0}
        key4: {r: 0, g: 0, b: 0, a: 0}
        key5: {r: 0, g: 0, b: 0, a: 0}
        key6: {r: 0, g: 0, b: 0, a: 0}
        key7: {r: 0, g: 0, b: 0, a: 0}
        ctime0: 0
        ctime1: 65535
        ctime2: 0
        ctime3: 0
        ctime4: 0
        ctime5: 0
        ctime6: 0
        ctime7: 0
        atime0: 0
        atime1: 65535
        atime2: 0
        atime3: 0
        atime4: 0
        atime5: 0
        atime6: 0
        atime7: 0
        m_Mode: 0
        m_NumColorKeys: 2
        m_NumAlphaKeys: 2
    colorLabel0: Color
    vector0_0:
      serializedVersion: 2
      minMaxState: 0
      scalar: 0
      minScalar: 0
      maxCurve:
        serializedVersion: 2
        m_Curve:
        - serializedVersion: 3
          time: 0
          value: 0
          inSlope: 0
          outSlope: 0
          tangentMode: 0
          weightedMode: 0
          inWeight: 0.33333334
          outWeight: 0.33333334
        - serializedVersion: 3
          time: 1
          value: 0
          inSlope: 0
          outSlope: 0
          tangentMode: 0
          weightedMode: 0
          inWeight: 0.33333334
          outWeight: 0.33333334
        m_PreInfinity: 2
        m_PostInfinity: 2
        m_RotationOrder: 4
      minCurve:
        serializedVersion: 2
        m_Curve:
        - serializedVersion: 3
          time: 0
          value: 0
          inSlope: 0
          outSlope: 0
          tangentMode: 0
          weightedMode: 0
          inWeight: 0.33333334
          outWeight: 0.33333334
        - serializedVersion: 3
          time: 1
          value: 0
          inSlope: 0
          outSlope: 0
          tangentMode: 0
          weightedMode: 0
          inWeight: 0.33333334
          outWeight: 0.33333334
        m_PreInfinity: 2
        m_PostInfinity: 2
        m_RotationOrder: 4
    vectorLabel0_0: X
    vector0_1:
      serializedVersion: 2
      minMaxState: 0
      scalar: 0
      minScalar: 0
      maxCurve:
        serializedVersion: 2
        m_Curve:
        - serializedVersion: 3
          time: 0
          value: 0
          inSlope: 0
          outSlope: 0
          tangentMode: 0
          weightedMode: 0
          inWeight: 0.33333334
          outWeight: 0.33333334
        - serializedVersion: 3
          time: 1
          value: 0
          inSlope: 0
          outSlope: 0
          tangentMode: 0
          weightedMode: 0
          inWeight: 0.33333334
          outWeight: 0.33333334
        m_PreInfinity: 2
        m_PostInfinity: 2
        m_RotationOrder: 4
      minCurve:
        serializedVersion: 2
        m_Curve:
        - serializedVersion: 3
          time: 0
          value: 0
          inSlope: 0
          outSlope: 0
          tangentMode: 0
          weightedMode: 0
          inWeight: 0.33333334
          outWeight: 0.33333334
        - serializedVersion: 3
          time: 1
          value: 0
          inSlope: 0
          outSlope: 0
          tangentMode: 0
          weightedMode: 0
          inWeight: 0.33333334
          outWeight: 0.33333334
        m_PreInfinity: 2
        m_PostInfinity: 2
        m_RotationOrder: 4
    vectorLabel0_1: Y
    vector0_2:
      serializedVersion: 2
      minMaxState: 0
      scalar: 0
      minScalar: 0
      maxCurve:
        serializedVersion: 2
        m_Curve:
        - serializedVersion: 3
          time: 0
          value: 0
          inSlope: 0
          outSlope: 0
          tangentMode: 0
          weightedMode: 0
          inWeight: 0.33333334
          outWeight: 0.33333334
        - serializedVersion: 3
          time: 1
          value: 0
          inSlope: 0
          outSlope: 0
          tangentMode: 0
          weightedMode: 0
          inWeight: 0.33333334
          outWeight: 0.33333334
        m_PreInfinity: 2
        m_PostInfinity: 2
        m_RotationOrder: 4
      minCurve:
        serializedVersion: 2
        m_Curve:
        - serializedVersion: 3
          time: 0
          value: 0
          inSlope: 0
          outSlope: 0
          tangentMode: 0
          weightedMode: 0
          inWeight: 0.33333334
          outWeight: 0.33333334
        - serializedVersion: 3
          time: 1
          value: 0
          inSlope: 0
          outSlope: 0
          tangentMode: 0
          weightedMode: 0
          inWeight: 0.33333334
          outWeight: 0.33333334
        m_PreInfinity: 2
        m_PostInfinity: 2
        m_RotationOrder: 4
    vectorLabel0_2: Z
    vector0_3:
      serializedVersion: 2
      minMaxState: 0
      scalar: 0
      minScalar: 0
      maxCurve:
        serializedVersion: 2
        m_Curve:
        - serializedVersion: 3
          time: 0
          value: 0
          inSlope: 0
          outSlope: 0
          tangentMode: 0
          weightedMode: 0
          inWeight: 0.33333334
          outWeight: 0.33333334
        - serializedVersion: 3
          time: 1
          value: 0
          inSlope: 0
          outSlope: 0
          tangentMode: 0
          weightedMode: 0
          inWeight: 0.33333334
          outWeight: 0.33333334
        m_PreInfinity: 2
        m_PostInfinity: 2
        m_RotationOrder: 4
      minCurve:
        serializedVersion: 2
        m_Curve:
        - serializedVersion: 3
          time: 0
          value: 0
          inSlope: 0
          outSlope: 0
          tangentMode: 0
          weightedMode: 0
          inWeight: 0.33333334
          outWeight: 0.33333334
        - serializedVersion: 3
          time: 1
          value: 0
          inSlope: 0
          outSlope: 0
          tangentMode: 0
          weightedMode: 0
          inWeight: 0.33333334
          outWeight: 0.33333334
        m_PreInfinity: 2
        m_PostInfinity: 2
        m_RotationOrder: 4
    vectorLabel0_3: W
    mode1: 0
    vectorComponentCount1: 4
    color1:
      serializedVersion: 2
      minMaxState: 0
      minColor: {r: 1, g: 1, b: 1, a: 1}
      maxColor: {r: 1, g: 1, b: 1, a: 1}
      maxGradient:
        serializedVersion: 2
        key0: {r: 1, g: 1, b: 1, a: 1}
        key1: {r: 1, g: 1, b: 1, a: 1}
        key2: {r: 0, g: 0, b: 0, a: 0}
        key3: {r: 0, g: 0, b: 0, a: 0}
        key4: {r: 0, g: 0, b: 0, a: 0}
        key5: {r: 0, g: 0, b: 0, a: 0}
        key6: {r: 0, g: 0, b: 0, a: 0}
        key7: {r: 0, g: 0, b: 0, a: 0}
        ctime0: 0
        ctime1: 65535
        ctime2: 0
        ctime3: 0
        ctime4: 0
        ctime5: 0
        ctime6: 0
        ctime7: 0
        atime0: 0
        atime1: 65535
        atime2: 0
        atime3: 0
        atime4: 0
        atime5: 0
        atime6: 0
        atime7: 0
        m_Mode: 0
        m_NumColorKeys: 2
        m_NumAlphaKeys: 2
      minGradient:
        serializedVersion: 2
        key0: {r: 1, g: 1, b: 1, a: 1}
        key1: {r: 1, g: 1, b: 1, a: 1}
        key2: {r: 0, g: 0, b: 0, a: 0}
        key3: {r: 0, g: 0, b: 0, a: 0}
        key4: {r: 0, g: 0, b: 0, a: 0}
        key5: {r: 0, g: 0, b: 0, a: 0}
        key6: {r: 0, g: 0, b: 0, a: 0}
        key7: {r: 0, g: 0, b: 0, a: 0}
        ctime0: 0
        ctime1: 65535
        ctime2: 0
        ctime3: 0
        ctime4: 0
        ctime5: 0
        ctime6: 0
        ctime7: 0
        atime0: 0
        atime1: 65535
        atime2: 0
        atime3: 0
        atime4: 0
        atime5: 0
        atime6: 0
        atime7: 0
        m_Mode: 0
        m_NumColorKeys: 2
        m_NumAlphaKeys: 2
    colorLabel1: Color
    vector1_0:
      serializedVersion: 2
      minMaxState: 0
      scalar: 0
      minScalar: 0
      maxCurve:
        serializedVersion: 2
        m_Curve:
        - serializedVersion: 3
          time: 0
          value: 0
          inSlope: 0
          outSlope: 0
          tangentMode: 0
          weightedMode: 0
          inWeight: 0.33333334
          outWeight: 0.33333334
        - serializedVersion: 3
          time: 1
          value: 0
          inSlope: 0
          outSlope: 0
          tangentMode: 0
          weightedMode: 0
          inWeight: 0.33333334
          outWeight: 0.33333334
        m_PreInfinity: 2
        m_PostInfinity: 2
        m_RotationOrder: 4
      minCurve:
        serializedVersion: 2
        m_Curve:
        - serializedVersion: 3
          time: 0
          value: 0
          inSlope: 0
          outSlope: 0
          tangentMode: 0
          weightedMode: 0
          inWeight: 0.33333334
          outWeight: 0.33333334
        - serializedVersion: 3
          time: 1
          value: 0
          inSlope: 0
          outSlope: 0
          tangentMode: 0
          weightedMode: 0
          inWeight: 0.33333334
          outWeight: 0.33333334
        m_PreInfinity: 2
        m_PostInfinity: 2
        m_RotationOrder: 4
    vectorLabel1_0: X
    vector1_1:
      serializedVersion: 2
      minMaxState: 0
      scalar: 0
      minScalar: 0
      maxCurve:
        serializedVersion: 2
        m_Curve:
        - serializedVersion: 3
          time: 0
          value: 0
          inSlope: 0
          outSlope: 0
          tangentMode: 0
          weightedMode: 0
          inWeight: 0.33333334
          outWeight: 0.33333334
        - serializedVersion: 3
          time: 1
          value: 0
          inSlope: 0
          outSlope: 0
          tangentMode: 0
          weightedMode: 0
          inWeight: 0.33333334
          outWeight: 0.33333334
        m_PreInfinity: 2
        m_PostInfinity: 2
        m_RotationOrder: 4
      minCurve:
        serializedVersion: 2
        m_Curve:
        - serializedVersion: 3
          time: 0
          value: 0
          inSlope: 0
          outSlope: 0
          tangentMode: 0
          weightedMode: 0
          inWeight: 0.33333334
          outWeight: 0.33333334
        - serializedVersion: 3
          time: 1
          value: 0
          inSlope: 0
          outSlope: 0
          tangentMode: 0
          weightedMode: 0
          inWeight: 0.33333334
          outWeight: 0.33333334
        m_PreInfinity: 2
        m_PostInfinity: 2
        m_RotationOrder: 4
    vectorLabel1_1: Y
    vector1_2:
      serializedVersion: 2
      minMaxState: 0
      scalar: 0
      minScalar: 0
      maxCurve:
        serializedVersion: 2
        m_Curve:
        - serializedVersion: 3
          time: 0
          value: 0
          inSlope: 0
          outSlope: 0
          tangentMode: 0
          weightedMode: 0
          inWeight: 0.33333334
          outWeight: 0.33333334
        - serializedVersion: 3
          time: 1
          value: 0
          inSlope: 0
          outSlope: 0
          tangentMode: 0
          weightedMode: 0
          inWeight: 0.33333334
          outWeight: 0.33333334
        m_PreInfinity: 2
        m_PostInfinity: 2
        m_RotationOrder: 4
      minCurve:
        serializedVersion: 2
        m_Curve:
        - serializedVersion: 3
          time: 0
          value: 0
          inSlope: 0
          outSlope: 0
          tangentMode: 0
          weightedMode: 0
          inWeight: 0.33333334
          outWeight: 0.33333334
        - serializedVersion: 3
          time: 1
          value: 0
          inSlope: 0
          outSlope: 0
          tangentMode: 0
          weightedMode: 0
          inWeight: 0.33333334
          outWeight: 0.33333334
        m_PreInfinity: 2
        m_PostInfinity: 2
        m_RotationOrder: 4
    vectorLabel1_2: Z
    vector1_3:
      serializedVersion: 2
      minMaxState: 0
      scalar: 0
      minScalar: 0
      maxCurve:
        serializedVersion: 2
        m_Curve:
        - serializedVersion: 3
          time: 0
          value: 0
          inSlope: 0
          outSlope: 0
          tangentMode: 0
          weightedMode: 0
          inWeight: 0.33333334
          outWeight: 0.33333334
        - serializedVersion: 3
          time: 1
          value: 0
          inSlope: 0
          outSlope: 0
          tangentMode: 0
          weightedMode: 0
          inWeight: 0.33333334
          outWeight: 0.33333334
        m_PreInfinity: 2
        m_PostInfinity: 2
        m_RotationOrder: 4
      minCurve:
        serializedVersion: 2
        m_Curve:
        - serializedVersion: 3
          time: 0
          value: 0
          inSlope: 0
          outSlope: 0
          tangentMode: 0
          weightedMode: 0
          inWeight: 0.33333334
          outWeight: 0.33333334
        - serializedVersion: 3
          time: 1
          value: 0
          inSlope: 0
          outSlope: 0
          tangentMode: 0
          weightedMode: 0
          inWeight: 0.33333334
          outWeight: 0.33333334
        m_PreInfinity: 2
        m_PostInfinity: 2
        m_RotationOrder: 4
    vectorLabel1_3: W
--- !u!4 &993905820
Transform:
  m_ObjectHideFlags: 0
  m_CorrespondingSourceObject: {fileID: 0}
  m_PrefabInstance: {fileID: 0}
  m_PrefabAsset: {fileID: 0}
  m_GameObject: {fileID: 993905817}
  m_LocalRotation: {x: -0.7071068, y: -0, z: -0, w: 0.7071068}
  m_LocalPosition: {x: 0, y: 0, z: 0}
  m_LocalScale: {x: 1, y: 1, z: 1}
  m_ConstrainProportionsScale: 0
  m_Children: []
  m_Father: {fileID: 757243267}
  m_RootOrder: 0
  m_LocalEulerAnglesHint: {x: -90, y: 0, z: 0}
--- !u!1 &1111226214
GameObject:
  m_ObjectHideFlags: 0
  m_CorrespondingSourceObject: {fileID: 0}
  m_PrefabInstance: {fileID: 0}
  m_PrefabAsset: {fileID: 0}
  serializedVersion: 6
  m_Component:
  - component: {fileID: 1111226215}
  m_Layer: 0
  m_Name: ---
  m_TagString: Untagged
  m_Icon: {fileID: 0}
  m_NavMeshLayer: 0
  m_StaticEditorFlags: 0
  m_IsActive: 1
--- !u!4 &1111226215
Transform:
  m_ObjectHideFlags: 0
  m_CorrespondingSourceObject: {fileID: 0}
  m_PrefabInstance: {fileID: 0}
  m_PrefabAsset: {fileID: 0}
  m_GameObject: {fileID: 1111226214}
  m_LocalRotation: {x: 0, y: 0, z: 0, w: 1}
  m_LocalPosition: {x: 960, y: 540, z: 0}
  m_LocalScale: {x: 1, y: 1, z: 1}
  m_ConstrainProportionsScale: 0
  m_Children: []
  m_Father: {fileID: 0}
  m_RootOrder: 4
  m_LocalEulerAnglesHint: {x: 0, y: 0, z: 0}
--- !u!1 &1290606828
GameObject:
  m_ObjectHideFlags: 0
  m_CorrespondingSourceObject: {fileID: 0}
  m_PrefabInstance: {fileID: 0}
  m_PrefabAsset: {fileID: 0}
  serializedVersion: 6
  m_Component:
  - component: {fileID: 1290606832}
  - component: {fileID: 1290606831}
  - component: {fileID: 1290606834}
  - component: {fileID: 1290606835}
  m_Layer: 0
  m_Name: Dialogue Runner
  m_TagString: Untagged
  m_Icon: {fileID: 0}
  m_NavMeshLayer: 0
  m_StaticEditorFlags: 0
  m_IsActive: 1
--- !u!114 &1290606831
MonoBehaviour:
  m_ObjectHideFlags: 0
  m_CorrespondingSourceObject: {fileID: 0}
  m_PrefabInstance: {fileID: 0}
  m_PrefabAsset: {fileID: 0}
  m_GameObject: {fileID: 1290606828}
  m_Enabled: 1
  m_EditorHideFlags: 0
  m_Script: {fileID: 11500000, guid: 4bec29c0a230741bdac901dba8da47ee, type: 3}
  m_Name: 
  m_EditorClassIdentifier: 
  yarnProject: {fileID: 7545569452688597077, guid: 55636a520881a41289ff66b8d06e2a3f, type: 3}
  variableStorage: {fileID: 0}
  lineProvider: {fileID: 1290606834}
  dialogueViews:
  - {fileID: 319993980}
  - {fileID: 4935123090840333077}
  - {fileID: 6323935187362328800}
<<<<<<< HEAD
  - {fileID: 33153664}
  autoStart: 1
=======
  - {fileID: 555294864}
>>>>>>> 1ea16525
  startNode: Start
  runSelectedOptionAsLine: 1
  onNodeStart:
    m_PersistentCalls:
      m_Calls: []
  onNodeComplete:
    m_PersistentCalls:
      m_Calls: []
  onDialogueStart:
    m_PersistentCalls:
      m_Calls: []
  onDialogueComplete:
    m_PersistentCalls:
      m_Calls: []
  onCommand:
    m_PersistentCalls:
      m_Calls: []
--- !u!4 &1290606832
Transform:
  m_ObjectHideFlags: 0
  m_CorrespondingSourceObject: {fileID: 0}
  m_PrefabInstance: {fileID: 0}
  m_PrefabAsset: {fileID: 0}
  m_GameObject: {fileID: 1290606828}
  m_LocalRotation: {x: 0, y: 0, z: 0, w: 1}
  m_LocalPosition: {x: -5.319783, y: -16.939066, z: 54.167953}
  m_LocalScale: {x: 1, y: 1, z: 1}
  m_ConstrainProportionsScale: 0
  m_Children: []
  m_Father: {fileID: 0}
  m_RootOrder: 0
  m_LocalEulerAnglesHint: {x: 0, y: 0, z: 0}
--- !u!114 &1290606834
MonoBehaviour:
  m_ObjectHideFlags: 0
  m_CorrespondingSourceObject: {fileID: 0}
  m_PrefabInstance: {fileID: 0}
  m_PrefabAsset: {fileID: 0}
  m_GameObject: {fileID: 1290606828}
  m_Enabled: 1
  m_EditorHideFlags: 0
  m_Script: {fileID: 11500000, guid: 6b6798449caec4a32a5ad27badb06624, type: 3}
  m_Name: 
  m_EditorClassIdentifier: 
  _textLocaleCode: en
  _assetLocaleCode: en
--- !u!114 &1290606835
MonoBehaviour:
  m_ObjectHideFlags: 0
  m_CorrespondingSourceObject: {fileID: 0}
  m_PrefabInstance: {fileID: 0}
  m_PrefabAsset: {fileID: 0}
  m_GameObject: {fileID: 1290606828}
  m_Enabled: 1
  m_EditorHideFlags: 0
  m_Script: {fileID: 11500000, guid: b4fc9a5327a9c4624bf62b35cd917bb2, type: 3}
  m_Name: 
  m_EditorClassIdentifier: 
--- !u!1 &1480895762
GameObject:
  m_ObjectHideFlags: 0
  m_CorrespondingSourceObject: {fileID: 0}
  m_PrefabInstance: {fileID: 0}
  m_PrefabAsset: {fileID: 0}
  serializedVersion: 6
  m_Component:
  - component: {fileID: 1480895764}
  - component: {fileID: 1480895763}
  m_Layer: 0
  m_Name: Directional Light
  m_TagString: Untagged
  m_Icon: {fileID: 0}
  m_NavMeshLayer: 0
  m_StaticEditorFlags: 0
  m_IsActive: 1
--- !u!108 &1480895763
Light:
  m_ObjectHideFlags: 0
  m_CorrespondingSourceObject: {fileID: 0}
  m_PrefabInstance: {fileID: 0}
  m_PrefabAsset: {fileID: 0}
  m_GameObject: {fileID: 1480895762}
  m_Enabled: 1
  serializedVersion: 10
  m_Type: 1
  m_Shape: 0
  m_Color: {r: 1, g: 0.95686275, b: 0.8392157, a: 1}
  m_Intensity: 1
  m_Range: 10
  m_SpotAngle: 30
  m_InnerSpotAngle: 21.802082
  m_CookieSize: 10
  m_Shadows:
    m_Type: 2
    m_Resolution: -1
    m_CustomResolution: -1
    m_Strength: 1
    m_Bias: 0.05
    m_NormalBias: 0.4
    m_NearPlane: 0.2
    m_CullingMatrixOverride:
      e00: 1
      e01: 0
      e02: 0
      e03: 0
      e10: 0
      e11: 1
      e12: 0
      e13: 0
      e20: 0
      e21: 0
      e22: 1
      e23: 0
      e30: 0
      e31: 0
      e32: 0
      e33: 1
    m_UseCullingMatrixOverride: 0
  m_Cookie: {fileID: 0}
  m_DrawHalo: 0
  m_Flare: {fileID: 0}
  m_RenderMode: 0
  m_CullingMask:
    serializedVersion: 2
    m_Bits: 4294967295
  m_RenderingLayerMask: 1
  m_Lightmapping: 4
  m_LightShadowCasterMode: 0
  m_AreaSize: {x: 1, y: 1}
  m_BounceIntensity: 1
  m_ColorTemperature: 6570
  m_UseColorTemperature: 0
  m_BoundingSphereOverride: {x: 0, y: 0, z: 0, w: 0}
  m_UseBoundingSphereOverride: 0
  m_UseViewFrustumForShadowCasterCull: 1
  m_ShadowRadius: 0
  m_ShadowAngle: 0
--- !u!4 &1480895764
Transform:
  m_ObjectHideFlags: 0
  m_CorrespondingSourceObject: {fileID: 0}
  m_PrefabInstance: {fileID: 0}
  m_PrefabAsset: {fileID: 0}
  m_GameObject: {fileID: 1480895762}
  m_LocalRotation: {x: 0.40821788, y: -0.23456968, z: 0.10938163, w: 0.8754261}
  m_LocalPosition: {x: 0, y: 3, z: 0}
  m_LocalScale: {x: 1, y: 1, z: 1}
  m_ConstrainProportionsScale: 0
  m_Children: []
  m_Father: {fileID: 0}
  m_RootOrder: 6
  m_LocalEulerAnglesHint: {x: 50, y: -30, z: 0}
--- !u!1 &1489939340
GameObject:
  m_ObjectHideFlags: 0
  m_CorrespondingSourceObject: {fileID: 0}
  m_PrefabInstance: {fileID: 0}
  m_PrefabAsset: {fileID: 0}
  serializedVersion: 6
  m_Component:
  - component: {fileID: 1489939343}
  - component: {fileID: 1489939342}
  - component: {fileID: 1489939341}
  m_Layer: 0
  m_Name: Outer Fog
  m_TagString: Untagged
  m_Icon: {fileID: 0}
  m_NavMeshLayer: 0
  m_StaticEditorFlags: 0
  m_IsActive: 1
--- !u!199 &1489939341
ParticleSystemRenderer:
  serializedVersion: 6
  m_ObjectHideFlags: 0
  m_CorrespondingSourceObject: {fileID: 0}
  m_PrefabInstance: {fileID: 0}
  m_PrefabAsset: {fileID: 0}
  m_GameObject: {fileID: 1489939340}
  m_Enabled: 1
  m_CastShadows: 0
  m_ReceiveShadows: 0
  m_DynamicOccludee: 1
  m_StaticShadowCaster: 0
  m_MotionVectors: 1
  m_LightProbeUsage: 0
  m_ReflectionProbeUsage: 0
  m_RayTracingMode: 0
  m_RayTraceProcedural: 0
  m_RenderingLayerMask: 1
  m_RendererPriority: 0
  m_Materials:
  - {fileID: 2100000, guid: 39d3a82fcb69e47eab7211b06ce01998, type: 2}
  m_StaticBatchInfo:
    firstSubMesh: 0
    subMeshCount: 0
  m_StaticBatchRoot: {fileID: 0}
  m_ProbeAnchor: {fileID: 0}
  m_LightProbeVolumeOverride: {fileID: 0}
  m_ScaleInLightmap: 1
  m_ReceiveGI: 1
  m_PreserveUVs: 0
  m_IgnoreNormalsForChartDetection: 0
  m_ImportantGI: 0
  m_StitchLightmapSeams: 0
  m_SelectedEditorRenderState: 3
  m_MinimumChartSize: 4
  m_AutoUVMaxDistance: 0.5
  m_AutoUVMaxAngle: 89
  m_LightmapParameters: {fileID: 0}
  m_SortingLayerID: 0
  m_SortingLayer: 0
  m_SortingOrder: 0
  m_RenderMode: 0
  m_MeshDistribution: 0
  m_SortMode: 0
  m_MinParticleSize: 0
  m_MaxParticleSize: 1
  m_CameraVelocityScale: 0
  m_VelocityScale: 0
  m_LengthScale: 2
  m_SortingFudge: 0
  m_NormalDirection: 1
  m_ShadowBias: 0
  m_RenderAlignment: 0
  m_Pivot: {x: 0, y: 0, z: 0}
  m_Flip: {x: 0, y: 0, z: 0}
  m_UseCustomVertexStreams: 0
  m_EnableGPUInstancing: 1
  m_ApplyActiveColorSpace: 1
  m_AllowRoll: 1
  m_FreeformStretching: 0
  m_RotateWithStretchDirection: 1
  m_VertexStreams: 00010304
  m_Mesh: {fileID: 0}
  m_Mesh1: {fileID: 0}
  m_Mesh2: {fileID: 0}
  m_Mesh3: {fileID: 0}
  m_MeshWeighting: 1
  m_MeshWeighting1: 1
  m_MeshWeighting2: 1
  m_MeshWeighting3: 1
  m_MaskInteraction: 0
--- !u!198 &1489939342
ParticleSystem:
  m_ObjectHideFlags: 0
  m_CorrespondingSourceObject: {fileID: 0}
  m_PrefabInstance: {fileID: 0}
  m_PrefabAsset: {fileID: 0}
  m_GameObject: {fileID: 1489939340}
  serializedVersion: 8
  lengthInSec: 5
  simulationSpeed: 1
  stopAction: 0
  cullingMode: 0
  ringBufferMode: 0
  ringBufferLoopRange: {x: 0, y: 1}
  emitterVelocityMode: 0
  looping: 1
  prewarm: 1
  playOnAwake: 1
  useUnscaledTime: 0
  autoRandomSeed: 1
  startDelay:
    serializedVersion: 2
    minMaxState: 0
    scalar: 0
    minScalar: 0
    maxCurve:
      serializedVersion: 2
      m_Curve:
      - serializedVersion: 3
        time: 0
        value: 0
        inSlope: 0
        outSlope: 0
        tangentMode: 0
        weightedMode: 0
        inWeight: 0.33333334
        outWeight: 0.33333334
      - serializedVersion: 3
        time: 1
        value: 0
        inSlope: 0
        outSlope: 0
        tangentMode: 0
        weightedMode: 0
        inWeight: 0.33333334
        outWeight: 0.33333334
      m_PreInfinity: 2
      m_PostInfinity: 2
      m_RotationOrder: 4
    minCurve:
      serializedVersion: 2
      m_Curve:
      - serializedVersion: 3
        time: 0
        value: 0
        inSlope: 0
        outSlope: 0
        tangentMode: 0
        weightedMode: 0
        inWeight: 0.33333334
        outWeight: 0.33333334
      - serializedVersion: 3
        time: 1
        value: 0
        inSlope: 0
        outSlope: 0
        tangentMode: 0
        weightedMode: 0
        inWeight: 0.33333334
        outWeight: 0.33333334
      m_PreInfinity: 2
      m_PostInfinity: 2
      m_RotationOrder: 4
  moveWithTransform: 0
  moveWithCustomTransform: {fileID: 0}
  scalingMode: 1
  randomSeed: 0
  InitialModule:
    serializedVersion: 3
    enabled: 1
    startLifetime:
      serializedVersion: 2
      minMaxState: 0
      scalar: 20
      minScalar: 5
      maxCurve:
        serializedVersion: 2
        m_Curve:
        - serializedVersion: 3
          time: 0
          value: 1
          inSlope: 0
          outSlope: 0
          tangentMode: 0
          weightedMode: 0
          inWeight: 0.33333334
          outWeight: 0.33333334
        - serializedVersion: 3
          time: 1
          value: 1
          inSlope: 0
          outSlope: 0
          tangentMode: 0
          weightedMode: 0
          inWeight: 0.33333334
          outWeight: 0.33333334
        m_PreInfinity: 2
        m_PostInfinity: 2
        m_RotationOrder: 4
      minCurve:
        serializedVersion: 2
        m_Curve:
        - serializedVersion: 3
          time: 0
          value: 1
          inSlope: 0
          outSlope: 0
          tangentMode: 0
          weightedMode: 0
          inWeight: 0.33333334
          outWeight: 0.33333334
        - serializedVersion: 3
          time: 1
          value: 1
          inSlope: 0
          outSlope: 0
          tangentMode: 0
          weightedMode: 0
          inWeight: 0.33333334
          outWeight: 0.33333334
        m_PreInfinity: 2
        m_PostInfinity: 2
        m_RotationOrder: 4
    startSpeed:
      serializedVersion: 2
      minMaxState: 0
      scalar: 0.38
      minScalar: 5
      maxCurve:
        serializedVersion: 2
        m_Curve:
        - serializedVersion: 3
          time: 0
          value: 1
          inSlope: 0
          outSlope: 0
          tangentMode: 0
          weightedMode: 0
          inWeight: 0.33333334
          outWeight: 0.33333334
        - serializedVersion: 3
          time: 1
          value: 1
          inSlope: 0
          outSlope: 0
          tangentMode: 0
          weightedMode: 0
          inWeight: 0.33333334
          outWeight: 0.33333334
        m_PreInfinity: 2
        m_PostInfinity: 2
        m_RotationOrder: 4
      minCurve:
        serializedVersion: 2
        m_Curve:
        - serializedVersion: 3
          time: 0
          value: 1
          inSlope: 0
          outSlope: 0
          tangentMode: 0
          weightedMode: 0
          inWeight: 0.33333334
          outWeight: 0.33333334
        - serializedVersion: 3
          time: 1
          value: 1
          inSlope: 0
          outSlope: 0
          tangentMode: 0
          weightedMode: 0
          inWeight: 0.33333334
          outWeight: 0.33333334
        m_PreInfinity: 2
        m_PostInfinity: 2
        m_RotationOrder: 4
    startColor:
      serializedVersion: 2
      minMaxState: 0
      minColor: {r: 1, g: 1, b: 1, a: 1}
      maxColor: {r: 0.6509805, g: 0, b: 1, a: 0.17254902}
      maxGradient:
        serializedVersion: 2
        key0: {r: 1, g: 1, b: 1, a: 1}
        key1: {r: 1, g: 1, b: 1, a: 1}
        key2: {r: 0, g: 0, b: 0, a: 0}
        key3: {r: 0, g: 0, b: 0, a: 0}
        key4: {r: 0, g: 0, b: 0, a: 0}
        key5: {r: 0, g: 0, b: 0, a: 0}
        key6: {r: 0, g: 0, b: 0, a: 0}
        key7: {r: 0, g: 0, b: 0, a: 0}
        ctime0: 0
        ctime1: 65535
        ctime2: 0
        ctime3: 0
        ctime4: 0
        ctime5: 0
        ctime6: 0
        ctime7: 0
        atime0: 0
        atime1: 65535
        atime2: 0
        atime3: 0
        atime4: 0
        atime5: 0
        atime6: 0
        atime7: 0
        m_Mode: 0
        m_NumColorKeys: 2
        m_NumAlphaKeys: 2
      minGradient:
        serializedVersion: 2
        key0: {r: 1, g: 1, b: 1, a: 1}
        key1: {r: 1, g: 1, b: 1, a: 1}
        key2: {r: 0, g: 0, b: 0, a: 0}
        key3: {r: 0, g: 0, b: 0, a: 0}
        key4: {r: 0, g: 0, b: 0, a: 0}
        key5: {r: 0, g: 0, b: 0, a: 0}
        key6: {r: 0, g: 0, b: 0, a: 0}
        key7: {r: 0, g: 0, b: 0, a: 0}
        ctime0: 0
        ctime1: 65535
        ctime2: 0
        ctime3: 0
        ctime4: 0
        ctime5: 0
        ctime6: 0
        ctime7: 0
        atime0: 0
        atime1: 65535
        atime2: 0
        atime3: 0
        atime4: 0
        atime5: 0
        atime6: 0
        atime7: 0
        m_Mode: 0
        m_NumColorKeys: 2
        m_NumAlphaKeys: 2
    startSize:
      serializedVersion: 2
      minMaxState: 0
      scalar: 33
      minScalar: 1
      maxCurve:
        serializedVersion: 2
        m_Curve:
        - serializedVersion: 3
          time: 0
          value: 1
          inSlope: 0
          outSlope: 0
          tangentMode: 0
          weightedMode: 0
          inWeight: 0.33333334
          outWeight: 0.33333334
        - serializedVersion: 3
          time: 1
          value: 1
          inSlope: 0
          outSlope: 0
          tangentMode: 0
          weightedMode: 0
          inWeight: 0.33333334
          outWeight: 0.33333334
        m_PreInfinity: 2
        m_PostInfinity: 2
        m_RotationOrder: 4
      minCurve:
        serializedVersion: 2
        m_Curve:
        - serializedVersion: 3
          time: 0
          value: 1
          inSlope: 0
          outSlope: 0
          tangentMode: 0
          weightedMode: 0
          inWeight: 0.33333334
          outWeight: 0.33333334
        - serializedVersion: 3
          time: 1
          value: 1
          inSlope: 0
          outSlope: 0
          tangentMode: 0
          weightedMode: 0
          inWeight: 0.33333334
          outWeight: 0.33333334
        m_PreInfinity: 2
        m_PostInfinity: 2
        m_RotationOrder: 4
    startSizeY:
      serializedVersion: 2
      minMaxState: 0
      scalar: 1
      minScalar: 1
      maxCurve:
        serializedVersion: 2
        m_Curve:
        - serializedVersion: 3
          time: 0
          value: 1
          inSlope: 0
          outSlope: 0
          tangentMode: 0
          weightedMode: 0
          inWeight: 0.33333334
          outWeight: 0.33333334
        - serializedVersion: 3
          time: 1
          value: 1
          inSlope: 0
          outSlope: 0
          tangentMode: 0
          weightedMode: 0
          inWeight: 0.33333334
          outWeight: 0.33333334
        m_PreInfinity: 2
        m_PostInfinity: 2
        m_RotationOrder: 4
      minCurve:
        serializedVersion: 2
        m_Curve:
        - serializedVersion: 3
          time: 0
          value: 1
          inSlope: 0
          outSlope: 0
          tangentMode: 0
          weightedMode: 0
          inWeight: 0.33333334
          outWeight: 0.33333334
        - serializedVersion: 3
          time: 1
          value: 1
          inSlope: 0
          outSlope: 0
          tangentMode: 0
          weightedMode: 0
          inWeight: 0.33333334
          outWeight: 0.33333334
        m_PreInfinity: 2
        m_PostInfinity: 2
        m_RotationOrder: 4
    startSizeZ:
      serializedVersion: 2
      minMaxState: 0
      scalar: 1
      minScalar: 1
      maxCurve:
        serializedVersion: 2
        m_Curve:
        - serializedVersion: 3
          time: 0
          value: 1
          inSlope: 0
          outSlope: 0
          tangentMode: 0
          weightedMode: 0
          inWeight: 0.33333334
          outWeight: 0.33333334
        - serializedVersion: 3
          time: 1
          value: 1
          inSlope: 0
          outSlope: 0
          tangentMode: 0
          weightedMode: 0
          inWeight: 0.33333334
          outWeight: 0.33333334
        m_PreInfinity: 2
        m_PostInfinity: 2
        m_RotationOrder: 4
      minCurve:
        serializedVersion: 2
        m_Curve:
        - serializedVersion: 3
          time: 0
          value: 1
          inSlope: 0
          outSlope: 0
          tangentMode: 0
          weightedMode: 0
          inWeight: 0.33333334
          outWeight: 0.33333334
        - serializedVersion: 3
          time: 1
          value: 1
          inSlope: 0
          outSlope: 0
          tangentMode: 0
          weightedMode: 0
          inWeight: 0.33333334
          outWeight: 0.33333334
        m_PreInfinity: 2
        m_PostInfinity: 2
        m_RotationOrder: 4
    startRotationX:
      serializedVersion: 2
      minMaxState: 3
      scalar: 0
      minScalar: 0
      maxCurve:
        serializedVersion: 2
        m_Curve:
        - serializedVersion: 3
          time: 0
          value: 0
          inSlope: 0
          outSlope: 0
          tangentMode: 0
          weightedMode: 0
          inWeight: 0.33333334
          outWeight: 0.33333334
        - serializedVersion: 3
          time: 1
          value: 0
          inSlope: 0
          outSlope: 0
          tangentMode: 0
          weightedMode: 0
          inWeight: 0.33333334
          outWeight: 0.33333334
        m_PreInfinity: 2
        m_PostInfinity: 2
        m_RotationOrder: 4
      minCurve:
        serializedVersion: 2
        m_Curve:
        - serializedVersion: 3
          time: 0
          value: 0
          inSlope: 0
          outSlope: 0
          tangentMode: 0
          weightedMode: 0
          inWeight: 0.33333334
          outWeight: 0.33333334
        - serializedVersion: 3
          time: 1
          value: 0
          inSlope: 0
          outSlope: 0
          tangentMode: 0
          weightedMode: 0
          inWeight: 0.33333334
          outWeight: 0.33333334
        m_PreInfinity: 2
        m_PostInfinity: 2
        m_RotationOrder: 4
    startRotationY:
      serializedVersion: 2
      minMaxState: 3
      scalar: 0
      minScalar: 0
      maxCurve:
        serializedVersion: 2
        m_Curve:
        - serializedVersion: 3
          time: 0
          value: 0
          inSlope: 0
          outSlope: 0
          tangentMode: 0
          weightedMode: 0
          inWeight: 0.33333334
          outWeight: 0.33333334
        - serializedVersion: 3
          time: 1
          value: 0
          inSlope: 0
          outSlope: 0
          tangentMode: 0
          weightedMode: 0
          inWeight: 0.33333334
          outWeight: 0.33333334
        m_PreInfinity: 2
        m_PostInfinity: 2
        m_RotationOrder: 4
      minCurve:
        serializedVersion: 2
        m_Curve:
        - serializedVersion: 3
          time: 0
          value: 0
          inSlope: 0
          outSlope: 0
          tangentMode: 0
          weightedMode: 0
          inWeight: 0.33333334
          outWeight: 0.33333334
        - serializedVersion: 3
          time: 1
          value: 0
          inSlope: 0
          outSlope: 0
          tangentMode: 0
          weightedMode: 0
          inWeight: 0.33333334
          outWeight: 0.33333334
        m_PreInfinity: 2
        m_PostInfinity: 2
        m_RotationOrder: 4
    startRotation:
      serializedVersion: 2
      minMaxState: 3
      scalar: 1.5707963
      minScalar: -1.5707963
      maxCurve:
        serializedVersion: 2
        m_Curve:
        - serializedVersion: 3
          time: 0
          value: 0
          inSlope: 0
          outSlope: 0
          tangentMode: 0
          weightedMode: 0
          inWeight: 0.33333334
          outWeight: 0.33333334
        - serializedVersion: 3
          time: 1
          value: 0
          inSlope: 0
          outSlope: 0
          tangentMode: 0
          weightedMode: 0
          inWeight: 0.33333334
          outWeight: 0.33333334
        m_PreInfinity: 2
        m_PostInfinity: 2
        m_RotationOrder: 4
      minCurve:
        serializedVersion: 2
        m_Curve:
        - serializedVersion: 3
          time: 0
          value: 0
          inSlope: 0
          outSlope: 0
          tangentMode: 0
          weightedMode: 0
          inWeight: 0.33333334
          outWeight: 0.33333334
        - serializedVersion: 3
          time: 1
          value: 0
          inSlope: 0
          outSlope: 0
          tangentMode: 0
          weightedMode: 0
          inWeight: 0.33333334
          outWeight: 0.33333334
        m_PreInfinity: 2
        m_PostInfinity: 2
        m_RotationOrder: 4
    randomizeRotationDirection: 0
    maxNumParticles: 1000
    customEmitterVelocity: {x: 0, y: 0, z: 0}
    size3D: 0
    rotation3D: 0
    gravityModifier:
      serializedVersion: 2
      minMaxState: 0
      scalar: 0
      minScalar: 0
      maxCurve:
        serializedVersion: 2
        m_Curve:
        - serializedVersion: 3
          time: 0
          value: 0
          inSlope: 0
          outSlope: 0
          tangentMode: 0
          weightedMode: 0
          inWeight: 0.33333334
          outWeight: 0.33333334
        - serializedVersion: 3
          time: 1
          value: 0
          inSlope: 0
          outSlope: 0
          tangentMode: 0
          weightedMode: 0
          inWeight: 0.33333334
          outWeight: 0.33333334
        m_PreInfinity: 2
        m_PostInfinity: 2
        m_RotationOrder: 4
      minCurve:
        serializedVersion: 2
        m_Curve:
        - serializedVersion: 3
          time: 0
          value: 0
          inSlope: 0
          outSlope: 0
          tangentMode: 0
          weightedMode: 0
          inWeight: 0.33333334
          outWeight: 0.33333334
        - serializedVersion: 3
          time: 1
          value: 0
          inSlope: 0
          outSlope: 0
          tangentMode: 0
          weightedMode: 0
          inWeight: 0.33333334
          outWeight: 0.33333334
        m_PreInfinity: 2
        m_PostInfinity: 2
        m_RotationOrder: 4
  ShapeModule:
    serializedVersion: 6
    enabled: 1
    type: 4
    angle: 0
    length: 5
    boxThickness: {x: 0, y: 0, z: 0}
    radiusThickness: 1
    donutRadius: 0.2
    m_Position: {x: 0, y: 0, z: 0}
    m_Rotation: {x: -90, y: 0, z: 0}
    m_Scale: {x: 1, y: 1, z: 1}
    placementMode: 0
    m_MeshMaterialIndex: 0
    m_MeshNormalOffset: 0
    m_MeshSpawn:
      mode: 0
      spread: 0
      speed:
        serializedVersion: 2
        minMaxState: 0
        scalar: 1
        minScalar: 1
        maxCurve:
          serializedVersion: 2
          m_Curve:
          - serializedVersion: 3
            time: 0
            value: 1
            inSlope: 0
            outSlope: 0
            tangentMode: 0
            weightedMode: 0
            inWeight: 0.33333334
            outWeight: 0.33333334
          - serializedVersion: 3
            time: 1
            value: 1
            inSlope: 0
            outSlope: 0
            tangentMode: 0
            weightedMode: 0
            inWeight: 0.33333334
            outWeight: 0.33333334
          m_PreInfinity: 2
          m_PostInfinity: 2
          m_RotationOrder: 4
        minCurve:
          serializedVersion: 2
          m_Curve:
          - serializedVersion: 3
            time: 0
            value: 1
            inSlope: 0
            outSlope: 0
            tangentMode: 0
            weightedMode: 0
            inWeight: 0.33333334
            outWeight: 0.33333334
          - serializedVersion: 3
            time: 1
            value: 1
            inSlope: 0
            outSlope: 0
            tangentMode: 0
            weightedMode: 0
            inWeight: 0.33333334
            outWeight: 0.33333334
          m_PreInfinity: 2
          m_PostInfinity: 2
          m_RotationOrder: 4
    m_Mesh: {fileID: 0}
    m_MeshRenderer: {fileID: 0}
    m_SkinnedMeshRenderer: {fileID: 0}
    m_Sprite: {fileID: 0}
    m_SpriteRenderer: {fileID: 0}
    m_UseMeshMaterialIndex: 0
    m_UseMeshColors: 1
    alignToDirection: 0
    m_Texture: {fileID: 0}
    m_TextureClipChannel: 3
    m_TextureClipThreshold: 0
    m_TextureUVChannel: 0
    m_TextureColorAffectsParticles: 1
    m_TextureAlphaAffectsParticles: 1
    m_TextureBilinearFiltering: 0
    randomDirectionAmount: 0
    sphericalDirectionAmount: 0
    randomPositionAmount: 0
    radius:
      value: 24.66
      mode: 0
      spread: 0
      speed:
        serializedVersion: 2
        minMaxState: 0
        scalar: 1
        minScalar: 1
        maxCurve:
          serializedVersion: 2
          m_Curve:
          - serializedVersion: 3
            time: 0
            value: 1
            inSlope: 0
            outSlope: 0
            tangentMode: 0
            weightedMode: 0
            inWeight: 0.33333334
            outWeight: 0.33333334
          - serializedVersion: 3
            time: 1
            value: 1
            inSlope: 0
            outSlope: 0
            tangentMode: 0
            weightedMode: 0
            inWeight: 0.33333334
            outWeight: 0.33333334
          m_PreInfinity: 2
          m_PostInfinity: 2
          m_RotationOrder: 4
        minCurve:
          serializedVersion: 2
          m_Curve:
          - serializedVersion: 3
            time: 0
            value: 1
            inSlope: 0
            outSlope: 0
            tangentMode: 0
            weightedMode: 0
            inWeight: 0.33333334
            outWeight: 0.33333334
          - serializedVersion: 3
            time: 1
            value: 1
            inSlope: 0
            outSlope: 0
            tangentMode: 0
            weightedMode: 0
            inWeight: 0.33333334
            outWeight: 0.33333334
          m_PreInfinity: 2
          m_PostInfinity: 2
          m_RotationOrder: 4
    arc:
      value: 360
      mode: 0
      spread: 0
      speed:
        serializedVersion: 2
        minMaxState: 0
        scalar: 1
        minScalar: 1
        maxCurve:
          serializedVersion: 2
          m_Curve:
          - serializedVersion: 3
            time: 0
            value: 1
            inSlope: 0
            outSlope: 0
            tangentMode: 0
            weightedMode: 0
            inWeight: 0.33333334
            outWeight: 0.33333334
          - serializedVersion: 3
            time: 1
            value: 1
            inSlope: 0
            outSlope: 0
            tangentMode: 0
            weightedMode: 0
            inWeight: 0.33333334
            outWeight: 0.33333334
          m_PreInfinity: 2
          m_PostInfinity: 2
          m_RotationOrder: 4
        minCurve:
          serializedVersion: 2
          m_Curve:
          - serializedVersion: 3
            time: 0
            value: 1
            inSlope: 0
            outSlope: 0
            tangentMode: 0
            weightedMode: 0
            inWeight: 0.33333334
            outWeight: 0.33333334
          - serializedVersion: 3
            time: 1
            value: 1
            inSlope: 0
            outSlope: 0
            tangentMode: 0
            weightedMode: 0
            inWeight: 0.33333334
            outWeight: 0.33333334
          m_PreInfinity: 2
          m_PostInfinity: 2
          m_RotationOrder: 4
  EmissionModule:
    enabled: 1
    serializedVersion: 4
    rateOverTime:
      serializedVersion: 2
      minMaxState: 0
      scalar: 3
      minScalar: 0.5
      maxCurve:
        serializedVersion: 2
        m_Curve:
        - serializedVersion: 3
          time: 0
          value: 1
          inSlope: 0
          outSlope: 0
          tangentMode: 0
          weightedMode: 0
          inWeight: 0.33333334
          outWeight: 0.33333334
        - serializedVersion: 3
          time: 1
          value: 1
          inSlope: 0
          outSlope: 0
          tangentMode: 0
          weightedMode: 0
          inWeight: 0.33333334
          outWeight: 0.33333334
        m_PreInfinity: 2
        m_PostInfinity: 2
        m_RotationOrder: 4
      minCurve:
        serializedVersion: 2
        m_Curve:
        - serializedVersion: 3
          time: 0
          value: 1
          inSlope: 0
          outSlope: 0
          tangentMode: 0
          weightedMode: 0
          inWeight: 0.33333334
          outWeight: 0.33333334
        - serializedVersion: 3
          time: 1
          value: 1
          inSlope: 0
          outSlope: 0
          tangentMode: 0
          weightedMode: 0
          inWeight: 0.33333334
          outWeight: 0.33333334
        m_PreInfinity: 2
        m_PostInfinity: 2
        m_RotationOrder: 4
    rateOverDistance:
      serializedVersion: 2
      minMaxState: 0
      scalar: 0
      minScalar: 0
      maxCurve:
        serializedVersion: 2
        m_Curve:
        - serializedVersion: 3
          time: 0
          value: 0
          inSlope: 0
          outSlope: 0
          tangentMode: 0
          weightedMode: 0
          inWeight: 0.33333334
          outWeight: 0.33333334
        - serializedVersion: 3
          time: 1
          value: 0
          inSlope: 0
          outSlope: 0
          tangentMode: 0
          weightedMode: 0
          inWeight: 0.33333334
          outWeight: 0.33333334
        m_PreInfinity: 2
        m_PostInfinity: 2
        m_RotationOrder: 4
      minCurve:
        serializedVersion: 2
        m_Curve:
        - serializedVersion: 3
          time: 0
          value: 0
          inSlope: 0
          outSlope: 0
          tangentMode: 0
          weightedMode: 0
          inWeight: 0.33333334
          outWeight: 0.33333334
        - serializedVersion: 3
          time: 1
          value: 0
          inSlope: 0
          outSlope: 0
          tangentMode: 0
          weightedMode: 0
          inWeight: 0.33333334
          outWeight: 0.33333334
        m_PreInfinity: 2
        m_PostInfinity: 2
        m_RotationOrder: 4
    m_BurstCount: 0
    m_Bursts: []
  SizeModule:
    enabled: 0
    curve:
      serializedVersion: 2
      minMaxState: 1
      scalar: 1
      minScalar: 1
      maxCurve:
        serializedVersion: 2
        m_Curve:
        - serializedVersion: 3
          time: 0
          value: 0
          inSlope: 0
          outSlope: 1
          tangentMode: 0
          weightedMode: 0
          inWeight: 0.33333334
          outWeight: 0.33333334
        - serializedVersion: 3
          time: 1
          value: 1
          inSlope: 1
          outSlope: 0
          tangentMode: 0
          weightedMode: 0
          inWeight: 0.33333334
          outWeight: 0.33333334
        m_PreInfinity: 2
        m_PostInfinity: 2
        m_RotationOrder: 4
      minCurve:
        serializedVersion: 2
        m_Curve:
        - serializedVersion: 3
          time: 0
          value: 1
          inSlope: 0
          outSlope: 0
          tangentMode: 0
          weightedMode: 0
          inWeight: 0.33333334
          outWeight: 0.33333334
        - serializedVersion: 3
          time: 1
          value: 1
          inSlope: 0
          outSlope: 0
          tangentMode: 0
          weightedMode: 0
          inWeight: 0.33333334
          outWeight: 0.33333334
        m_PreInfinity: 2
        m_PostInfinity: 2
        m_RotationOrder: 4
    y:
      serializedVersion: 2
      minMaxState: 1
      scalar: 1
      minScalar: 1
      maxCurve:
        serializedVersion: 2
        m_Curve:
        - serializedVersion: 3
          time: 0
          value: 0
          inSlope: 0
          outSlope: 1
          tangentMode: 0
          weightedMode: 0
          inWeight: 0.33333334
          outWeight: 0.33333334
        - serializedVersion: 3
          time: 1
          value: 1
          inSlope: 1
          outSlope: 0
          tangentMode: 0
          weightedMode: 0
          inWeight: 0.33333334
          outWeight: 0.33333334
        m_PreInfinity: 2
        m_PostInfinity: 2
        m_RotationOrder: 4
      minCurve:
        serializedVersion: 2
        m_Curve:
        - serializedVersion: 3
          time: 0
          value: 1
          inSlope: 0
          outSlope: 0
          tangentMode: 0
          weightedMode: 0
          inWeight: 0.33333334
          outWeight: 0.33333334
        - serializedVersion: 3
          time: 1
          value: 1
          inSlope: 0
          outSlope: 0
          tangentMode: 0
          weightedMode: 0
          inWeight: 0.33333334
          outWeight: 0.33333334
        m_PreInfinity: 2
        m_PostInfinity: 2
        m_RotationOrder: 4
    z:
      serializedVersion: 2
      minMaxState: 1
      scalar: 1
      minScalar: 1
      maxCurve:
        serializedVersion: 2
        m_Curve:
        - serializedVersion: 3
          time: 0
          value: 0
          inSlope: 0
          outSlope: 1
          tangentMode: 0
          weightedMode: 0
          inWeight: 0.33333334
          outWeight: 0.33333334
        - serializedVersion: 3
          time: 1
          value: 1
          inSlope: 1
          outSlope: 0
          tangentMode: 0
          weightedMode: 0
          inWeight: 0.33333334
          outWeight: 0.33333334
        m_PreInfinity: 2
        m_PostInfinity: 2
        m_RotationOrder: 4
      minCurve:
        serializedVersion: 2
        m_Curve:
        - serializedVersion: 3
          time: 0
          value: 1
          inSlope: 0
          outSlope: 0
          tangentMode: 0
          weightedMode: 0
          inWeight: 0.33333334
          outWeight: 0.33333334
        - serializedVersion: 3
          time: 1
          value: 1
          inSlope: 0
          outSlope: 0
          tangentMode: 0
          weightedMode: 0
          inWeight: 0.33333334
          outWeight: 0.33333334
        m_PreInfinity: 2
        m_PostInfinity: 2
        m_RotationOrder: 4
    separateAxes: 0
  RotationModule:
    enabled: 1
    x:
      serializedVersion: 2
      minMaxState: 3
      scalar: 0
      minScalar: 0
      maxCurve:
        serializedVersion: 2
        m_Curve:
        - serializedVersion: 3
          time: 0
          value: 0
          inSlope: 0
          outSlope: 0
          tangentMode: 0
          weightedMode: 0
          inWeight: 0.33333334
          outWeight: 0.33333334
        - serializedVersion: 3
          time: 1
          value: 0
          inSlope: 0
          outSlope: 0
          tangentMode: 0
          weightedMode: 0
          inWeight: 0.33333334
          outWeight: 0.33333334
        m_PreInfinity: 2
        m_PostInfinity: 2
        m_RotationOrder: 4
      minCurve:
        serializedVersion: 2
        m_Curve:
        - serializedVersion: 3
          time: 0
          value: 0
          inSlope: 0
          outSlope: 0
          tangentMode: 0
          weightedMode: 0
          inWeight: 0.33333334
          outWeight: 0.33333334
        - serializedVersion: 3
          time: 1
          value: 0
          inSlope: 0
          outSlope: 0
          tangentMode: 0
          weightedMode: 0
          inWeight: 0.33333334
          outWeight: 0.33333334
        m_PreInfinity: 2
        m_PostInfinity: 2
        m_RotationOrder: 4
    y:
      serializedVersion: 2
      minMaxState: 3
      scalar: 0
      minScalar: 0
      maxCurve:
        serializedVersion: 2
        m_Curve:
        - serializedVersion: 3
          time: 0
          value: 0
          inSlope: 0
          outSlope: 0
          tangentMode: 0
          weightedMode: 0
          inWeight: 0.33333334
          outWeight: 0.33333334
        - serializedVersion: 3
          time: 1
          value: 0
          inSlope: 0
          outSlope: 0
          tangentMode: 0
          weightedMode: 0
          inWeight: 0.33333334
          outWeight: 0.33333334
        m_PreInfinity: 2
        m_PostInfinity: 2
        m_RotationOrder: 4
      minCurve:
        serializedVersion: 2
        m_Curve:
        - serializedVersion: 3
          time: 0
          value: 0
          inSlope: 0
          outSlope: 0
          tangentMode: 0
          weightedMode: 0
          inWeight: 0.33333334
          outWeight: 0.33333334
        - serializedVersion: 3
          time: 1
          value: 0
          inSlope: 0
          outSlope: 0
          tangentMode: 0
          weightedMode: 0
          inWeight: 0.33333334
          outWeight: 0.33333334
        m_PreInfinity: 2
        m_PostInfinity: 2
        m_RotationOrder: 4
    curve:
      serializedVersion: 2
      minMaxState: 3
      scalar: 0.17453292
      minScalar: -0.17453292
      maxCurve:
        serializedVersion: 2
        m_Curve:
        - serializedVersion: 3
          time: 0
          value: 1
          inSlope: 0
          outSlope: 0
          tangentMode: 0
          weightedMode: 0
          inWeight: 0.33333334
          outWeight: 0.33333334
        - serializedVersion: 3
          time: 1
          value: 1
          inSlope: 0
          outSlope: 0
          tangentMode: 0
          weightedMode: 0
          inWeight: 0.33333334
          outWeight: 0.33333334
        m_PreInfinity: 2
        m_PostInfinity: 2
        m_RotationOrder: 4
      minCurve:
        serializedVersion: 2
        m_Curve:
        - serializedVersion: 3
          time: 0
          value: 1
          inSlope: 0
          outSlope: 0
          tangentMode: 0
          weightedMode: 0
          inWeight: 0.33333334
          outWeight: 0.33333334
        - serializedVersion: 3
          time: 1
          value: 1
          inSlope: 0
          outSlope: 0
          tangentMode: 0
          weightedMode: 0
          inWeight: 0.33333334
          outWeight: 0.33333334
        m_PreInfinity: 2
        m_PostInfinity: 2
        m_RotationOrder: 4
    separateAxes: 0
  ColorModule:
    enabled: 1
    gradient:
      serializedVersion: 2
      minMaxState: 1
      minColor: {r: 1, g: 1, b: 1, a: 1}
      maxColor: {r: 1, g: 1, b: 1, a: 1}
      maxGradient:
        serializedVersion: 2
        key0: {r: 1, g: 1, b: 1, a: 0}
        key1: {r: 1, g: 1, b: 1, a: 1}
        key2: {r: 0, g: 0, b: 0, a: 1}
        key3: {r: 0, g: 0, b: 0, a: 0}
        key4: {r: 0, g: 0, b: 0, a: 0}
        key5: {r: 0, g: 0, b: 0, a: 0}
        key6: {r: 0, g: 0, b: 0, a: 0}
        key7: {r: 0, g: 0, b: 0, a: 0}
        ctime0: 0
        ctime1: 65535
        ctime2: 0
        ctime3: 0
        ctime4: 0
        ctime5: 0
        ctime6: 0
        ctime7: 0
        atime0: 0
        atime1: 13107
        atime2: 37201
        atime3: 65535
        atime4: 0
        atime5: 0
        atime6: 0
        atime7: 0
        m_Mode: 0
        m_NumColorKeys: 2
        m_NumAlphaKeys: 4
      minGradient:
        serializedVersion: 2
        key0: {r: 1, g: 1, b: 1, a: 1}
        key1: {r: 1, g: 1, b: 1, a: 1}
        key2: {r: 0, g: 0, b: 0, a: 0}
        key3: {r: 0, g: 0, b: 0, a: 0}
        key4: {r: 0, g: 0, b: 0, a: 0}
        key5: {r: 0, g: 0, b: 0, a: 0}
        key6: {r: 0, g: 0, b: 0, a: 0}
        key7: {r: 0, g: 0, b: 0, a: 0}
        ctime0: 0
        ctime1: 65535
        ctime2: 0
        ctime3: 0
        ctime4: 0
        ctime5: 0
        ctime6: 0
        ctime7: 0
        atime0: 0
        atime1: 65535
        atime2: 0
        atime3: 0
        atime4: 0
        atime5: 0
        atime6: 0
        atime7: 0
        m_Mode: 0
        m_NumColorKeys: 2
        m_NumAlphaKeys: 2
  UVModule:
    serializedVersion: 2
    enabled: 0
    mode: 0
    timeMode: 0
    fps: 30
    frameOverTime:
      serializedVersion: 2
      minMaxState: 1
      scalar: 0.9999
      minScalar: 0.9999
      maxCurve:
        serializedVersion: 2
        m_Curve:
        - serializedVersion: 3
          time: 0
          value: 0
          inSlope: 0
          outSlope: 1
          tangentMode: 0
          weightedMode: 0
          inWeight: 0.33333334
          outWeight: 0.33333334
        - serializedVersion: 3
          time: 1
          value: 1
          inSlope: 1
          outSlope: 0
          tangentMode: 0
          weightedMode: 0
          inWeight: 0.33333334
          outWeight: 0.33333334
        m_PreInfinity: 2
        m_PostInfinity: 2
        m_RotationOrder: 4
      minCurve:
        serializedVersion: 2
        m_Curve:
        - serializedVersion: 3
          time: 0
          value: 1
          inSlope: 0
          outSlope: 0
          tangentMode: 0
          weightedMode: 0
          inWeight: 0.33333334
          outWeight: 0.33333334
        - serializedVersion: 3
          time: 1
          value: 1
          inSlope: 0
          outSlope: 0
          tangentMode: 0
          weightedMode: 0
          inWeight: 0.33333334
          outWeight: 0.33333334
        m_PreInfinity: 2
        m_PostInfinity: 2
        m_RotationOrder: 4
    startFrame:
      serializedVersion: 2
      minMaxState: 0
      scalar: 0
      minScalar: 0
      maxCurve:
        serializedVersion: 2
        m_Curve:
        - serializedVersion: 3
          time: 0
          value: 0
          inSlope: 0
          outSlope: 0
          tangentMode: 0
          weightedMode: 0
          inWeight: 0.33333334
          outWeight: 0.33333334
        - serializedVersion: 3
          time: 1
          value: 0
          inSlope: 0
          outSlope: 0
          tangentMode: 0
          weightedMode: 0
          inWeight: 0.33333334
          outWeight: 0.33333334
        m_PreInfinity: 2
        m_PostInfinity: 2
        m_RotationOrder: 4
      minCurve:
        serializedVersion: 2
        m_Curve:
        - serializedVersion: 3
          time: 0
          value: 0
          inSlope: 0
          outSlope: 0
          tangentMode: 0
          weightedMode: 0
          inWeight: 0.33333334
          outWeight: 0.33333334
        - serializedVersion: 3
          time: 1
          value: 0
          inSlope: 0
          outSlope: 0
          tangentMode: 0
          weightedMode: 0
          inWeight: 0.33333334
          outWeight: 0.33333334
        m_PreInfinity: 2
        m_PostInfinity: 2
        m_RotationOrder: 4
    speedRange: {x: 0, y: 1}
    tilesX: 1
    tilesY: 1
    animationType: 0
    rowIndex: 0
    cycles: 1
    uvChannelMask: -1
    rowMode: 1
    sprites:
    - sprite: {fileID: 0}
    flipU: 0
    flipV: 0
  VelocityModule:
    enabled: 0
    x:
      serializedVersion: 2
      minMaxState: 0
      scalar: 0
      minScalar: 0
      maxCurve:
        serializedVersion: 2
        m_Curve:
        - serializedVersion: 3
          time: 0
          value: 0
          inSlope: 0
          outSlope: 0
          tangentMode: 0
          weightedMode: 0
          inWeight: 0.33333334
          outWeight: 0.33333334
        - serializedVersion: 3
          time: 1
          value: 0
          inSlope: 0
          outSlope: 0
          tangentMode: 0
          weightedMode: 0
          inWeight: 0.33333334
          outWeight: 0.33333334
        m_PreInfinity: 2
        m_PostInfinity: 2
        m_RotationOrder: 4
      minCurve:
        serializedVersion: 2
        m_Curve:
        - serializedVersion: 3
          time: 0
          value: 0
          inSlope: 0
          outSlope: 0
          tangentMode: 0
          weightedMode: 0
          inWeight: 0.33333334
          outWeight: 0.33333334
        - serializedVersion: 3
          time: 1
          value: 0
          inSlope: 0
          outSlope: 0
          tangentMode: 0
          weightedMode: 0
          inWeight: 0.33333334
          outWeight: 0.33333334
        m_PreInfinity: 2
        m_PostInfinity: 2
        m_RotationOrder: 4
    y:
      serializedVersion: 2
      minMaxState: 0
      scalar: 0
      minScalar: 0
      maxCurve:
        serializedVersion: 2
        m_Curve:
        - serializedVersion: 3
          time: 0
          value: 0
          inSlope: 0
          outSlope: 0
          tangentMode: 0
          weightedMode: 0
          inWeight: 0.33333334
          outWeight: 0.33333334
        - serializedVersion: 3
          time: 1
          value: 0
          inSlope: 0
          outSlope: 0
          tangentMode: 0
          weightedMode: 0
          inWeight: 0.33333334
          outWeight: 0.33333334
        m_PreInfinity: 2
        m_PostInfinity: 2
        m_RotationOrder: 4
      minCurve:
        serializedVersion: 2
        m_Curve:
        - serializedVersion: 3
          time: 0
          value: 0
          inSlope: 0
          outSlope: 0
          tangentMode: 0
          weightedMode: 0
          inWeight: 0.33333334
          outWeight: 0.33333334
        - serializedVersion: 3
          time: 1
          value: 0
          inSlope: 0
          outSlope: 0
          tangentMode: 0
          weightedMode: 0
          inWeight: 0.33333334
          outWeight: 0.33333334
        m_PreInfinity: 2
        m_PostInfinity: 2
        m_RotationOrder: 4
    z:
      serializedVersion: 2
      minMaxState: 0
      scalar: 0
      minScalar: 0
      maxCurve:
        serializedVersion: 2
        m_Curve:
        - serializedVersion: 3
          time: 0
          value: 0
          inSlope: 0
          outSlope: 0
          tangentMode: 0
          weightedMode: 0
          inWeight: 0.33333334
          outWeight: 0.33333334
        - serializedVersion: 3
          time: 1
          value: 0
          inSlope: 0
          outSlope: 0
          tangentMode: 0
          weightedMode: 0
          inWeight: 0.33333334
          outWeight: 0.33333334
        m_PreInfinity: 2
        m_PostInfinity: 2
        m_RotationOrder: 4
      minCurve:
        serializedVersion: 2
        m_Curve:
        - serializedVersion: 3
          time: 0
          value: 0
          inSlope: 0
          outSlope: 0
          tangentMode: 0
          weightedMode: 0
          inWeight: 0.33333334
          outWeight: 0.33333334
        - serializedVersion: 3
          time: 1
          value: 0
          inSlope: 0
          outSlope: 0
          tangentMode: 0
          weightedMode: 0
          inWeight: 0.33333334
          outWeight: 0.33333334
        m_PreInfinity: 2
        m_PostInfinity: 2
        m_RotationOrder: 4
    orbitalX:
      serializedVersion: 2
      minMaxState: 0
      scalar: 0
      minScalar: 0
      maxCurve:
        serializedVersion: 2
        m_Curve:
        - serializedVersion: 3
          time: 0
          value: 0
          inSlope: 0
          outSlope: 0
          tangentMode: 0
          weightedMode: 0
          inWeight: 0.33333334
          outWeight: 0.33333334
        - serializedVersion: 3
          time: 1
          value: 0
          inSlope: 0
          outSlope: 0
          tangentMode: 0
          weightedMode: 0
          inWeight: 0.33333334
          outWeight: 0.33333334
        m_PreInfinity: 2
        m_PostInfinity: 2
        m_RotationOrder: 4
      minCurve:
        serializedVersion: 2
        m_Curve:
        - serializedVersion: 3
          time: 0
          value: 0
          inSlope: 0
          outSlope: 0
          tangentMode: 0
          weightedMode: 0
          inWeight: 0.33333334
          outWeight: 0.33333334
        - serializedVersion: 3
          time: 1
          value: 0
          inSlope: 0
          outSlope: 0
          tangentMode: 0
          weightedMode: 0
          inWeight: 0.33333334
          outWeight: 0.33333334
        m_PreInfinity: 2
        m_PostInfinity: 2
        m_RotationOrder: 4
    orbitalY:
      serializedVersion: 2
      minMaxState: 0
      scalar: 0
      minScalar: 0
      maxCurve:
        serializedVersion: 2
        m_Curve:
        - serializedVersion: 3
          time: 0
          value: 0
          inSlope: 0
          outSlope: 0
          tangentMode: 0
          weightedMode: 0
          inWeight: 0.33333334
          outWeight: 0.33333334
        - serializedVersion: 3
          time: 1
          value: 0
          inSlope: 0
          outSlope: 0
          tangentMode: 0
          weightedMode: 0
          inWeight: 0.33333334
          outWeight: 0.33333334
        m_PreInfinity: 2
        m_PostInfinity: 2
        m_RotationOrder: 4
      minCurve:
        serializedVersion: 2
        m_Curve:
        - serializedVersion: 3
          time: 0
          value: 0
          inSlope: 0
          outSlope: 0
          tangentMode: 0
          weightedMode: 0
          inWeight: 0.33333334
          outWeight: 0.33333334
        - serializedVersion: 3
          time: 1
          value: 0
          inSlope: 0
          outSlope: 0
          tangentMode: 0
          weightedMode: 0
          inWeight: 0.33333334
          outWeight: 0.33333334
        m_PreInfinity: 2
        m_PostInfinity: 2
        m_RotationOrder: 4
    orbitalZ:
      serializedVersion: 2
      minMaxState: 0
      scalar: 0
      minScalar: 0
      maxCurve:
        serializedVersion: 2
        m_Curve:
        - serializedVersion: 3
          time: 0
          value: 0
          inSlope: 0
          outSlope: 0
          tangentMode: 0
          weightedMode: 0
          inWeight: 0.33333334
          outWeight: 0.33333334
        - serializedVersion: 3
          time: 1
          value: 0
          inSlope: 0
          outSlope: 0
          tangentMode: 0
          weightedMode: 0
          inWeight: 0.33333334
          outWeight: 0.33333334
        m_PreInfinity: 2
        m_PostInfinity: 2
        m_RotationOrder: 4
      minCurve:
        serializedVersion: 2
        m_Curve:
        - serializedVersion: 3
          time: 0
          value: 0
          inSlope: 0
          outSlope: 0
          tangentMode: 0
          weightedMode: 0
          inWeight: 0.33333334
          outWeight: 0.33333334
        - serializedVersion: 3
          time: 1
          value: 0
          inSlope: 0
          outSlope: 0
          tangentMode: 0
          weightedMode: 0
          inWeight: 0.33333334
          outWeight: 0.33333334
        m_PreInfinity: 2
        m_PostInfinity: 2
        m_RotationOrder: 4
    orbitalOffsetX:
      serializedVersion: 2
      minMaxState: 0
      scalar: 0
      minScalar: 0
      maxCurve:
        serializedVersion: 2
        m_Curve:
        - serializedVersion: 3
          time: 0
          value: 0
          inSlope: 0
          outSlope: 0
          tangentMode: 0
          weightedMode: 0
          inWeight: 0.33333334
          outWeight: 0.33333334
        - serializedVersion: 3
          time: 1
          value: 0
          inSlope: 0
          outSlope: 0
          tangentMode: 0
          weightedMode: 0
          inWeight: 0.33333334
          outWeight: 0.33333334
        m_PreInfinity: 2
        m_PostInfinity: 2
        m_RotationOrder: 4
      minCurve:
        serializedVersion: 2
        m_Curve:
        - serializedVersion: 3
          time: 0
          value: 0
          inSlope: 0
          outSlope: 0
          tangentMode: 0
          weightedMode: 0
          inWeight: 0.33333334
          outWeight: 0.33333334
        - serializedVersion: 3
          time: 1
          value: 0
          inSlope: 0
          outSlope: 0
          tangentMode: 0
          weightedMode: 0
          inWeight: 0.33333334
          outWeight: 0.33333334
        m_PreInfinity: 2
        m_PostInfinity: 2
        m_RotationOrder: 4
    orbitalOffsetY:
      serializedVersion: 2
      minMaxState: 0
      scalar: 0
      minScalar: 0
      maxCurve:
        serializedVersion: 2
        m_Curve:
        - serializedVersion: 3
          time: 0
          value: 0
          inSlope: 0
          outSlope: 0
          tangentMode: 0
          weightedMode: 0
          inWeight: 0.33333334
          outWeight: 0.33333334
        - serializedVersion: 3
          time: 1
          value: 0
          inSlope: 0
          outSlope: 0
          tangentMode: 0
          weightedMode: 0
          inWeight: 0.33333334
          outWeight: 0.33333334
        m_PreInfinity: 2
        m_PostInfinity: 2
        m_RotationOrder: 4
      minCurve:
        serializedVersion: 2
        m_Curve:
        - serializedVersion: 3
          time: 0
          value: 0
          inSlope: 0
          outSlope: 0
          tangentMode: 0
          weightedMode: 0
          inWeight: 0.33333334
          outWeight: 0.33333334
        - serializedVersion: 3
          time: 1
          value: 0
          inSlope: 0
          outSlope: 0
          tangentMode: 0
          weightedMode: 0
          inWeight: 0.33333334
          outWeight: 0.33333334
        m_PreInfinity: 2
        m_PostInfinity: 2
        m_RotationOrder: 4
    orbitalOffsetZ:
      serializedVersion: 2
      minMaxState: 0
      scalar: 0
      minScalar: 0
      maxCurve:
        serializedVersion: 2
        m_Curve:
        - serializedVersion: 3
          time: 0
          value: 0
          inSlope: 0
          outSlope: 0
          tangentMode: 0
          weightedMode: 0
          inWeight: 0.33333334
          outWeight: 0.33333334
        - serializedVersion: 3
          time: 1
          value: 0
          inSlope: 0
          outSlope: 0
          tangentMode: 0
          weightedMode: 0
          inWeight: 0.33333334
          outWeight: 0.33333334
        m_PreInfinity: 2
        m_PostInfinity: 2
        m_RotationOrder: 4
      minCurve:
        serializedVersion: 2
        m_Curve:
        - serializedVersion: 3
          time: 0
          value: 0
          inSlope: 0
          outSlope: 0
          tangentMode: 0
          weightedMode: 0
          inWeight: 0.33333334
          outWeight: 0.33333334
        - serializedVersion: 3
          time: 1
          value: 0
          inSlope: 0
          outSlope: 0
          tangentMode: 0
          weightedMode: 0
          inWeight: 0.33333334
          outWeight: 0.33333334
        m_PreInfinity: 2
        m_PostInfinity: 2
        m_RotationOrder: 4
    radial:
      serializedVersion: 2
      minMaxState: 0
      scalar: 0
      minScalar: 0
      maxCurve:
        serializedVersion: 2
        m_Curve:
        - serializedVersion: 3
          time: 0
          value: 0
          inSlope: 0
          outSlope: 0
          tangentMode: 0
          weightedMode: 0
          inWeight: 0.33333334
          outWeight: 0.33333334
        - serializedVersion: 3
          time: 1
          value: 0
          inSlope: 0
          outSlope: 0
          tangentMode: 0
          weightedMode: 0
          inWeight: 0.33333334
          outWeight: 0.33333334
        m_PreInfinity: 2
        m_PostInfinity: 2
        m_RotationOrder: 4
      minCurve:
        serializedVersion: 2
        m_Curve:
        - serializedVersion: 3
          time: 0
          value: 0
          inSlope: 0
          outSlope: 0
          tangentMode: 0
          weightedMode: 0
          inWeight: 0.33333334
          outWeight: 0.33333334
        - serializedVersion: 3
          time: 1
          value: 0
          inSlope: 0
          outSlope: 0
          tangentMode: 0
          weightedMode: 0
          inWeight: 0.33333334
          outWeight: 0.33333334
        m_PreInfinity: 2
        m_PostInfinity: 2
        m_RotationOrder: 4
    speedModifier:
      serializedVersion: 2
      minMaxState: 0
      scalar: 1
      minScalar: 1
      maxCurve:
        serializedVersion: 2
        m_Curve:
        - serializedVersion: 3
          time: 0
          value: 1
          inSlope: 0
          outSlope: 0
          tangentMode: 0
          weightedMode: 0
          inWeight: 0.33333334
          outWeight: 0.33333334
        - serializedVersion: 3
          time: 1
          value: 1
          inSlope: 0
          outSlope: 0
          tangentMode: 0
          weightedMode: 0
          inWeight: 0.33333334
          outWeight: 0.33333334
        m_PreInfinity: 2
        m_PostInfinity: 2
        m_RotationOrder: 4
      minCurve:
        serializedVersion: 2
        m_Curve:
        - serializedVersion: 3
          time: 0
          value: 1
          inSlope: 0
          outSlope: 0
          tangentMode: 0
          weightedMode: 0
          inWeight: 0.33333334
          outWeight: 0.33333334
        - serializedVersion: 3
          time: 1
          value: 1
          inSlope: 0
          outSlope: 0
          tangentMode: 0
          weightedMode: 0
          inWeight: 0.33333334
          outWeight: 0.33333334
        m_PreInfinity: 2
        m_PostInfinity: 2
        m_RotationOrder: 4
    inWorldSpace: 0
  InheritVelocityModule:
    enabled: 0
    m_Mode: 0
    m_Curve:
      serializedVersion: 2
      minMaxState: 0
      scalar: 0
      minScalar: 0
      maxCurve:
        serializedVersion: 2
        m_Curve:
        - serializedVersion: 3
          time: 0
          value: 0
          inSlope: 0
          outSlope: 0
          tangentMode: 0
          weightedMode: 0
          inWeight: 0.33333334
          outWeight: 0.33333334
        - serializedVersion: 3
          time: 1
          value: 0
          inSlope: 0
          outSlope: 0
          tangentMode: 0
          weightedMode: 0
          inWeight: 0.33333334
          outWeight: 0.33333334
        m_PreInfinity: 2
        m_PostInfinity: 2
        m_RotationOrder: 4
      minCurve:
        serializedVersion: 2
        m_Curve:
        - serializedVersion: 3
          time: 0
          value: 0
          inSlope: 0
          outSlope: 0
          tangentMode: 0
          weightedMode: 0
          inWeight: 0.33333334
          outWeight: 0.33333334
        - serializedVersion: 3
          time: 1
          value: 0
          inSlope: 0
          outSlope: 0
          tangentMode: 0
          weightedMode: 0
          inWeight: 0.33333334
          outWeight: 0.33333334
        m_PreInfinity: 2
        m_PostInfinity: 2
        m_RotationOrder: 4
  LifetimeByEmitterSpeedModule:
    enabled: 0
    m_Curve:
      serializedVersion: 2
      minMaxState: 1
      scalar: 1
      minScalar: 1
      maxCurve:
        serializedVersion: 2
        m_Curve:
        - serializedVersion: 3
          time: 0
          value: 1
          inSlope: 0
          outSlope: -0.8
          tangentMode: 0
          weightedMode: 0
          inWeight: 0.33333334
          outWeight: 0.33333334
        - serializedVersion: 3
          time: 1
          value: 0.2
          inSlope: -0.8
          outSlope: 0
          tangentMode: 0
          weightedMode: 0
          inWeight: 0.33333334
          outWeight: 0.33333334
        m_PreInfinity: 2
        m_PostInfinity: 2
        m_RotationOrder: 4
      minCurve:
        serializedVersion: 2
        m_Curve:
        - serializedVersion: 3
          time: 0
          value: 1
          inSlope: 0
          outSlope: 0
          tangentMode: 0
          weightedMode: 0
          inWeight: 0.33333334
          outWeight: 0.33333334
        - serializedVersion: 3
          time: 1
          value: 1
          inSlope: 0
          outSlope: 0
          tangentMode: 0
          weightedMode: 0
          inWeight: 0.33333334
          outWeight: 0.33333334
        m_PreInfinity: 2
        m_PostInfinity: 2
        m_RotationOrder: 4
    m_Range: {x: 0, y: 1}
  ForceModule:
    enabled: 0
    x:
      serializedVersion: 2
      minMaxState: 0
      scalar: 0
      minScalar: 0
      maxCurve:
        serializedVersion: 2
        m_Curve:
        - serializedVersion: 3
          time: 0
          value: 0
          inSlope: 0
          outSlope: 0
          tangentMode: 0
          weightedMode: 0
          inWeight: 0.33333334
          outWeight: 0.33333334
        - serializedVersion: 3
          time: 1
          value: 0
          inSlope: 0
          outSlope: 0
          tangentMode: 0
          weightedMode: 0
          inWeight: 0.33333334
          outWeight: 0.33333334
        m_PreInfinity: 2
        m_PostInfinity: 2
        m_RotationOrder: 4
      minCurve:
        serializedVersion: 2
        m_Curve:
        - serializedVersion: 3
          time: 0
          value: 0
          inSlope: 0
          outSlope: 0
          tangentMode: 0
          weightedMode: 0
          inWeight: 0.33333334
          outWeight: 0.33333334
        - serializedVersion: 3
          time: 1
          value: 0
          inSlope: 0
          outSlope: 0
          tangentMode: 0
          weightedMode: 0
          inWeight: 0.33333334
          outWeight: 0.33333334
        m_PreInfinity: 2
        m_PostInfinity: 2
        m_RotationOrder: 4
    y:
      serializedVersion: 2
      minMaxState: 0
      scalar: 0
      minScalar: 0
      maxCurve:
        serializedVersion: 2
        m_Curve:
        - serializedVersion: 3
          time: 0
          value: 0
          inSlope: 0
          outSlope: 0
          tangentMode: 0
          weightedMode: 0
          inWeight: 0.33333334
          outWeight: 0.33333334
        - serializedVersion: 3
          time: 1
          value: 0
          inSlope: 0
          outSlope: 0
          tangentMode: 0
          weightedMode: 0
          inWeight: 0.33333334
          outWeight: 0.33333334
        m_PreInfinity: 2
        m_PostInfinity: 2
        m_RotationOrder: 4
      minCurve:
        serializedVersion: 2
        m_Curve:
        - serializedVersion: 3
          time: 0
          value: 0
          inSlope: 0
          outSlope: 0
          tangentMode: 0
          weightedMode: 0
          inWeight: 0.33333334
          outWeight: 0.33333334
        - serializedVersion: 3
          time: 1
          value: 0
          inSlope: 0
          outSlope: 0
          tangentMode: 0
          weightedMode: 0
          inWeight: 0.33333334
          outWeight: 0.33333334
        m_PreInfinity: 2
        m_PostInfinity: 2
        m_RotationOrder: 4
    z:
      serializedVersion: 2
      minMaxState: 0
      scalar: 0
      minScalar: 0
      maxCurve:
        serializedVersion: 2
        m_Curve:
        - serializedVersion: 3
          time: 0
          value: 0
          inSlope: 0
          outSlope: 0
          tangentMode: 0
          weightedMode: 0
          inWeight: 0.33333334
          outWeight: 0.33333334
        - serializedVersion: 3
          time: 1
          value: 0
          inSlope: 0
          outSlope: 0
          tangentMode: 0
          weightedMode: 0
          inWeight: 0.33333334
          outWeight: 0.33333334
        m_PreInfinity: 2
        m_PostInfinity: 2
        m_RotationOrder: 4
      minCurve:
        serializedVersion: 2
        m_Curve:
        - serializedVersion: 3
          time: 0
          value: 0
          inSlope: 0
          outSlope: 0
          tangentMode: 0
          weightedMode: 0
          inWeight: 0.33333334
          outWeight: 0.33333334
        - serializedVersion: 3
          time: 1
          value: 0
          inSlope: 0
          outSlope: 0
          tangentMode: 0
          weightedMode: 0
          inWeight: 0.33333334
          outWeight: 0.33333334
        m_PreInfinity: 2
        m_PostInfinity: 2
        m_RotationOrder: 4
    inWorldSpace: 0
    randomizePerFrame: 0
  ExternalForcesModule:
    serializedVersion: 2
    enabled: 0
    multiplierCurve:
      serializedVersion: 2
      minMaxState: 0
      scalar: 1
      minScalar: 1
      maxCurve:
        serializedVersion: 2
        m_Curve:
        - serializedVersion: 3
          time: 0
          value: 1
          inSlope: 0
          outSlope: 0
          tangentMode: 0
          weightedMode: 0
          inWeight: 0.33333334
          outWeight: 0.33333334
        - serializedVersion: 3
          time: 1
          value: 1
          inSlope: 0
          outSlope: 0
          tangentMode: 0
          weightedMode: 0
          inWeight: 0.33333334
          outWeight: 0.33333334
        m_PreInfinity: 2
        m_PostInfinity: 2
        m_RotationOrder: 4
      minCurve:
        serializedVersion: 2
        m_Curve:
        - serializedVersion: 3
          time: 0
          value: 1
          inSlope: 0
          outSlope: 0
          tangentMode: 0
          weightedMode: 0
          inWeight: 0.33333334
          outWeight: 0.33333334
        - serializedVersion: 3
          time: 1
          value: 1
          inSlope: 0
          outSlope: 0
          tangentMode: 0
          weightedMode: 0
          inWeight: 0.33333334
          outWeight: 0.33333334
        m_PreInfinity: 2
        m_PostInfinity: 2
        m_RotationOrder: 4
    influenceFilter: 0
    influenceMask:
      serializedVersion: 2
      m_Bits: 4294967295
    influenceList: []
  ClampVelocityModule:
    enabled: 0
    x:
      serializedVersion: 2
      minMaxState: 0
      scalar: 1
      minScalar: 1
      maxCurve:
        serializedVersion: 2
        m_Curve:
        - serializedVersion: 3
          time: 0
          value: 1
          inSlope: 0
          outSlope: 0
          tangentMode: 0
          weightedMode: 0
          inWeight: 0.33333334
          outWeight: 0.33333334
        - serializedVersion: 3
          time: 1
          value: 1
          inSlope: 0
          outSlope: 0
          tangentMode: 0
          weightedMode: 0
          inWeight: 0.33333334
          outWeight: 0.33333334
        m_PreInfinity: 2
        m_PostInfinity: 2
        m_RotationOrder: 4
      minCurve:
        serializedVersion: 2
        m_Curve:
        - serializedVersion: 3
          time: 0
          value: 1
          inSlope: 0
          outSlope: 0
          tangentMode: 0
          weightedMode: 0
          inWeight: 0.33333334
          outWeight: 0.33333334
        - serializedVersion: 3
          time: 1
          value: 1
          inSlope: 0
          outSlope: 0
          tangentMode: 0
          weightedMode: 0
          inWeight: 0.33333334
          outWeight: 0.33333334
        m_PreInfinity: 2
        m_PostInfinity: 2
        m_RotationOrder: 4
    y:
      serializedVersion: 2
      minMaxState: 0
      scalar: 1
      minScalar: 1
      maxCurve:
        serializedVersion: 2
        m_Curve:
        - serializedVersion: 3
          time: 0
          value: 1
          inSlope: 0
          outSlope: 0
          tangentMode: 0
          weightedMode: 0
          inWeight: 0.33333334
          outWeight: 0.33333334
        - serializedVersion: 3
          time: 1
          value: 1
          inSlope: 0
          outSlope: 0
          tangentMode: 0
          weightedMode: 0
          inWeight: 0.33333334
          outWeight: 0.33333334
        m_PreInfinity: 2
        m_PostInfinity: 2
        m_RotationOrder: 4
      minCurve:
        serializedVersion: 2
        m_Curve:
        - serializedVersion: 3
          time: 0
          value: 1
          inSlope: 0
          outSlope: 0
          tangentMode: 0
          weightedMode: 0
          inWeight: 0.33333334
          outWeight: 0.33333334
        - serializedVersion: 3
          time: 1
          value: 1
          inSlope: 0
          outSlope: 0
          tangentMode: 0
          weightedMode: 0
          inWeight: 0.33333334
          outWeight: 0.33333334
        m_PreInfinity: 2
        m_PostInfinity: 2
        m_RotationOrder: 4
    z:
      serializedVersion: 2
      minMaxState: 0
      scalar: 1
      minScalar: 1
      maxCurve:
        serializedVersion: 2
        m_Curve:
        - serializedVersion: 3
          time: 0
          value: 1
          inSlope: 0
          outSlope: 0
          tangentMode: 0
          weightedMode: 0
          inWeight: 0.33333334
          outWeight: 0.33333334
        - serializedVersion: 3
          time: 1
          value: 1
          inSlope: 0
          outSlope: 0
          tangentMode: 0
          weightedMode: 0
          inWeight: 0.33333334
          outWeight: 0.33333334
        m_PreInfinity: 2
        m_PostInfinity: 2
        m_RotationOrder: 4
      minCurve:
        serializedVersion: 2
        m_Curve:
        - serializedVersion: 3
          time: 0
          value: 1
          inSlope: 0
          outSlope: 0
          tangentMode: 0
          weightedMode: 0
          inWeight: 0.33333334
          outWeight: 0.33333334
        - serializedVersion: 3
          time: 1
          value: 1
          inSlope: 0
          outSlope: 0
          tangentMode: 0
          weightedMode: 0
          inWeight: 0.33333334
          outWeight: 0.33333334
        m_PreInfinity: 2
        m_PostInfinity: 2
        m_RotationOrder: 4
    magnitude:
      serializedVersion: 2
      minMaxState: 0
      scalar: 1
      minScalar: 1
      maxCurve:
        serializedVersion: 2
        m_Curve:
        - serializedVersion: 3
          time: 0
          value: 1
          inSlope: 0
          outSlope: 0
          tangentMode: 0
          weightedMode: 0
          inWeight: 0.33333334
          outWeight: 0.33333334
        - serializedVersion: 3
          time: 1
          value: 1
          inSlope: 0
          outSlope: 0
          tangentMode: 0
          weightedMode: 0
          inWeight: 0.33333334
          outWeight: 0.33333334
        m_PreInfinity: 2
        m_PostInfinity: 2
        m_RotationOrder: 4
      minCurve:
        serializedVersion: 2
        m_Curve:
        - serializedVersion: 3
          time: 0
          value: 1
          inSlope: 0
          outSlope: 0
          tangentMode: 0
          weightedMode: 0
          inWeight: 0.33333334
          outWeight: 0.33333334
        - serializedVersion: 3
          time: 1
          value: 1
          inSlope: 0
          outSlope: 0
          tangentMode: 0
          weightedMode: 0
          inWeight: 0.33333334
          outWeight: 0.33333334
        m_PreInfinity: 2
        m_PostInfinity: 2
        m_RotationOrder: 4
    separateAxis: 0
    inWorldSpace: 0
    multiplyDragByParticleSize: 1
    multiplyDragByParticleVelocity: 1
    dampen: 0
    drag:
      serializedVersion: 2
      minMaxState: 0
      scalar: 0
      minScalar: 0
      maxCurve:
        serializedVersion: 2
        m_Curve:
        - serializedVersion: 3
          time: 0
          value: 0
          inSlope: 0
          outSlope: 0
          tangentMode: 0
          weightedMode: 0
          inWeight: 0.33333334
          outWeight: 0.33333334
        - serializedVersion: 3
          time: 1
          value: 0
          inSlope: 0
          outSlope: 0
          tangentMode: 0
          weightedMode: 0
          inWeight: 0.33333334
          outWeight: 0.33333334
        m_PreInfinity: 2
        m_PostInfinity: 2
        m_RotationOrder: 4
      minCurve:
        serializedVersion: 2
        m_Curve:
        - serializedVersion: 3
          time: 0
          value: 0
          inSlope: 0
          outSlope: 0
          tangentMode: 0
          weightedMode: 0
          inWeight: 0.33333334
          outWeight: 0.33333334
        - serializedVersion: 3
          time: 1
          value: 0
          inSlope: 0
          outSlope: 0
          tangentMode: 0
          weightedMode: 0
          inWeight: 0.33333334
          outWeight: 0.33333334
        m_PreInfinity: 2
        m_PostInfinity: 2
        m_RotationOrder: 4
  NoiseModule:
    enabled: 0
    strength:
      serializedVersion: 2
      minMaxState: 0
      scalar: 1
      minScalar: 1
      maxCurve:
        serializedVersion: 2
        m_Curve:
        - serializedVersion: 3
          time: 0
          value: 1
          inSlope: 0
          outSlope: 0
          tangentMode: 0
          weightedMode: 0
          inWeight: 0.33333334
          outWeight: 0.33333334
        - serializedVersion: 3
          time: 1
          value: 1
          inSlope: 0
          outSlope: 0
          tangentMode: 0
          weightedMode: 0
          inWeight: 0.33333334
          outWeight: 0.33333334
        m_PreInfinity: 2
        m_PostInfinity: 2
        m_RotationOrder: 4
      minCurve:
        serializedVersion: 2
        m_Curve:
        - serializedVersion: 3
          time: 0
          value: 1
          inSlope: 0
          outSlope: 0
          tangentMode: 0
          weightedMode: 0
          inWeight: 0.33333334
          outWeight: 0.33333334
        - serializedVersion: 3
          time: 1
          value: 1
          inSlope: 0
          outSlope: 0
          tangentMode: 0
          weightedMode: 0
          inWeight: 0.33333334
          outWeight: 0.33333334
        m_PreInfinity: 2
        m_PostInfinity: 2
        m_RotationOrder: 4
    strengthY:
      serializedVersion: 2
      minMaxState: 0
      scalar: 1
      minScalar: 1
      maxCurve:
        serializedVersion: 2
        m_Curve:
        - serializedVersion: 3
          time: 0
          value: 1
          inSlope: 0
          outSlope: 0
          tangentMode: 0
          weightedMode: 0
          inWeight: 0.33333334
          outWeight: 0.33333334
        - serializedVersion: 3
          time: 1
          value: 1
          inSlope: 0
          outSlope: 0
          tangentMode: 0
          weightedMode: 0
          inWeight: 0.33333334
          outWeight: 0.33333334
        m_PreInfinity: 2
        m_PostInfinity: 2
        m_RotationOrder: 4
      minCurve:
        serializedVersion: 2
        m_Curve:
        - serializedVersion: 3
          time: 0
          value: 1
          inSlope: 0
          outSlope: 0
          tangentMode: 0
          weightedMode: 0
          inWeight: 0.33333334
          outWeight: 0.33333334
        - serializedVersion: 3
          time: 1
          value: 1
          inSlope: 0
          outSlope: 0
          tangentMode: 0
          weightedMode: 0
          inWeight: 0.33333334
          outWeight: 0.33333334
        m_PreInfinity: 2
        m_PostInfinity: 2
        m_RotationOrder: 4
    strengthZ:
      serializedVersion: 2
      minMaxState: 0
      scalar: 1
      minScalar: 1
      maxCurve:
        serializedVersion: 2
        m_Curve:
        - serializedVersion: 3
          time: 0
          value: 1
          inSlope: 0
          outSlope: 0
          tangentMode: 0
          weightedMode: 0
          inWeight: 0.33333334
          outWeight: 0.33333334
        - serializedVersion: 3
          time: 1
          value: 1
          inSlope: 0
          outSlope: 0
          tangentMode: 0
          weightedMode: 0
          inWeight: 0.33333334
          outWeight: 0.33333334
        m_PreInfinity: 2
        m_PostInfinity: 2
        m_RotationOrder: 4
      minCurve:
        serializedVersion: 2
        m_Curve:
        - serializedVersion: 3
          time: 0
          value: 1
          inSlope: 0
          outSlope: 0
          tangentMode: 0
          weightedMode: 0
          inWeight: 0.33333334
          outWeight: 0.33333334
        - serializedVersion: 3
          time: 1
          value: 1
          inSlope: 0
          outSlope: 0
          tangentMode: 0
          weightedMode: 0
          inWeight: 0.33333334
          outWeight: 0.33333334
        m_PreInfinity: 2
        m_PostInfinity: 2
        m_RotationOrder: 4
    separateAxes: 0
    frequency: 0.5
    damping: 1
    octaves: 1
    octaveMultiplier: 0.5
    octaveScale: 2
    quality: 2
    scrollSpeed:
      serializedVersion: 2
      minMaxState: 0
      scalar: 0
      minScalar: 0
      maxCurve:
        serializedVersion: 2
        m_Curve:
        - serializedVersion: 3
          time: 0
          value: 0
          inSlope: 0
          outSlope: 0
          tangentMode: 0
          weightedMode: 0
          inWeight: 0.33333334
          outWeight: 0.33333334
        - serializedVersion: 3
          time: 1
          value: 0
          inSlope: 0
          outSlope: 0
          tangentMode: 0
          weightedMode: 0
          inWeight: 0.33333334
          outWeight: 0.33333334
        m_PreInfinity: 2
        m_PostInfinity: 2
        m_RotationOrder: 4
      minCurve:
        serializedVersion: 2
        m_Curve:
        - serializedVersion: 3
          time: 0
          value: 0
          inSlope: 0
          outSlope: 0
          tangentMode: 0
          weightedMode: 0
          inWeight: 0.33333334
          outWeight: 0.33333334
        - serializedVersion: 3
          time: 1
          value: 0
          inSlope: 0
          outSlope: 0
          tangentMode: 0
          weightedMode: 0
          inWeight: 0.33333334
          outWeight: 0.33333334
        m_PreInfinity: 2
        m_PostInfinity: 2
        m_RotationOrder: 4
    remap:
      serializedVersion: 2
      minMaxState: 1
      scalar: 1
      minScalar: 1
      maxCurve:
        serializedVersion: 2
        m_Curve:
        - serializedVersion: 3
          time: 0
          value: 0
          inSlope: 0
          outSlope: 1
          tangentMode: 0
          weightedMode: 0
          inWeight: 0.33333334
          outWeight: 0.33333334
        - serializedVersion: 3
          time: 1
          value: 1
          inSlope: 1
          outSlope: 0
          tangentMode: 0
          weightedMode: 0
          inWeight: 0.33333334
          outWeight: 0.33333334
        m_PreInfinity: 2
        m_PostInfinity: 2
        m_RotationOrder: 4
      minCurve:
        serializedVersion: 2
        m_Curve:
        - serializedVersion: 3
          time: 0
          value: 1
          inSlope: 0
          outSlope: 0
          tangentMode: 0
          weightedMode: 0
          inWeight: 0.33333334
          outWeight: 0.33333334
        - serializedVersion: 3
          time: 1
          value: 1
          inSlope: 0
          outSlope: 0
          tangentMode: 0
          weightedMode: 0
          inWeight: 0.33333334
          outWeight: 0.33333334
        m_PreInfinity: 2
        m_PostInfinity: 2
        m_RotationOrder: 4
    remapY:
      serializedVersion: 2
      minMaxState: 1
      scalar: 1
      minScalar: 1
      maxCurve:
        serializedVersion: 2
        m_Curve:
        - serializedVersion: 3
          time: 0
          value: 0
          inSlope: 0
          outSlope: 1
          tangentMode: 0
          weightedMode: 0
          inWeight: 0.33333334
          outWeight: 0.33333334
        - serializedVersion: 3
          time: 1
          value: 1
          inSlope: 1
          outSlope: 0
          tangentMode: 0
          weightedMode: 0
          inWeight: 0.33333334
          outWeight: 0.33333334
        m_PreInfinity: 2
        m_PostInfinity: 2
        m_RotationOrder: 4
      minCurve:
        serializedVersion: 2
        m_Curve:
        - serializedVersion: 3
          time: 0
          value: 1
          inSlope: 0
          outSlope: 0
          tangentMode: 0
          weightedMode: 0
          inWeight: 0.33333334
          outWeight: 0.33333334
        - serializedVersion: 3
          time: 1
          value: 1
          inSlope: 0
          outSlope: 0
          tangentMode: 0
          weightedMode: 0
          inWeight: 0.33333334
          outWeight: 0.33333334
        m_PreInfinity: 2
        m_PostInfinity: 2
        m_RotationOrder: 4
    remapZ:
      serializedVersion: 2
      minMaxState: 1
      scalar: 1
      minScalar: 1
      maxCurve:
        serializedVersion: 2
        m_Curve:
        - serializedVersion: 3
          time: 0
          value: 0
          inSlope: 0
          outSlope: 1
          tangentMode: 0
          weightedMode: 0
          inWeight: 0.33333334
          outWeight: 0.33333334
        - serializedVersion: 3
          time: 1
          value: 1
          inSlope: 1
          outSlope: 0
          tangentMode: 0
          weightedMode: 0
          inWeight: 0.33333334
          outWeight: 0.33333334
        m_PreInfinity: 2
        m_PostInfinity: 2
        m_RotationOrder: 4
      minCurve:
        serializedVersion: 2
        m_Curve:
        - serializedVersion: 3
          time: 0
          value: 1
          inSlope: 0
          outSlope: 0
          tangentMode: 0
          weightedMode: 0
          inWeight: 0.33333334
          outWeight: 0.33333334
        - serializedVersion: 3
          time: 1
          value: 1
          inSlope: 0
          outSlope: 0
          tangentMode: 0
          weightedMode: 0
          inWeight: 0.33333334
          outWeight: 0.33333334
        m_PreInfinity: 2
        m_PostInfinity: 2
        m_RotationOrder: 4
    remapEnabled: 0
    positionAmount:
      serializedVersion: 2
      minMaxState: 0
      scalar: 1
      minScalar: 1
      maxCurve:
        serializedVersion: 2
        m_Curve:
        - serializedVersion: 3
          time: 0
          value: 1
          inSlope: 0
          outSlope: 0
          tangentMode: 0
          weightedMode: 0
          inWeight: 0.33333334
          outWeight: 0.33333334
        - serializedVersion: 3
          time: 1
          value: 1
          inSlope: 0
          outSlope: 0
          tangentMode: 0
          weightedMode: 0
          inWeight: 0.33333334
          outWeight: 0.33333334
        m_PreInfinity: 2
        m_PostInfinity: 2
        m_RotationOrder: 4
      minCurve:
        serializedVersion: 2
        m_Curve:
        - serializedVersion: 3
          time: 0
          value: 1
          inSlope: 0
          outSlope: 0
          tangentMode: 0
          weightedMode: 0
          inWeight: 0.33333334
          outWeight: 0.33333334
        - serializedVersion: 3
          time: 1
          value: 1
          inSlope: 0
          outSlope: 0
          tangentMode: 0
          weightedMode: 0
          inWeight: 0.33333334
          outWeight: 0.33333334
        m_PreInfinity: 2
        m_PostInfinity: 2
        m_RotationOrder: 4
    rotationAmount:
      serializedVersion: 2
      minMaxState: 0
      scalar: 0
      minScalar: 0
      maxCurve:
        serializedVersion: 2
        m_Curve:
        - serializedVersion: 3
          time: 0
          value: 0
          inSlope: 0
          outSlope: 0
          tangentMode: 0
          weightedMode: 0
          inWeight: 0.33333334
          outWeight: 0.33333334
        - serializedVersion: 3
          time: 1
          value: 0
          inSlope: 0
          outSlope: 0
          tangentMode: 0
          weightedMode: 0
          inWeight: 0.33333334
          outWeight: 0.33333334
        m_PreInfinity: 2
        m_PostInfinity: 2
        m_RotationOrder: 4
      minCurve:
        serializedVersion: 2
        m_Curve:
        - serializedVersion: 3
          time: 0
          value: 0
          inSlope: 0
          outSlope: 0
          tangentMode: 0
          weightedMode: 0
          inWeight: 0.33333334
          outWeight: 0.33333334
        - serializedVersion: 3
          time: 1
          value: 0
          inSlope: 0
          outSlope: 0
          tangentMode: 0
          weightedMode: 0
          inWeight: 0.33333334
          outWeight: 0.33333334
        m_PreInfinity: 2
        m_PostInfinity: 2
        m_RotationOrder: 4
    sizeAmount:
      serializedVersion: 2
      minMaxState: 0
      scalar: 0
      minScalar: 0
      maxCurve:
        serializedVersion: 2
        m_Curve:
        - serializedVersion: 3
          time: 0
          value: 0
          inSlope: 0
          outSlope: 0
          tangentMode: 0
          weightedMode: 0
          inWeight: 0.33333334
          outWeight: 0.33333334
        - serializedVersion: 3
          time: 1
          value: 0
          inSlope: 0
          outSlope: 0
          tangentMode: 0
          weightedMode: 0
          inWeight: 0.33333334
          outWeight: 0.33333334
        m_PreInfinity: 2
        m_PostInfinity: 2
        m_RotationOrder: 4
      minCurve:
        serializedVersion: 2
        m_Curve:
        - serializedVersion: 3
          time: 0
          value: 0
          inSlope: 0
          outSlope: 0
          tangentMode: 0
          weightedMode: 0
          inWeight: 0.33333334
          outWeight: 0.33333334
        - serializedVersion: 3
          time: 1
          value: 0
          inSlope: 0
          outSlope: 0
          tangentMode: 0
          weightedMode: 0
          inWeight: 0.33333334
          outWeight: 0.33333334
        m_PreInfinity: 2
        m_PostInfinity: 2
        m_RotationOrder: 4
  SizeBySpeedModule:
    enabled: 0
    curve:
      serializedVersion: 2
      minMaxState: 1
      scalar: 1
      minScalar: 1
      maxCurve:
        serializedVersion: 2
        m_Curve:
        - serializedVersion: 3
          time: 0
          value: 0
          inSlope: 0
          outSlope: 1
          tangentMode: 0
          weightedMode: 0
          inWeight: 0.33333334
          outWeight: 0.33333334
        - serializedVersion: 3
          time: 1
          value: 1
          inSlope: 1
          outSlope: 0
          tangentMode: 0
          weightedMode: 0
          inWeight: 0.33333334
          outWeight: 0.33333334
        m_PreInfinity: 2
        m_PostInfinity: 2
        m_RotationOrder: 4
      minCurve:
        serializedVersion: 2
        m_Curve:
        - serializedVersion: 3
          time: 0
          value: 1
          inSlope: 0
          outSlope: 0
          tangentMode: 0
          weightedMode: 0
          inWeight: 0.33333334
          outWeight: 0.33333334
        - serializedVersion: 3
          time: 1
          value: 1
          inSlope: 0
          outSlope: 0
          tangentMode: 0
          weightedMode: 0
          inWeight: 0.33333334
          outWeight: 0.33333334
        m_PreInfinity: 2
        m_PostInfinity: 2
        m_RotationOrder: 4
    y:
      serializedVersion: 2
      minMaxState: 1
      scalar: 1
      minScalar: 1
      maxCurve:
        serializedVersion: 2
        m_Curve:
        - serializedVersion: 3
          time: 0
          value: 0
          inSlope: 0
          outSlope: 1
          tangentMode: 0
          weightedMode: 0
          inWeight: 0.33333334
          outWeight: 0.33333334
        - serializedVersion: 3
          time: 1
          value: 1
          inSlope: 1
          outSlope: 0
          tangentMode: 0
          weightedMode: 0
          inWeight: 0.33333334
          outWeight: 0.33333334
        m_PreInfinity: 2
        m_PostInfinity: 2
        m_RotationOrder: 4
      minCurve:
        serializedVersion: 2
        m_Curve:
        - serializedVersion: 3
          time: 0
          value: 1
          inSlope: 0
          outSlope: 0
          tangentMode: 0
          weightedMode: 0
          inWeight: 0.33333334
          outWeight: 0.33333334
        - serializedVersion: 3
          time: 1
          value: 1
          inSlope: 0
          outSlope: 0
          tangentMode: 0
          weightedMode: 0
          inWeight: 0.33333334
          outWeight: 0.33333334
        m_PreInfinity: 2
        m_PostInfinity: 2
        m_RotationOrder: 4
    z:
      serializedVersion: 2
      minMaxState: 1
      scalar: 1
      minScalar: 1
      maxCurve:
        serializedVersion: 2
        m_Curve:
        - serializedVersion: 3
          time: 0
          value: 0
          inSlope: 0
          outSlope: 1
          tangentMode: 0
          weightedMode: 0
          inWeight: 0.33333334
          outWeight: 0.33333334
        - serializedVersion: 3
          time: 1
          value: 1
          inSlope: 1
          outSlope: 0
          tangentMode: 0
          weightedMode: 0
          inWeight: 0.33333334
          outWeight: 0.33333334
        m_PreInfinity: 2
        m_PostInfinity: 2
        m_RotationOrder: 4
      minCurve:
        serializedVersion: 2
        m_Curve:
        - serializedVersion: 3
          time: 0
          value: 1
          inSlope: 0
          outSlope: 0
          tangentMode: 0
          weightedMode: 0
          inWeight: 0.33333334
          outWeight: 0.33333334
        - serializedVersion: 3
          time: 1
          value: 1
          inSlope: 0
          outSlope: 0
          tangentMode: 0
          weightedMode: 0
          inWeight: 0.33333334
          outWeight: 0.33333334
        m_PreInfinity: 2
        m_PostInfinity: 2
        m_RotationOrder: 4
    range: {x: 0, y: 1}
    separateAxes: 0
  RotationBySpeedModule:
    enabled: 0
    x:
      serializedVersion: 2
      minMaxState: 0
      scalar: 0
      minScalar: 0
      maxCurve:
        serializedVersion: 2
        m_Curve:
        - serializedVersion: 3
          time: 0
          value: 0
          inSlope: 0
          outSlope: 0
          tangentMode: 0
          weightedMode: 0
          inWeight: 0.33333334
          outWeight: 0.33333334
        - serializedVersion: 3
          time: 1
          value: 0
          inSlope: 0
          outSlope: 0
          tangentMode: 0
          weightedMode: 0
          inWeight: 0.33333334
          outWeight: 0.33333334
        m_PreInfinity: 2
        m_PostInfinity: 2
        m_RotationOrder: 4
      minCurve:
        serializedVersion: 2
        m_Curve:
        - serializedVersion: 3
          time: 0
          value: 0
          inSlope: 0
          outSlope: 0
          tangentMode: 0
          weightedMode: 0
          inWeight: 0.33333334
          outWeight: 0.33333334
        - serializedVersion: 3
          time: 1
          value: 0
          inSlope: 0
          outSlope: 0
          tangentMode: 0
          weightedMode: 0
          inWeight: 0.33333334
          outWeight: 0.33333334
        m_PreInfinity: 2
        m_PostInfinity: 2
        m_RotationOrder: 4
    y:
      serializedVersion: 2
      minMaxState: 0
      scalar: 0
      minScalar: 0
      maxCurve:
        serializedVersion: 2
        m_Curve:
        - serializedVersion: 3
          time: 0
          value: 0
          inSlope: 0
          outSlope: 0
          tangentMode: 0
          weightedMode: 0
          inWeight: 0.33333334
          outWeight: 0.33333334
        - serializedVersion: 3
          time: 1
          value: 0
          inSlope: 0
          outSlope: 0
          tangentMode: 0
          weightedMode: 0
          inWeight: 0.33333334
          outWeight: 0.33333334
        m_PreInfinity: 2
        m_PostInfinity: 2
        m_RotationOrder: 4
      minCurve:
        serializedVersion: 2
        m_Curve:
        - serializedVersion: 3
          time: 0
          value: 0
          inSlope: 0
          outSlope: 0
          tangentMode: 0
          weightedMode: 0
          inWeight: 0.33333334
          outWeight: 0.33333334
        - serializedVersion: 3
          time: 1
          value: 0
          inSlope: 0
          outSlope: 0
          tangentMode: 0
          weightedMode: 0
          inWeight: 0.33333334
          outWeight: 0.33333334
        m_PreInfinity: 2
        m_PostInfinity: 2
        m_RotationOrder: 4
    curve:
      serializedVersion: 2
      minMaxState: 0
      scalar: 0.7853982
      minScalar: 0.7853982
      maxCurve:
        serializedVersion: 2
        m_Curve:
        - serializedVersion: 3
          time: 0
          value: 1
          inSlope: 0
          outSlope: 0
          tangentMode: 0
          weightedMode: 0
          inWeight: 0.33333334
          outWeight: 0.33333334
        - serializedVersion: 3
          time: 1
          value: 1
          inSlope: 0
          outSlope: 0
          tangentMode: 0
          weightedMode: 0
          inWeight: 0.33333334
          outWeight: 0.33333334
        m_PreInfinity: 2
        m_PostInfinity: 2
        m_RotationOrder: 4
      minCurve:
        serializedVersion: 2
        m_Curve:
        - serializedVersion: 3
          time: 0
          value: 1
          inSlope: 0
          outSlope: 0
          tangentMode: 0
          weightedMode: 0
          inWeight: 0.33333334
          outWeight: 0.33333334
        - serializedVersion: 3
          time: 1
          value: 1
          inSlope: 0
          outSlope: 0
          tangentMode: 0
          weightedMode: 0
          inWeight: 0.33333334
          outWeight: 0.33333334
        m_PreInfinity: 2
        m_PostInfinity: 2
        m_RotationOrder: 4
    separateAxes: 0
    range: {x: 0, y: 1}
  ColorBySpeedModule:
    enabled: 0
    gradient:
      serializedVersion: 2
      minMaxState: 1
      minColor: {r: 1, g: 1, b: 1, a: 1}
      maxColor: {r: 1, g: 1, b: 1, a: 1}
      maxGradient:
        serializedVersion: 2
        key0: {r: 1, g: 1, b: 1, a: 1}
        key1: {r: 1, g: 1, b: 1, a: 1}
        key2: {r: 0, g: 0, b: 0, a: 0}
        key3: {r: 0, g: 0, b: 0, a: 0}
        key4: {r: 0, g: 0, b: 0, a: 0}
        key5: {r: 0, g: 0, b: 0, a: 0}
        key6: {r: 0, g: 0, b: 0, a: 0}
        key7: {r: 0, g: 0, b: 0, a: 0}
        ctime0: 0
        ctime1: 65535
        ctime2: 0
        ctime3: 0
        ctime4: 0
        ctime5: 0
        ctime6: 0
        ctime7: 0
        atime0: 0
        atime1: 65535
        atime2: 0
        atime3: 0
        atime4: 0
        atime5: 0
        atime6: 0
        atime7: 0
        m_Mode: 0
        m_NumColorKeys: 2
        m_NumAlphaKeys: 2
      minGradient:
        serializedVersion: 2
        key0: {r: 1, g: 1, b: 1, a: 1}
        key1: {r: 1, g: 1, b: 1, a: 1}
        key2: {r: 0, g: 0, b: 0, a: 0}
        key3: {r: 0, g: 0, b: 0, a: 0}
        key4: {r: 0, g: 0, b: 0, a: 0}
        key5: {r: 0, g: 0, b: 0, a: 0}
        key6: {r: 0, g: 0, b: 0, a: 0}
        key7: {r: 0, g: 0, b: 0, a: 0}
        ctime0: 0
        ctime1: 65535
        ctime2: 0
        ctime3: 0
        ctime4: 0
        ctime5: 0
        ctime6: 0
        ctime7: 0
        atime0: 0
        atime1: 65535
        atime2: 0
        atime3: 0
        atime4: 0
        atime5: 0
        atime6: 0
        atime7: 0
        m_Mode: 0
        m_NumColorKeys: 2
        m_NumAlphaKeys: 2
    range: {x: 0, y: 1}
  CollisionModule:
    enabled: 0
    serializedVersion: 4
    type: 0
    collisionMode: 0
    colliderForce: 0
    multiplyColliderForceByParticleSize: 0
    multiplyColliderForceByParticleSpeed: 0
    multiplyColliderForceByCollisionAngle: 1
    m_Planes:
    - {fileID: 0}
    - {fileID: 0}
    - {fileID: 0}
    - {fileID: 0}
    - {fileID: 0}
    - {fileID: 0}
    m_Dampen:
      serializedVersion: 2
      minMaxState: 0
      scalar: 0
      minScalar: 0
      maxCurve:
        serializedVersion: 2
        m_Curve:
        - serializedVersion: 3
          time: 0
          value: 0
          inSlope: 0
          outSlope: 0
          tangentMode: 0
          weightedMode: 0
          inWeight: 0.33333334
          outWeight: 0.33333334
        - serializedVersion: 3
          time: 1
          value: 0
          inSlope: 0
          outSlope: 0
          tangentMode: 0
          weightedMode: 0
          inWeight: 0.33333334
          outWeight: 0.33333334
        m_PreInfinity: 2
        m_PostInfinity: 2
        m_RotationOrder: 4
      minCurve:
        serializedVersion: 2
        m_Curve:
        - serializedVersion: 3
          time: 0
          value: 0
          inSlope: 0
          outSlope: 0
          tangentMode: 0
          weightedMode: 0
          inWeight: 0.33333334
          outWeight: 0.33333334
        - serializedVersion: 3
          time: 1
          value: 0
          inSlope: 0
          outSlope: 0
          tangentMode: 0
          weightedMode: 0
          inWeight: 0.33333334
          outWeight: 0.33333334
        m_PreInfinity: 2
        m_PostInfinity: 2
        m_RotationOrder: 4
    m_Bounce:
      serializedVersion: 2
      minMaxState: 0
      scalar: 1
      minScalar: 1
      maxCurve:
        serializedVersion: 2
        m_Curve:
        - serializedVersion: 3
          time: 0
          value: 1
          inSlope: 0
          outSlope: 0
          tangentMode: 0
          weightedMode: 0
          inWeight: 0.33333334
          outWeight: 0.33333334
        - serializedVersion: 3
          time: 1
          value: 1
          inSlope: 0
          outSlope: 0
          tangentMode: 0
          weightedMode: 0
          inWeight: 0.33333334
          outWeight: 0.33333334
        m_PreInfinity: 2
        m_PostInfinity: 2
        m_RotationOrder: 4
      minCurve:
        serializedVersion: 2
        m_Curve:
        - serializedVersion: 3
          time: 0
          value: 1
          inSlope: 0
          outSlope: 0
          tangentMode: 0
          weightedMode: 0
          inWeight: 0.33333334
          outWeight: 0.33333334
        - serializedVersion: 3
          time: 1
          value: 1
          inSlope: 0
          outSlope: 0
          tangentMode: 0
          weightedMode: 0
          inWeight: 0.33333334
          outWeight: 0.33333334
        m_PreInfinity: 2
        m_PostInfinity: 2
        m_RotationOrder: 4
    m_EnergyLossOnCollision:
      serializedVersion: 2
      minMaxState: 0
      scalar: 0
      minScalar: 0
      maxCurve:
        serializedVersion: 2
        m_Curve:
        - serializedVersion: 3
          time: 0
          value: 0
          inSlope: 0
          outSlope: 0
          tangentMode: 0
          weightedMode: 0
          inWeight: 0.33333334
          outWeight: 0.33333334
        - serializedVersion: 3
          time: 1
          value: 0
          inSlope: 0
          outSlope: 0
          tangentMode: 0
          weightedMode: 0
          inWeight: 0.33333334
          outWeight: 0.33333334
        m_PreInfinity: 2
        m_PostInfinity: 2
        m_RotationOrder: 4
      minCurve:
        serializedVersion: 2
        m_Curve:
        - serializedVersion: 3
          time: 0
          value: 0
          inSlope: 0
          outSlope: 0
          tangentMode: 0
          weightedMode: 0
          inWeight: 0.33333334
          outWeight: 0.33333334
        - serializedVersion: 3
          time: 1
          value: 0
          inSlope: 0
          outSlope: 0
          tangentMode: 0
          weightedMode: 0
          inWeight: 0.33333334
          outWeight: 0.33333334
        m_PreInfinity: 2
        m_PostInfinity: 2
        m_RotationOrder: 4
    minKillSpeed: 0
    maxKillSpeed: 10000
    radiusScale: 1
    collidesWith:
      serializedVersion: 2
      m_Bits: 4294967295
    maxCollisionShapes: 256
    quality: 0
    voxelSize: 0.5
    collisionMessages: 0
    collidesWithDynamic: 1
    interiorCollisions: 0
  TriggerModule:
    enabled: 0
    serializedVersion: 2
    inside: 1
    outside: 0
    enter: 0
    exit: 0
    colliderQueryMode: 0
    radiusScale: 1
    primitives:
    - {fileID: 0}
    - {fileID: 0}
    - {fileID: 0}
    - {fileID: 0}
    - {fileID: 0}
    - {fileID: 0}
  SubModule:
    serializedVersion: 2
    enabled: 0
    subEmitters:
    - serializedVersion: 3
      emitter: {fileID: 0}
      type: 0
      properties: 0
      emitProbability: 1
  LightsModule:
    enabled: 0
    ratio: 0
    light: {fileID: 0}
    randomDistribution: 1
    color: 1
    range: 1
    intensity: 1
    rangeCurve:
      serializedVersion: 2
      minMaxState: 0
      scalar: 1
      minScalar: 1
      maxCurve:
        serializedVersion: 2
        m_Curve:
        - serializedVersion: 3
          time: 0
          value: 1
          inSlope: 0
          outSlope: 0
          tangentMode: 0
          weightedMode: 0
          inWeight: 0.33333334
          outWeight: 0.33333334
        - serializedVersion: 3
          time: 1
          value: 1
          inSlope: 0
          outSlope: 0
          tangentMode: 0
          weightedMode: 0
          inWeight: 0.33333334
          outWeight: 0.33333334
        m_PreInfinity: 2
        m_PostInfinity: 2
        m_RotationOrder: 4
      minCurve:
        serializedVersion: 2
        m_Curve:
        - serializedVersion: 3
          time: 0
          value: 1
          inSlope: 0
          outSlope: 0
          tangentMode: 0
          weightedMode: 0
          inWeight: 0.33333334
          outWeight: 0.33333334
        - serializedVersion: 3
          time: 1
          value: 1
          inSlope: 0
          outSlope: 0
          tangentMode: 0
          weightedMode: 0
          inWeight: 0.33333334
          outWeight: 0.33333334
        m_PreInfinity: 2
        m_PostInfinity: 2
        m_RotationOrder: 4
    intensityCurve:
      serializedVersion: 2
      minMaxState: 0
      scalar: 1
      minScalar: 1
      maxCurve:
        serializedVersion: 2
        m_Curve:
        - serializedVersion: 3
          time: 0
          value: 1
          inSlope: 0
          outSlope: 0
          tangentMode: 0
          weightedMode: 0
          inWeight: 0.33333334
          outWeight: 0.33333334
        - serializedVersion: 3
          time: 1
          value: 1
          inSlope: 0
          outSlope: 0
          tangentMode: 0
          weightedMode: 0
          inWeight: 0.33333334
          outWeight: 0.33333334
        m_PreInfinity: 2
        m_PostInfinity: 2
        m_RotationOrder: 4
      minCurve:
        serializedVersion: 2
        m_Curve:
        - serializedVersion: 3
          time: 0
          value: 1
          inSlope: 0
          outSlope: 0
          tangentMode: 0
          weightedMode: 0
          inWeight: 0.33333334
          outWeight: 0.33333334
        - serializedVersion: 3
          time: 1
          value: 1
          inSlope: 0
          outSlope: 0
          tangentMode: 0
          weightedMode: 0
          inWeight: 0.33333334
          outWeight: 0.33333334
        m_PreInfinity: 2
        m_PostInfinity: 2
        m_RotationOrder: 4
    maxLights: 20
  TrailModule:
    enabled: 0
    mode: 0
    ratio: 1
    lifetime:
      serializedVersion: 2
      minMaxState: 0
      scalar: 1
      minScalar: 1
      maxCurve:
        serializedVersion: 2
        m_Curve:
        - serializedVersion: 3
          time: 0
          value: 1
          inSlope: 0
          outSlope: 0
          tangentMode: 0
          weightedMode: 0
          inWeight: 0.33333334
          outWeight: 0.33333334
        - serializedVersion: 3
          time: 1
          value: 1
          inSlope: 0
          outSlope: 0
          tangentMode: 0
          weightedMode: 0
          inWeight: 0.33333334
          outWeight: 0.33333334
        m_PreInfinity: 2
        m_PostInfinity: 2
        m_RotationOrder: 4
      minCurve:
        serializedVersion: 2
        m_Curve:
        - serializedVersion: 3
          time: 0
          value: 1
          inSlope: 0
          outSlope: 0
          tangentMode: 0
          weightedMode: 0
          inWeight: 0.33333334
          outWeight: 0.33333334
        - serializedVersion: 3
          time: 1
          value: 1
          inSlope: 0
          outSlope: 0
          tangentMode: 0
          weightedMode: 0
          inWeight: 0.33333334
          outWeight: 0.33333334
        m_PreInfinity: 2
        m_PostInfinity: 2
        m_RotationOrder: 4
    minVertexDistance: 0.2
    textureMode: 0
    ribbonCount: 1
    shadowBias: 0.5
    worldSpace: 0
    dieWithParticles: 1
    sizeAffectsWidth: 1
    sizeAffectsLifetime: 0
    inheritParticleColor: 1
    generateLightingData: 0
    splitSubEmitterRibbons: 0
    attachRibbonsToTransform: 0
    colorOverLifetime:
      serializedVersion: 2
      minMaxState: 0
      minColor: {r: 1, g: 1, b: 1, a: 1}
      maxColor: {r: 1, g: 1, b: 1, a: 1}
      maxGradient:
        serializedVersion: 2
        key0: {r: 1, g: 1, b: 1, a: 1}
        key1: {r: 1, g: 1, b: 1, a: 1}
        key2: {r: 0, g: 0, b: 0, a: 0}
        key3: {r: 0, g: 0, b: 0, a: 0}
        key4: {r: 0, g: 0, b: 0, a: 0}
        key5: {r: 0, g: 0, b: 0, a: 0}
        key6: {r: 0, g: 0, b: 0, a: 0}
        key7: {r: 0, g: 0, b: 0, a: 0}
        ctime0: 0
        ctime1: 65535
        ctime2: 0
        ctime3: 0
        ctime4: 0
        ctime5: 0
        ctime6: 0
        ctime7: 0
        atime0: 0
        atime1: 65535
        atime2: 0
        atime3: 0
        atime4: 0
        atime5: 0
        atime6: 0
        atime7: 0
        m_Mode: 0
        m_NumColorKeys: 2
        m_NumAlphaKeys: 2
      minGradient:
        serializedVersion: 2
        key0: {r: 1, g: 1, b: 1, a: 1}
        key1: {r: 1, g: 1, b: 1, a: 1}
        key2: {r: 0, g: 0, b: 0, a: 0}
        key3: {r: 0, g: 0, b: 0, a: 0}
        key4: {r: 0, g: 0, b: 0, a: 0}
        key5: {r: 0, g: 0, b: 0, a: 0}
        key6: {r: 0, g: 0, b: 0, a: 0}
        key7: {r: 0, g: 0, b: 0, a: 0}
        ctime0: 0
        ctime1: 65535
        ctime2: 0
        ctime3: 0
        ctime4: 0
        ctime5: 0
        ctime6: 0
        ctime7: 0
        atime0: 0
        atime1: 65535
        atime2: 0
        atime3: 0
        atime4: 0
        atime5: 0
        atime6: 0
        atime7: 0
        m_Mode: 0
        m_NumColorKeys: 2
        m_NumAlphaKeys: 2
    widthOverTrail:
      serializedVersion: 2
      minMaxState: 0
      scalar: 1
      minScalar: 1
      maxCurve:
        serializedVersion: 2
        m_Curve:
        - serializedVersion: 3
          time: 0
          value: 1
          inSlope: 0
          outSlope: 0
          tangentMode: 0
          weightedMode: 0
          inWeight: 0.33333334
          outWeight: 0.33333334
        - serializedVersion: 3
          time: 1
          value: 1
          inSlope: 0
          outSlope: 0
          tangentMode: 0
          weightedMode: 0
          inWeight: 0.33333334
          outWeight: 0.33333334
        m_PreInfinity: 2
        m_PostInfinity: 2
        m_RotationOrder: 4
      minCurve:
        serializedVersion: 2
        m_Curve:
        - serializedVersion: 3
          time: 0
          value: 1
          inSlope: 0
          outSlope: 0
          tangentMode: 0
          weightedMode: 0
          inWeight: 0.33333334
          outWeight: 0.33333334
        - serializedVersion: 3
          time: 1
          value: 1
          inSlope: 0
          outSlope: 0
          tangentMode: 0
          weightedMode: 0
          inWeight: 0.33333334
          outWeight: 0.33333334
        m_PreInfinity: 2
        m_PostInfinity: 2
        m_RotationOrder: 4
    colorOverTrail:
      serializedVersion: 2
      minMaxState: 0
      minColor: {r: 1, g: 1, b: 1, a: 1}
      maxColor: {r: 1, g: 1, b: 1, a: 1}
      maxGradient:
        serializedVersion: 2
        key0: {r: 1, g: 1, b: 1, a: 1}
        key1: {r: 1, g: 1, b: 1, a: 1}
        key2: {r: 0, g: 0, b: 0, a: 0}
        key3: {r: 0, g: 0, b: 0, a: 0}
        key4: {r: 0, g: 0, b: 0, a: 0}
        key5: {r: 0, g: 0, b: 0, a: 0}
        key6: {r: 0, g: 0, b: 0, a: 0}
        key7: {r: 0, g: 0, b: 0, a: 0}
        ctime0: 0
        ctime1: 65535
        ctime2: 0
        ctime3: 0
        ctime4: 0
        ctime5: 0
        ctime6: 0
        ctime7: 0
        atime0: 0
        atime1: 65535
        atime2: 0
        atime3: 0
        atime4: 0
        atime5: 0
        atime6: 0
        atime7: 0
        m_Mode: 0
        m_NumColorKeys: 2
        m_NumAlphaKeys: 2
      minGradient:
        serializedVersion: 2
        key0: {r: 1, g: 1, b: 1, a: 1}
        key1: {r: 1, g: 1, b: 1, a: 1}
        key2: {r: 0, g: 0, b: 0, a: 0}
        key3: {r: 0, g: 0, b: 0, a: 0}
        key4: {r: 0, g: 0, b: 0, a: 0}
        key5: {r: 0, g: 0, b: 0, a: 0}
        key6: {r: 0, g: 0, b: 0, a: 0}
        key7: {r: 0, g: 0, b: 0, a: 0}
        ctime0: 0
        ctime1: 65535
        ctime2: 0
        ctime3: 0
        ctime4: 0
        ctime5: 0
        ctime6: 0
        ctime7: 0
        atime0: 0
        atime1: 65535
        atime2: 0
        atime3: 0
        atime4: 0
        atime5: 0
        atime6: 0
        atime7: 0
        m_Mode: 0
        m_NumColorKeys: 2
        m_NumAlphaKeys: 2
  CustomDataModule:
    enabled: 0
    mode0: 0
    vectorComponentCount0: 4
    color0:
      serializedVersion: 2
      minMaxState: 0
      minColor: {r: 1, g: 1, b: 1, a: 1}
      maxColor: {r: 1, g: 1, b: 1, a: 1}
      maxGradient:
        serializedVersion: 2
        key0: {r: 1, g: 1, b: 1, a: 1}
        key1: {r: 1, g: 1, b: 1, a: 1}
        key2: {r: 0, g: 0, b: 0, a: 0}
        key3: {r: 0, g: 0, b: 0, a: 0}
        key4: {r: 0, g: 0, b: 0, a: 0}
        key5: {r: 0, g: 0, b: 0, a: 0}
        key6: {r: 0, g: 0, b: 0, a: 0}
        key7: {r: 0, g: 0, b: 0, a: 0}
        ctime0: 0
        ctime1: 65535
        ctime2: 0
        ctime3: 0
        ctime4: 0
        ctime5: 0
        ctime6: 0
        ctime7: 0
        atime0: 0
        atime1: 65535
        atime2: 0
        atime3: 0
        atime4: 0
        atime5: 0
        atime6: 0
        atime7: 0
        m_Mode: 0
        m_NumColorKeys: 2
        m_NumAlphaKeys: 2
      minGradient:
        serializedVersion: 2
        key0: {r: 1, g: 1, b: 1, a: 1}
        key1: {r: 1, g: 1, b: 1, a: 1}
        key2: {r: 0, g: 0, b: 0, a: 0}
        key3: {r: 0, g: 0, b: 0, a: 0}
        key4: {r: 0, g: 0, b: 0, a: 0}
        key5: {r: 0, g: 0, b: 0, a: 0}
        key6: {r: 0, g: 0, b: 0, a: 0}
        key7: {r: 0, g: 0, b: 0, a: 0}
        ctime0: 0
        ctime1: 65535
        ctime2: 0
        ctime3: 0
        ctime4: 0
        ctime5: 0
        ctime6: 0
        ctime7: 0
        atime0: 0
        atime1: 65535
        atime2: 0
        atime3: 0
        atime4: 0
        atime5: 0
        atime6: 0
        atime7: 0
        m_Mode: 0
        m_NumColorKeys: 2
        m_NumAlphaKeys: 2
    colorLabel0: Color
    vector0_0:
      serializedVersion: 2
      minMaxState: 0
      scalar: 0
      minScalar: 0
      maxCurve:
        serializedVersion: 2
        m_Curve:
        - serializedVersion: 3
          time: 0
          value: 0
          inSlope: 0
          outSlope: 0
          tangentMode: 0
          weightedMode: 0
          inWeight: 0.33333334
          outWeight: 0.33333334
        - serializedVersion: 3
          time: 1
          value: 0
          inSlope: 0
          outSlope: 0
          tangentMode: 0
          weightedMode: 0
          inWeight: 0.33333334
          outWeight: 0.33333334
        m_PreInfinity: 2
        m_PostInfinity: 2
        m_RotationOrder: 4
      minCurve:
        serializedVersion: 2
        m_Curve:
        - serializedVersion: 3
          time: 0
          value: 0
          inSlope: 0
          outSlope: 0
          tangentMode: 0
          weightedMode: 0
          inWeight: 0.33333334
          outWeight: 0.33333334
        - serializedVersion: 3
          time: 1
          value: 0
          inSlope: 0
          outSlope: 0
          tangentMode: 0
          weightedMode: 0
          inWeight: 0.33333334
          outWeight: 0.33333334
        m_PreInfinity: 2
        m_PostInfinity: 2
        m_RotationOrder: 4
    vectorLabel0_0: X
    vector0_1:
      serializedVersion: 2
      minMaxState: 0
      scalar: 0
      minScalar: 0
      maxCurve:
        serializedVersion: 2
        m_Curve:
        - serializedVersion: 3
          time: 0
          value: 0
          inSlope: 0
          outSlope: 0
          tangentMode: 0
          weightedMode: 0
          inWeight: 0.33333334
          outWeight: 0.33333334
        - serializedVersion: 3
          time: 1
          value: 0
          inSlope: 0
          outSlope: 0
          tangentMode: 0
          weightedMode: 0
          inWeight: 0.33333334
          outWeight: 0.33333334
        m_PreInfinity: 2
        m_PostInfinity: 2
        m_RotationOrder: 4
      minCurve:
        serializedVersion: 2
        m_Curve:
        - serializedVersion: 3
          time: 0
          value: 0
          inSlope: 0
          outSlope: 0
          tangentMode: 0
          weightedMode: 0
          inWeight: 0.33333334
          outWeight: 0.33333334
        - serializedVersion: 3
          time: 1
          value: 0
          inSlope: 0
          outSlope: 0
          tangentMode: 0
          weightedMode: 0
          inWeight: 0.33333334
          outWeight: 0.33333334
        m_PreInfinity: 2
        m_PostInfinity: 2
        m_RotationOrder: 4
    vectorLabel0_1: Y
    vector0_2:
      serializedVersion: 2
      minMaxState: 0
      scalar: 0
      minScalar: 0
      maxCurve:
        serializedVersion: 2
        m_Curve:
        - serializedVersion: 3
          time: 0
          value: 0
          inSlope: 0
          outSlope: 0
          tangentMode: 0
          weightedMode: 0
          inWeight: 0.33333334
          outWeight: 0.33333334
        - serializedVersion: 3
          time: 1
          value: 0
          inSlope: 0
          outSlope: 0
          tangentMode: 0
          weightedMode: 0
          inWeight: 0.33333334
          outWeight: 0.33333334
        m_PreInfinity: 2
        m_PostInfinity: 2
        m_RotationOrder: 4
      minCurve:
        serializedVersion: 2
        m_Curve:
        - serializedVersion: 3
          time: 0
          value: 0
          inSlope: 0
          outSlope: 0
          tangentMode: 0
          weightedMode: 0
          inWeight: 0.33333334
          outWeight: 0.33333334
        - serializedVersion: 3
          time: 1
          value: 0
          inSlope: 0
          outSlope: 0
          tangentMode: 0
          weightedMode: 0
          inWeight: 0.33333334
          outWeight: 0.33333334
        m_PreInfinity: 2
        m_PostInfinity: 2
        m_RotationOrder: 4
    vectorLabel0_2: Z
    vector0_3:
      serializedVersion: 2
      minMaxState: 0
      scalar: 0
      minScalar: 0
      maxCurve:
        serializedVersion: 2
        m_Curve:
        - serializedVersion: 3
          time: 0
          value: 0
          inSlope: 0
          outSlope: 0
          tangentMode: 0
          weightedMode: 0
          inWeight: 0.33333334
          outWeight: 0.33333334
        - serializedVersion: 3
          time: 1
          value: 0
          inSlope: 0
          outSlope: 0
          tangentMode: 0
          weightedMode: 0
          inWeight: 0.33333334
          outWeight: 0.33333334
        m_PreInfinity: 2
        m_PostInfinity: 2
        m_RotationOrder: 4
      minCurve:
        serializedVersion: 2
        m_Curve:
        - serializedVersion: 3
          time: 0
          value: 0
          inSlope: 0
          outSlope: 0
          tangentMode: 0
          weightedMode: 0
          inWeight: 0.33333334
          outWeight: 0.33333334
        - serializedVersion: 3
          time: 1
          value: 0
          inSlope: 0
          outSlope: 0
          tangentMode: 0
          weightedMode: 0
          inWeight: 0.33333334
          outWeight: 0.33333334
        m_PreInfinity: 2
        m_PostInfinity: 2
        m_RotationOrder: 4
    vectorLabel0_3: W
    mode1: 0
    vectorComponentCount1: 4
    color1:
      serializedVersion: 2
      minMaxState: 0
      minColor: {r: 1, g: 1, b: 1, a: 1}
      maxColor: {r: 1, g: 1, b: 1, a: 1}
      maxGradient:
        serializedVersion: 2
        key0: {r: 1, g: 1, b: 1, a: 1}
        key1: {r: 1, g: 1, b: 1, a: 1}
        key2: {r: 0, g: 0, b: 0, a: 0}
        key3: {r: 0, g: 0, b: 0, a: 0}
        key4: {r: 0, g: 0, b: 0, a: 0}
        key5: {r: 0, g: 0, b: 0, a: 0}
        key6: {r: 0, g: 0, b: 0, a: 0}
        key7: {r: 0, g: 0, b: 0, a: 0}
        ctime0: 0
        ctime1: 65535
        ctime2: 0
        ctime3: 0
        ctime4: 0
        ctime5: 0
        ctime6: 0
        ctime7: 0
        atime0: 0
        atime1: 65535
        atime2: 0
        atime3: 0
        atime4: 0
        atime5: 0
        atime6: 0
        atime7: 0
        m_Mode: 0
        m_NumColorKeys: 2
        m_NumAlphaKeys: 2
      minGradient:
        serializedVersion: 2
        key0: {r: 1, g: 1, b: 1, a: 1}
        key1: {r: 1, g: 1, b: 1, a: 1}
        key2: {r: 0, g: 0, b: 0, a: 0}
        key3: {r: 0, g: 0, b: 0, a: 0}
        key4: {r: 0, g: 0, b: 0, a: 0}
        key5: {r: 0, g: 0, b: 0, a: 0}
        key6: {r: 0, g: 0, b: 0, a: 0}
        key7: {r: 0, g: 0, b: 0, a: 0}
        ctime0: 0
        ctime1: 65535
        ctime2: 0
        ctime3: 0
        ctime4: 0
        ctime5: 0
        ctime6: 0
        ctime7: 0
        atime0: 0
        atime1: 65535
        atime2: 0
        atime3: 0
        atime4: 0
        atime5: 0
        atime6: 0
        atime7: 0
        m_Mode: 0
        m_NumColorKeys: 2
        m_NumAlphaKeys: 2
    colorLabel1: Color
    vector1_0:
      serializedVersion: 2
      minMaxState: 0
      scalar: 0
      minScalar: 0
      maxCurve:
        serializedVersion: 2
        m_Curve:
        - serializedVersion: 3
          time: 0
          value: 0
          inSlope: 0
          outSlope: 0
          tangentMode: 0
          weightedMode: 0
          inWeight: 0.33333334
          outWeight: 0.33333334
        - serializedVersion: 3
          time: 1
          value: 0
          inSlope: 0
          outSlope: 0
          tangentMode: 0
          weightedMode: 0
          inWeight: 0.33333334
          outWeight: 0.33333334
        m_PreInfinity: 2
        m_PostInfinity: 2
        m_RotationOrder: 4
      minCurve:
        serializedVersion: 2
        m_Curve:
        - serializedVersion: 3
          time: 0
          value: 0
          inSlope: 0
          outSlope: 0
          tangentMode: 0
          weightedMode: 0
          inWeight: 0.33333334
          outWeight: 0.33333334
        - serializedVersion: 3
          time: 1
          value: 0
          inSlope: 0
          outSlope: 0
          tangentMode: 0
          weightedMode: 0
          inWeight: 0.33333334
          outWeight: 0.33333334
        m_PreInfinity: 2
        m_PostInfinity: 2
        m_RotationOrder: 4
    vectorLabel1_0: X
    vector1_1:
      serializedVersion: 2
      minMaxState: 0
      scalar: 0
      minScalar: 0
      maxCurve:
        serializedVersion: 2
        m_Curve:
        - serializedVersion: 3
          time: 0
          value: 0
          inSlope: 0
          outSlope: 0
          tangentMode: 0
          weightedMode: 0
          inWeight: 0.33333334
          outWeight: 0.33333334
        - serializedVersion: 3
          time: 1
          value: 0
          inSlope: 0
          outSlope: 0
          tangentMode: 0
          weightedMode: 0
          inWeight: 0.33333334
          outWeight: 0.33333334
        m_PreInfinity: 2
        m_PostInfinity: 2
        m_RotationOrder: 4
      minCurve:
        serializedVersion: 2
        m_Curve:
        - serializedVersion: 3
          time: 0
          value: 0
          inSlope: 0
          outSlope: 0
          tangentMode: 0
          weightedMode: 0
          inWeight: 0.33333334
          outWeight: 0.33333334
        - serializedVersion: 3
          time: 1
          value: 0
          inSlope: 0
          outSlope: 0
          tangentMode: 0
          weightedMode: 0
          inWeight: 0.33333334
          outWeight: 0.33333334
        m_PreInfinity: 2
        m_PostInfinity: 2
        m_RotationOrder: 4
    vectorLabel1_1: Y
    vector1_2:
      serializedVersion: 2
      minMaxState: 0
      scalar: 0
      minScalar: 0
      maxCurve:
        serializedVersion: 2
        m_Curve:
        - serializedVersion: 3
          time: 0
          value: 0
          inSlope: 0
          outSlope: 0
          tangentMode: 0
          weightedMode: 0
          inWeight: 0.33333334
          outWeight: 0.33333334
        - serializedVersion: 3
          time: 1
          value: 0
          inSlope: 0
          outSlope: 0
          tangentMode: 0
          weightedMode: 0
          inWeight: 0.33333334
          outWeight: 0.33333334
        m_PreInfinity: 2
        m_PostInfinity: 2
        m_RotationOrder: 4
      minCurve:
        serializedVersion: 2
        m_Curve:
        - serializedVersion: 3
          time: 0
          value: 0
          inSlope: 0
          outSlope: 0
          tangentMode: 0
          weightedMode: 0
          inWeight: 0.33333334
          outWeight: 0.33333334
        - serializedVersion: 3
          time: 1
          value: 0
          inSlope: 0
          outSlope: 0
          tangentMode: 0
          weightedMode: 0
          inWeight: 0.33333334
          outWeight: 0.33333334
        m_PreInfinity: 2
        m_PostInfinity: 2
        m_RotationOrder: 4
    vectorLabel1_2: Z
    vector1_3:
      serializedVersion: 2
      minMaxState: 0
      scalar: 0
      minScalar: 0
      maxCurve:
        serializedVersion: 2
        m_Curve:
        - serializedVersion: 3
          time: 0
          value: 0
          inSlope: 0
          outSlope: 0
          tangentMode: 0
          weightedMode: 0
          inWeight: 0.33333334
          outWeight: 0.33333334
        - serializedVersion: 3
          time: 1
          value: 0
          inSlope: 0
          outSlope: 0
          tangentMode: 0
          weightedMode: 0
          inWeight: 0.33333334
          outWeight: 0.33333334
        m_PreInfinity: 2
        m_PostInfinity: 2
        m_RotationOrder: 4
      minCurve:
        serializedVersion: 2
        m_Curve:
        - serializedVersion: 3
          time: 0
          value: 0
          inSlope: 0
          outSlope: 0
          tangentMode: 0
          weightedMode: 0
          inWeight: 0.33333334
          outWeight: 0.33333334
        - serializedVersion: 3
          time: 1
          value: 0
          inSlope: 0
          outSlope: 0
          tangentMode: 0
          weightedMode: 0
          inWeight: 0.33333334
          outWeight: 0.33333334
        m_PreInfinity: 2
        m_PostInfinity: 2
        m_RotationOrder: 4
    vectorLabel1_3: W
--- !u!4 &1489939343
Transform:
  m_ObjectHideFlags: 0
  m_CorrespondingSourceObject: {fileID: 0}
  m_PrefabInstance: {fileID: 0}
  m_PrefabAsset: {fileID: 0}
  m_GameObject: {fileID: 1489939340}
  m_LocalRotation: {x: -0.7071068, y: -0, z: -0, w: 0.7071068}
  m_LocalPosition: {x: 0, y: 0, z: 19.1}
  m_LocalScale: {x: 1, y: 1, z: 1}
  m_ConstrainProportionsScale: 0
  m_Children: []
  m_Father: {fileID: 757243267}
  m_RootOrder: 1
  m_LocalEulerAnglesHint: {x: -90, y: 0, z: 0}
--- !u!1 &1866273996
GameObject:
  m_ObjectHideFlags: 0
  m_CorrespondingSourceObject: {fileID: 0}
  m_PrefabInstance: {fileID: 0}
  m_PrefabAsset: {fileID: 0}
  serializedVersion: 6
  m_Component:
  - component: {fileID: 1866273998}
  - component: {fileID: 1866273997}
  m_Layer: 0
  m_Name: Sample Render Pipeline Detector
  m_TagString: Untagged
  m_Icon: {fileID: 0}
  m_NavMeshLayer: 0
  m_StaticEditorFlags: 0
  m_IsActive: 1
--- !u!114 &1866273997
MonoBehaviour:
  m_ObjectHideFlags: 0
  m_CorrespondingSourceObject: {fileID: 0}
  m_PrefabInstance: {fileID: 0}
  m_PrefabAsset: {fileID: 0}
  m_GameObject: {fileID: 1866273996}
  m_Enabled: 1
  m_EditorHideFlags: 0
  m_Script: {fileID: 11500000, guid: 6dbc98d85e6dc4263b6bf71fc0a6bdd5, type: 3}
  m_Name: 
  m_EditorClassIdentifier: 
--- !u!4 &1866273998
Transform:
  m_ObjectHideFlags: 0
  m_CorrespondingSourceObject: {fileID: 0}
  m_PrefabInstance: {fileID: 0}
  m_PrefabAsset: {fileID: 0}
  m_GameObject: {fileID: 1866273996}
  m_LocalRotation: {x: 0, y: 0, z: 0, w: 1}
  m_LocalPosition: {x: 0, y: 0, z: 0}
  m_LocalScale: {x: 1, y: 1, z: 1}
  m_ConstrainProportionsScale: 0
  m_Children: []
  m_Father: {fileID: 0}
  m_RootOrder: 8
  m_LocalEulerAnglesHint: {x: 0, y: 0, z: 0}
--- !u!1 &2120501380
GameObject:
  m_ObjectHideFlags: 0
  m_CorrespondingSourceObject: {fileID: 0}
  m_PrefabInstance: {fileID: 0}
  m_PrefabAsset: {fileID: 0}
  serializedVersion: 6
  m_Component:
  - component: {fileID: 2120501383}
  - component: {fileID: 2120501382}
  - component: {fileID: 2120501381}
  m_Layer: 0
  m_Name: EventSystem
  m_TagString: Untagged
  m_Icon: {fileID: 0}
  m_NavMeshLayer: 0
  m_StaticEditorFlags: 0
  m_IsActive: 1
--- !u!114 &2120501381
MonoBehaviour:
  m_ObjectHideFlags: 0
  m_CorrespondingSourceObject: {fileID: 0}
  m_PrefabInstance: {fileID: 0}
  m_PrefabAsset: {fileID: 0}
  m_GameObject: {fileID: 2120501380}
  m_Enabled: 1
  m_EditorHideFlags: 0
  m_Script: {fileID: 11500000, guid: 4f231c4fb786f3946a6b90b886c48677, type: 3}
  m_Name: 
  m_EditorClassIdentifier: 
  m_SendPointerHoverToParent: 1
  m_HorizontalAxis: Horizontal
  m_VerticalAxis: Vertical
  m_SubmitButton: Submit
  m_CancelButton: Cancel
  m_InputActionsPerSecond: 10
  m_RepeatDelay: 0.5
  m_ForceModuleActive: 0
--- !u!114 &2120501382
MonoBehaviour:
  m_ObjectHideFlags: 0
  m_CorrespondingSourceObject: {fileID: 0}
  m_PrefabInstance: {fileID: 0}
  m_PrefabAsset: {fileID: 0}
  m_GameObject: {fileID: 2120501380}
  m_Enabled: 1
  m_EditorHideFlags: 0
  m_Script: {fileID: 11500000, guid: 76c392e42b5098c458856cdf6ecaaaa1, type: 3}
  m_Name: 
  m_EditorClassIdentifier: 
  m_FirstSelected: {fileID: 0}
  m_sendNavigationEvents: 1
  m_DragThreshold: 10
--- !u!4 &2120501383
Transform:
  m_ObjectHideFlags: 0
  m_CorrespondingSourceObject: {fileID: 0}
  m_PrefabInstance: {fileID: 0}
  m_PrefabAsset: {fileID: 0}
  m_GameObject: {fileID: 2120501380}
  m_LocalRotation: {x: 0, y: 0, z: 0, w: 1}
  m_LocalPosition: {x: 0, y: 0, z: 0}
  m_LocalScale: {x: 1, y: 1, z: 1}
  m_ConstrainProportionsScale: 0
  m_Children: []
  m_Father: {fileID: 0}
  m_RootOrder: 3
  m_LocalEulerAnglesHint: {x: 0, y: 0, z: 0}
--- !u!224 &591704808857048583
RectTransform:
  m_ObjectHideFlags: 0
  m_CorrespondingSourceObject: {fileID: 0}
  m_PrefabInstance: {fileID: 0}
  m_PrefabAsset: {fileID: 0}
  m_GameObject: {fileID: 1743101456440694756}
  m_LocalRotation: {x: 0, y: 0, z: 0, w: 1}
  m_LocalPosition: {x: 0, y: 0, z: 0}
  m_LocalScale: {x: 1, y: 1, z: 1}
  m_ConstrainProportionsScale: 0
  m_Children:
  - {fileID: 3739479218931892459}
  - {fileID: 4910063642870815249}
  m_Father: {fileID: 6323935187362328828}
  m_RootOrder: 0
  m_LocalEulerAnglesHint: {x: 0, y: 0, z: 0}
  m_AnchorMin: {x: 0, y: 1}
  m_AnchorMax: {x: 0, y: 1}
  m_AnchoredPosition: {x: 281.7, y: -56.24}
  m_SizeDelta: {x: 523.4, y: 72.48}
  m_Pivot: {x: 0.5, y: 0.5}
--- !u!114 &773296065738612373
MonoBehaviour:
  m_ObjectHideFlags: 0
  m_CorrespondingSourceObject: {fileID: 0}
  m_PrefabInstance: {fileID: 0}
  m_PrefabAsset: {fileID: 0}
  m_GameObject: {fileID: 1743101456440694756}
  m_Enabled: 1
  m_EditorHideFlags: 0
  m_Script: {fileID: 11500000, guid: 4b2a56d6679de44298207eec0bbcf044, type: 3}
  m_Name: 
  m_EditorClassIdentifier: 
  m_Navigation:
    m_Mode: 3
    m_WrapAround: 0
    m_SelectOnUp: {fileID: 0}
    m_SelectOnDown: {fileID: 0}
    m_SelectOnLeft: {fileID: 0}
    m_SelectOnRight: {fileID: 0}
  m_Transition: 2
  m_Colors:
    m_NormalColor: {r: 1, g: 1, b: 1, a: 1}
    m_HighlightedColor: {r: 0.9607843, g: 0.9607843, b: 0.9607843, a: 1}
    m_PressedColor: {r: 0.78431374, g: 0.78431374, b: 0.78431374, a: 1}
    m_SelectedColor: {r: 0.9607843, g: 0.9607843, b: 0.9607843, a: 1}
    m_DisabledColor: {r: 0.78431374, g: 0.78431374, b: 0.78431374, a: 0.5019608}
    m_ColorMultiplier: 1
    m_FadeDuration: 0.1
  m_SpriteState:
    m_HighlightedSprite: {fileID: 0}
    m_PressedSprite: {fileID: 0}
    m_SelectedSprite: {fileID: 21300000, guid: 802634fcf705e479f990975d17f1dc07, type: 3}
    m_DisabledSprite: {fileID: 0}
  m_AnimationTriggers:
    m_NormalTrigger: Normal
    m_HighlightedTrigger: Highlighted
    m_PressedTrigger: Pressed
    m_SelectedTrigger: Selected
    m_DisabledTrigger: Disabled
  m_Interactable: 1
  m_TargetGraphic: {fileID: 7123185726416288112}
  text: {fileID: 2396864493511650760}
  showCharacterName: 0
  palette: {fileID: 0}
--- !u!1 &1743101456440694756
GameObject:
  m_ObjectHideFlags: 0
  m_CorrespondingSourceObject: {fileID: 0}
  m_PrefabInstance: {fileID: 0}
  m_PrefabAsset: {fileID: 0}
  serializedVersion: 6
  m_Component:
  - component: {fileID: 591704808857048583}
  - component: {fileID: 5411108713706994371}
  - component: {fileID: 773296065738612373}
  - component: {fileID: 2396864493511650760}
  m_Layer: 5
  m_Name: Intro Option View
  m_TagString: Untagged
  m_Icon: {fileID: 0}
  m_NavMeshLayer: 0
  m_StaticEditorFlags: 0
  m_IsActive: 0
--- !u!222 &2167375244646096533
CanvasRenderer:
  m_ObjectHideFlags: 0
  m_CorrespondingSourceObject: {fileID: 0}
  m_PrefabInstance: {fileID: 0}
  m_PrefabAsset: {fileID: 0}
  m_GameObject: {fileID: 3360039292398376236}
  m_CullTransparentMesh: 1
--- !u!114 &2396864493511650760
MonoBehaviour:
  m_ObjectHideFlags: 0
  m_CorrespondingSourceObject: {fileID: 0}
  m_PrefabInstance: {fileID: 0}
  m_PrefabAsset: {fileID: 0}
  m_GameObject: {fileID: 1743101456440694756}
  m_Enabled: 1
  m_EditorHideFlags: 0
  m_Script: {fileID: 11500000, guid: f4688fdb7df04437aeb418b961361dc5, type: 3}
  m_Name: 
  m_EditorClassIdentifier: 
  m_Material: {fileID: 0}
  m_Color: {r: 1, g: 1, b: 1, a: 1}
  m_RaycastTarget: 1
  m_RaycastPadding: {x: 0, y: 0, z: 0, w: 0}
  m_Maskable: 1
  m_OnCullStateChanged:
    m_PersistentCalls:
      m_Calls: []
  m_text: Option Text
  m_isRightToLeft: 0
  m_fontAsset: {fileID: 11400000, guid: 01329266931964dcd96abe5a67dac37d, type: 2}
  m_sharedMaterial: {fileID: 5651634628456126433, guid: 01329266931964dcd96abe5a67dac37d, type: 2}
  m_fontSharedMaterials: []
  m_fontMaterial: {fileID: 0}
  m_fontMaterials: []
  m_fontColor32:
    serializedVersion: 2
    rgba: 4285451261
  m_fontColor: {r: 0.99215686, g: 0.79607844, b: 0.43137255, a: 1}
  m_enableVertexGradient: 0
  m_colorMode: 3
  m_fontColorGradient:
    topLeft: {r: 1, g: 1, b: 1, a: 1}
    topRight: {r: 1, g: 1, b: 1, a: 1}
    bottomLeft: {r: 1, g: 1, b: 1, a: 1}
    bottomRight: {r: 1, g: 1, b: 1, a: 1}
  m_fontColorGradientPreset: {fileID: 0}
  m_spriteAsset: {fileID: 0}
  m_tintAllSprites: 0
  m_StyleSheet: {fileID: 0}
  m_TextStyleHashCode: -1183493901
  m_overrideHtmlColors: 0
  m_faceColor:
    serializedVersion: 2
    rgba: 4294967295
  m_fontSize: 65
  m_fontSizeBase: 65
  m_fontWeight: 400
  m_enableAutoSizing: 0
  m_fontSizeMin: 18
  m_fontSizeMax: 72
  m_fontStyle: 0
  m_HorizontalAlignment: 1
  m_VerticalAlignment: 512
  m_textAlignment: 65535
  m_characterSpacing: 0
  m_wordSpacing: 0
  m_lineSpacing: 0
  m_lineSpacingMax: 0
  m_paragraphSpacing: 0
  m_charWidthMaxAdj: 0
  m_enableWordWrapping: 1
  m_wordWrappingRatios: 0.4
  m_overflowMode: 0
  m_linkedTextComponent: {fileID: 0}
  parentLinkedComponent: {fileID: 0}
  m_enableKerning: 1
  m_enableExtraPadding: 0
  checkPaddingRequired: 0
  m_isRichText: 1
  m_parseCtrlCharacters: 1
  m_isOrthographic: 1
  m_isCullingEnabled: 0
  m_horizontalMapping: 0
  m_verticalMapping: 0
  m_uvLineOffset: 0
  m_geometrySortingOrder: 0
  m_IsTextObjectScaleStatic: 0
  m_VertexBufferAutoSizeReduction: 1
  m_useMaxVisibleDescender: 1
  m_pageToDisplay: 1
  m_margin: {x: 120, y: 0, z: 0, w: 0}
  m_isUsingLegacyAnimationComponent: 0
  m_isVolumetricText: 0
  m_hasFontAssetChanged: 0
  m_baseMaterial: {fileID: 0}
  m_maskOffset: {x: 0, y: 0, z: 0, w: 0}
--- !u!1 &3360039292398376236
GameObject:
  m_ObjectHideFlags: 0
  m_CorrespondingSourceObject: {fileID: 0}
  m_PrefabInstance: {fileID: 0}
  m_PrefabAsset: {fileID: 0}
  serializedVersion: 6
  m_Component:
  - component: {fileID: 3739479218931892459}
  - component: {fileID: 2167375244646096533}
  - component: {fileID: 7498920873776995040}
  m_Layer: 5
  m_Name: Option Background
  m_TagString: Untagged
  m_Icon: {fileID: 0}
  m_NavMeshLayer: 0
  m_StaticEditorFlags: 0
  m_IsActive: 1
--- !u!224 &3739479218931892459
RectTransform:
  m_ObjectHideFlags: 0
  m_CorrespondingSourceObject: {fileID: 0}
  m_PrefabInstance: {fileID: 0}
  m_PrefabAsset: {fileID: 0}
  m_GameObject: {fileID: 3360039292398376236}
  m_LocalRotation: {x: 0, y: 0, z: 0, w: 1}
  m_LocalPosition: {x: 0, y: 0, z: 0}
  m_LocalScale: {x: 1, y: 1, z: 1}
  m_ConstrainProportionsScale: 0
  m_Children: []
  m_Father: {fileID: 591704808857048583}
  m_RootOrder: 0
  m_LocalEulerAnglesHint: {x: 0, y: 0, z: 0}
  m_AnchorMin: {x: 0, y: 0}
  m_AnchorMax: {x: 1, y: 1}
  m_AnchoredPosition: {x: 0, y: 0}
  m_SizeDelta: {x: 0, y: 0}
  m_Pivot: {x: 0.5, y: 0.5}
--- !u!224 &4910063642870815249
RectTransform:
  m_ObjectHideFlags: 0
  m_CorrespondingSourceObject: {fileID: 0}
  m_PrefabInstance: {fileID: 0}
  m_PrefabAsset: {fileID: 0}
  m_GameObject: {fileID: 4910063642870815250}
  m_LocalRotation: {x: 0, y: 0, z: 0, w: 1}
  m_LocalPosition: {x: 0, y: 0, z: 0}
  m_LocalScale: {x: 1, y: 1, z: 1}
  m_ConstrainProportionsScale: 0
  m_Children: []
  m_Father: {fileID: 591704808857048583}
  m_RootOrder: 1
  m_LocalEulerAnglesHint: {x: 0, y: 0, z: 0}
  m_AnchorMin: {x: 0, y: 0}
  m_AnchorMax: {x: 0, y: 1}
  m_AnchoredPosition: {x: 20, y: 0}
  m_SizeDelta: {x: 100, y: 0}
  m_Pivot: {x: 0, y: 0.5}
--- !u!1 &4910063642870815250
GameObject:
  m_ObjectHideFlags: 0
  m_CorrespondingSourceObject: {fileID: 0}
  m_PrefabInstance: {fileID: 0}
  m_PrefabAsset: {fileID: 0}
  serializedVersion: 6
  m_Component:
  - component: {fileID: 4910063642870815249}
  - component: {fileID: 8070930070955419864}
  - component: {fileID: 7123185726416288112}
  m_Layer: 5
  m_Name: Selection Indicator
  m_TagString: Untagged
  m_Icon: {fileID: 0}
  m_NavMeshLayer: 0
  m_StaticEditorFlags: 0
  m_IsActive: 1
--- !u!224 &4935123090840333072
RectTransform:
  m_ObjectHideFlags: 0
  m_CorrespondingSourceObject: {fileID: 0}
  m_PrefabInstance: {fileID: 0}
  m_PrefabAsset: {fileID: 0}
  m_GameObject: {fileID: 4935123090840333073}
  m_LocalRotation: {x: -0, y: -0, z: -0, w: 1}
  m_LocalPosition: {x: 0, y: 0, z: 0}
  m_LocalScale: {x: 1, y: 1, z: 1}
  m_ConstrainProportionsScale: 0
  m_Children:
  - {fileID: 4935123091827777014}
  - {fileID: 4935123091905265828}
  m_Father: {fileID: 424243564}
  m_RootOrder: 0
  m_LocalEulerAnglesHint: {x: 0, y: 0, z: 0}
  m_AnchorMin: {x: 0, y: 0}
  m_AnchorMax: {x: 1, y: 0}
  m_AnchoredPosition: {x: 0, y: 80}
  m_SizeDelta: {x: -40, y: 0}
  m_Pivot: {x: 0.5, y: 0}
--- !u!1 &4935123090840333073
GameObject:
  m_ObjectHideFlags: 0
  m_CorrespondingSourceObject: {fileID: 0}
  m_PrefabInstance: {fileID: 0}
  m_PrefabAsset: {fileID: 0}
  serializedVersion: 6
  m_Component:
  - component: {fileID: 4935123090840333072}
  - component: {fileID: 4935123090840333077}
  - component: {fileID: 4935123090840333078}
  - component: {fileID: 4935123090840333079}
  - component: {fileID: 4935123090840333076}
  m_Layer: 5
  m_Name: Line View
  m_TagString: Untagged
  m_Icon: {fileID: 0}
  m_NavMeshLayer: 0
  m_StaticEditorFlags: 0
  m_IsActive: 1
--- !u!225 &4935123090840333076
CanvasGroup:
  m_ObjectHideFlags: 0
  m_CorrespondingSourceObject: {fileID: 0}
  m_PrefabInstance: {fileID: 0}
  m_PrefabAsset: {fileID: 0}
  m_GameObject: {fileID: 4935123090840333073}
  m_Enabled: 1
  m_Alpha: 1
  m_Interactable: 1
  m_BlocksRaycasts: 1
  m_IgnoreParentGroups: 0
--- !u!114 &4935123090840333077
MonoBehaviour:
  m_ObjectHideFlags: 0
  m_CorrespondingSourceObject: {fileID: 0}
  m_PrefabInstance: {fileID: 0}
  m_PrefabAsset: {fileID: 0}
  m_GameObject: {fileID: 4935123090840333073}
  m_Enabled: 1
  m_EditorHideFlags: 0
  m_Script: {fileID: 11500000, guid: ddcdd604a328c4ab296f048eb7b3a925, type: 3}
  m_Name: 
  m_EditorClassIdentifier: 
  canvasGroup: {fileID: 4935123090840333076}
  useFadeEffect: 1
  fadeInTime: 0.25
  fadeOutTime: 0.05
  lineText: {fileID: 4935123091905265835}
  showCharacterNameInLineView: 0
  characterNameText: {fileID: 0}
  characterNameContainer: {fileID: 0}
  useTypewriterEffect: 1
  onCharacterTyped:
    m_PersistentCalls:
      m_Calls: []
  onPauseStarted:
    m_PersistentCalls:
      m_Calls: []
  onPauseEnded:
    m_PersistentCalls:
      m_Calls: []
  typewriterEffectSpeed: 120
  continueButton: {fileID: 0}
  holdTime: 1
<<<<<<< HEAD
  autoAdvance: 0
=======
  autoAdvance: 1
>>>>>>> 1ea16525
  palette: {fileID: 0}
--- !u!114 &4935123090840333078
MonoBehaviour:
  m_ObjectHideFlags: 0
  m_CorrespondingSourceObject: {fileID: 0}
  m_PrefabInstance: {fileID: 0}
  m_PrefabAsset: {fileID: 0}
  m_GameObject: {fileID: 4935123090840333073}
  m_Enabled: 1
  m_EditorHideFlags: 0
  m_Script: {fileID: 11500000, guid: 3245ec927659c4140ac4f8d17403cc18, type: 3}
  m_Name: 
  m_EditorClassIdentifier: 
  m_HorizontalFit: 0
  m_VerticalFit: 2
--- !u!114 &4935123090840333079
MonoBehaviour:
  m_ObjectHideFlags: 0
  m_CorrespondingSourceObject: {fileID: 0}
  m_PrefabInstance: {fileID: 0}
  m_PrefabAsset: {fileID: 0}
  m_GameObject: {fileID: 4935123090840333073}
  m_Enabled: 1
  m_EditorHideFlags: 0
  m_Script: {fileID: 11500000, guid: 59f8146938fff824cb5fd77236b75775, type: 3}
  m_Name: 
  m_EditorClassIdentifier: 
  m_Padding:
    m_Left: 20
    m_Right: 20
    m_Top: 20
    m_Bottom: 20
  m_ChildAlignment: 7
  m_Spacing: 15
  m_ChildForceExpandWidth: 1
  m_ChildForceExpandHeight: 1
  m_ChildControlWidth: 1
  m_ChildControlHeight: 1
  m_ChildScaleWidth: 0
  m_ChildScaleHeight: 0
  m_ReverseArrangement: 0
--- !u!114 &4935123091827777012
MonoBehaviour:
  m_ObjectHideFlags: 0
  m_CorrespondingSourceObject: {fileID: 0}
  m_PrefabInstance: {fileID: 0}
  m_PrefabAsset: {fileID: 0}
  m_GameObject: {fileID: 4935123091827777015}
  m_Enabled: 1
  m_EditorHideFlags: 0
  m_Script: {fileID: 11500000, guid: fe87c0e1cc204ed48ad3b37840f39efc, type: 3}
  m_Name: 
  m_EditorClassIdentifier: 
  m_Material: {fileID: 0}
  m_Color: {r: 0, g: 0, b: 0, a: 0.2509804}
  m_RaycastTarget: 1
  m_RaycastPadding: {x: 0, y: 0, z: 0, w: 0}
  m_Maskable: 1
  m_OnCullStateChanged:
    m_PersistentCalls:
      m_Calls: []
  m_Sprite: {fileID: 0}
  m_Type: 0
  m_PreserveAspect: 0
  m_FillCenter: 1
  m_FillMethod: 4
  m_FillAmount: 1
  m_FillClockwise: 1
  m_FillOrigin: 0
  m_UseSpriteMesh: 0
  m_PixelsPerUnitMultiplier: 1
--- !u!114 &4935123091827777013
MonoBehaviour:
  m_ObjectHideFlags: 0
  m_CorrespondingSourceObject: {fileID: 0}
  m_PrefabInstance: {fileID: 0}
  m_PrefabAsset: {fileID: 0}
  m_GameObject: {fileID: 4935123091827777015}
  m_Enabled: 1
  m_EditorHideFlags: 0
  m_Script: {fileID: 11500000, guid: 306cc8c2b49d7114eaa3623786fc2126, type: 3}
  m_Name: 
  m_EditorClassIdentifier: 
  m_IgnoreLayout: 1
  m_MinWidth: -1
  m_MinHeight: -1
  m_PreferredWidth: -1
  m_PreferredHeight: -1
  m_FlexibleWidth: -1
  m_FlexibleHeight: -1
  m_LayoutPriority: 1
--- !u!224 &4935123091827777014
RectTransform:
  m_ObjectHideFlags: 0
  m_CorrespondingSourceObject: {fileID: 0}
  m_PrefabInstance: {fileID: 0}
  m_PrefabAsset: {fileID: 0}
  m_GameObject: {fileID: 4935123091827777015}
  m_LocalRotation: {x: -0, y: -0, z: -0, w: 1}
  m_LocalPosition: {x: 0, y: 0, z: 0}
  m_LocalScale: {x: 1, y: 1, z: 1}
  m_ConstrainProportionsScale: 0
  m_Children: []
  m_Father: {fileID: 4935123090840333072}
  m_RootOrder: 0
  m_LocalEulerAnglesHint: {x: 0, y: 0, z: 0}
  m_AnchorMin: {x: 0, y: 0}
  m_AnchorMax: {x: 1, y: 1}
  m_AnchoredPosition: {x: 0, y: 0}
  m_SizeDelta: {x: 0, y: 0}
  m_Pivot: {x: 0.5, y: 0.5}
--- !u!1 &4935123091827777015
GameObject:
  m_ObjectHideFlags: 0
  m_CorrespondingSourceObject: {fileID: 0}
  m_PrefabInstance: {fileID: 0}
  m_PrefabAsset: {fileID: 0}
  serializedVersion: 6
  m_Component:
  - component: {fileID: 4935123091827777014}
  - component: {fileID: 4935123091827777019}
  - component: {fileID: 4935123091827777012}
  - component: {fileID: 4935123091827777013}
  m_Layer: 5
  m_Name: Background
  m_TagString: Untagged
  m_Icon: {fileID: 0}
  m_NavMeshLayer: 0
  m_StaticEditorFlags: 0
  m_IsActive: 1
--- !u!222 &4935123091827777019
CanvasRenderer:
  m_ObjectHideFlags: 0
  m_CorrespondingSourceObject: {fileID: 0}
  m_PrefabInstance: {fileID: 0}
  m_PrefabAsset: {fileID: 0}
  m_GameObject: {fileID: 4935123091827777015}
  m_CullTransparentMesh: 1
--- !u!224 &4935123091905265828
RectTransform:
  m_ObjectHideFlags: 0
  m_CorrespondingSourceObject: {fileID: 0}
  m_PrefabInstance: {fileID: 0}
  m_PrefabAsset: {fileID: 0}
  m_GameObject: {fileID: 4935123091905265829}
  m_LocalRotation: {x: 0, y: 0, z: 0, w: 1}
  m_LocalPosition: {x: 0, y: 0, z: 0}
  m_LocalScale: {x: 1, y: 1, z: 1}
  m_ConstrainProportionsScale: 0
  m_Children: []
  m_Father: {fileID: 4935123090840333072}
  m_RootOrder: 1
  m_LocalEulerAnglesHint: {x: 0, y: 0, z: 0}
  m_AnchorMin: {x: 0, y: 0}
  m_AnchorMax: {x: 0, y: 0}
  m_AnchoredPosition: {x: 0, y: 0}
  m_SizeDelta: {x: 0, y: 0}
  m_Pivot: {x: 0.5, y: 0.5}
--- !u!1 &4935123091905265829
GameObject:
  m_ObjectHideFlags: 0
  m_CorrespondingSourceObject: {fileID: 0}
  m_PrefabInstance: {fileID: 0}
  m_PrefabAsset: {fileID: 0}
  serializedVersion: 6
  m_Component:
  - component: {fileID: 4935123091905265828}
  - component: {fileID: 4935123091905265834}
  - component: {fileID: 4935123091905265835}
  m_Layer: 5
  m_Name: Text
  m_TagString: Untagged
  m_Icon: {fileID: 0}
  m_NavMeshLayer: 0
  m_StaticEditorFlags: 0
  m_IsActive: 1
--- !u!222 &4935123091905265834
CanvasRenderer:
  m_ObjectHideFlags: 0
  m_CorrespondingSourceObject: {fileID: 0}
  m_PrefabInstance: {fileID: 0}
  m_PrefabAsset: {fileID: 0}
  m_GameObject: {fileID: 4935123091905265829}
  m_CullTransparentMesh: 1
--- !u!114 &4935123091905265835
MonoBehaviour:
  m_ObjectHideFlags: 0
  m_CorrespondingSourceObject: {fileID: 0}
  m_PrefabInstance: {fileID: 0}
  m_PrefabAsset: {fileID: 0}
  m_GameObject: {fileID: 4935123091905265829}
  m_Enabled: 1
  m_EditorHideFlags: 0
  m_Script: {fileID: 11500000, guid: f4688fdb7df04437aeb418b961361dc5, type: 3}
  m_Name: 
  m_EditorClassIdentifier: 
  m_Material: {fileID: 0}
  m_Color: {r: 1, g: 1, b: 1, a: 1}
  m_RaycastTarget: 1
  m_RaycastPadding: {x: 0, y: 0, z: 0, w: 0}
  m_Maskable: 1
  m_OnCullStateChanged:
    m_PersistentCalls:
      m_Calls: []
  m_text: Here's a big long line of dialogue, ready to be shown to the player.
  m_isRightToLeft: 0
  m_fontAsset: {fileID: 11400000, guid: 01329266931964dcd96abe5a67dac37d, type: 2}
  m_sharedMaterial: {fileID: 5651634628456126433, guid: 01329266931964dcd96abe5a67dac37d, type: 2}
  m_fontSharedMaterials: []
  m_fontMaterial: {fileID: 0}
  m_fontMaterials: []
  m_fontColor32:
    serializedVersion: 2
    rgba: 4294967295
  m_fontColor: {r: 1, g: 1, b: 1, a: 1}
  m_enableVertexGradient: 0
  m_colorMode: 3
  m_fontColorGradient:
    topLeft: {r: 1, g: 1, b: 1, a: 1}
    topRight: {r: 1, g: 1, b: 1, a: 1}
    bottomLeft: {r: 1, g: 1, b: 1, a: 1}
    bottomRight: {r: 1, g: 1, b: 1, a: 1}
  m_fontColorGradientPreset: {fileID: 0}
  m_spriteAsset: {fileID: 0}
  m_tintAllSprites: 0
  m_StyleSheet: {fileID: 0}
  m_TextStyleHashCode: -1183493901
  m_overrideHtmlColors: 0
  m_faceColor:
    serializedVersion: 2
    rgba: 4294967295
  m_fontSize: 65
  m_fontSizeBase: 65
  m_fontWeight: 400
  m_enableAutoSizing: 0
  m_fontSizeMin: 18
  m_fontSizeMax: 72
  m_fontStyle: 0
  m_HorizontalAlignment: 2
  m_VerticalAlignment: 256
  m_textAlignment: 65535
  m_characterSpacing: 0
  m_wordSpacing: 0
  m_lineSpacing: 0
  m_lineSpacingMax: 0
  m_paragraphSpacing: 0
  m_charWidthMaxAdj: 0
  m_enableWordWrapping: 1
  m_wordWrappingRatios: 0.4
  m_overflowMode: 0
  m_linkedTextComponent: {fileID: 0}
  parentLinkedComponent: {fileID: 0}
  m_enableKerning: 1
  m_enableExtraPadding: 0
  checkPaddingRequired: 0
  m_isRichText: 1
  m_parseCtrlCharacters: 1
  m_isOrthographic: 1
  m_isCullingEnabled: 0
  m_horizontalMapping: 0
  m_verticalMapping: 0
  m_uvLineOffset: 0
  m_geometrySortingOrder: 0
  m_IsTextObjectScaleStatic: 0
  m_VertexBufferAutoSizeReduction: 1
  m_useMaxVisibleDescender: 1
  m_pageToDisplay: 1
  m_margin: {x: 0, y: 0, z: 0, w: 0}
  m_isUsingLegacyAnimationComponent: 0
  m_isVolumetricText: 0
  m_hasFontAssetChanged: 0
  m_baseMaterial: {fileID: 0}
  m_maskOffset: {x: 0, y: 0, z: 0, w: 0}
--- !u!222 &5411108713706994371
CanvasRenderer:
  m_ObjectHideFlags: 0
  m_CorrespondingSourceObject: {fileID: 0}
  m_PrefabInstance: {fileID: 0}
  m_PrefabAsset: {fileID: 0}
  m_GameObject: {fileID: 1743101456440694756}
  m_CullTransparentMesh: 1
--- !u!1 &6323935187302942992
GameObject:
  m_ObjectHideFlags: 0
  m_CorrespondingSourceObject: {fileID: 0}
  m_PrefabInstance: {fileID: 0}
  m_PrefabAsset: {fileID: 0}
  serializedVersion: 6
  m_Component:
  - component: {fileID: 6323935187302942993}
  - component: {fileID: 6323935187302942996}
  - component: {fileID: 6323935187302942999}
  - component: {fileID: 6323935187302942998}
  m_Layer: 5
  m_Name: Background
  m_TagString: Untagged
  m_Icon: {fileID: 0}
  m_NavMeshLayer: 0
  m_StaticEditorFlags: 0
  m_IsActive: 1
--- !u!224 &6323935187302942993
RectTransform:
  m_ObjectHideFlags: 0
  m_CorrespondingSourceObject: {fileID: 0}
  m_PrefabInstance: {fileID: 0}
  m_PrefabAsset: {fileID: 0}
  m_GameObject: {fileID: 6323935187302942992}
  m_LocalRotation: {x: -0, y: -0, z: -0, w: 1}
  m_LocalPosition: {x: 0, y: 0, z: 0}
  m_LocalScale: {x: 1, y: 1, z: 1}
  m_ConstrainProportionsScale: 0
  m_Children: []
  m_Father: {fileID: 6323935187362328828}
  m_RootOrder: 1
  m_LocalEulerAnglesHint: {x: 0, y: 0, z: 0}
  m_AnchorMin: {x: 0, y: 0}
  m_AnchorMax: {x: 1, y: 1}
  m_AnchoredPosition: {x: 0, y: 0}
  m_SizeDelta: {x: 0, y: 0}
  m_Pivot: {x: 0.5, y: 0.5}
--- !u!222 &6323935187302942996
CanvasRenderer:
  m_ObjectHideFlags: 0
  m_CorrespondingSourceObject: {fileID: 0}
  m_PrefabInstance: {fileID: 0}
  m_PrefabAsset: {fileID: 0}
  m_GameObject: {fileID: 6323935187302942992}
  m_CullTransparentMesh: 1
--- !u!114 &6323935187302942998
MonoBehaviour:
  m_ObjectHideFlags: 0
  m_CorrespondingSourceObject: {fileID: 0}
  m_PrefabInstance: {fileID: 0}
  m_PrefabAsset: {fileID: 0}
  m_GameObject: {fileID: 6323935187302942992}
  m_Enabled: 1
  m_EditorHideFlags: 0
  m_Script: {fileID: 11500000, guid: 306cc8c2b49d7114eaa3623786fc2126, type: 3}
  m_Name: 
  m_EditorClassIdentifier: 
  m_IgnoreLayout: 1
  m_MinWidth: -1
  m_MinHeight: -1
  m_PreferredWidth: -1
  m_PreferredHeight: -1
  m_FlexibleWidth: -1
  m_FlexibleHeight: -1
  m_LayoutPriority: 1
--- !u!114 &6323935187302942999
MonoBehaviour:
  m_ObjectHideFlags: 0
  m_CorrespondingSourceObject: {fileID: 0}
  m_PrefabInstance: {fileID: 0}
  m_PrefabAsset: {fileID: 0}
  m_GameObject: {fileID: 6323935187302942992}
  m_Enabled: 1
  m_EditorHideFlags: 0
  m_Script: {fileID: 11500000, guid: fe87c0e1cc204ed48ad3b37840f39efc, type: 3}
  m_Name: 
  m_EditorClassIdentifier: 
  m_Material: {fileID: 0}
  m_Color: {r: 0, g: 0, b: 0, a: 0.2509804}
  m_RaycastTarget: 1
  m_RaycastPadding: {x: 0, y: 0, z: 0, w: 0}
  m_Maskable: 1
  m_OnCullStateChanged:
    m_PersistentCalls:
      m_Calls: []
  m_Sprite: {fileID: 0}
  m_Type: 0
  m_PreserveAspect: 0
  m_FillCenter: 1
  m_FillMethod: 4
  m_FillAmount: 1
  m_FillClockwise: 1
  m_FillOrigin: 0
  m_UseSpriteMesh: 0
  m_PixelsPerUnitMultiplier: 1
--- !u!114 &6323935187362328800
MonoBehaviour:
  m_ObjectHideFlags: 0
  m_CorrespondingSourceObject: {fileID: 0}
  m_PrefabInstance: {fileID: 0}
  m_PrefabAsset: {fileID: 0}
  m_GameObject: {fileID: 6323935187362328831}
  m_Enabled: 1
  m_EditorHideFlags: 0
  m_Script: {fileID: 11500000, guid: 8ac0c40fc910845709d9cef7c876cb99, type: 3}
  m_Name: 
  m_EditorClassIdentifier: 
  canvasGroup: {fileID: 6323935187362328803}
  optionViewPrefab: {fileID: 773296065738612373}
  palette: {fileID: 0}
  fadeTime: 0.1
  showUnavailableOptions: 0
  lastLineText: {fileID: 0}
  lastLineContainer: {fileID: 0}
  lastLineCharacterNameText: {fileID: 0}
  lastLineCharacterNameContainer: {fileID: 0}
--- !u!114 &6323935187362328802
MonoBehaviour:
  m_ObjectHideFlags: 0
  m_CorrespondingSourceObject: {fileID: 0}
  m_PrefabInstance: {fileID: 0}
  m_PrefabAsset: {fileID: 0}
  m_GameObject: {fileID: 6323935187362328831}
  m_Enabled: 1
  m_EditorHideFlags: 0
  m_Script: {fileID: 11500000, guid: 59f8146938fff824cb5fd77236b75775, type: 3}
  m_Name: 
  m_EditorClassIdentifier: 
  m_Padding:
    m_Left: 20
    m_Right: 20
    m_Top: 20
    m_Bottom: 20
  m_ChildAlignment: 4
  m_Spacing: 20
  m_ChildForceExpandWidth: 1
  m_ChildForceExpandHeight: 0
  m_ChildControlWidth: 1
  m_ChildControlHeight: 1
  m_ChildScaleWidth: 0
  m_ChildScaleHeight: 0
  m_ReverseArrangement: 0
--- !u!225 &6323935187362328803
CanvasGroup:
  m_ObjectHideFlags: 0
  m_CorrespondingSourceObject: {fileID: 0}
  m_PrefabInstance: {fileID: 0}
  m_PrefabAsset: {fileID: 0}
  m_GameObject: {fileID: 6323935187362328831}
  m_Enabled: 1
  m_Alpha: 1
  m_Interactable: 1
  m_BlocksRaycasts: 1
  m_IgnoreParentGroups: 0
--- !u!224 &6323935187362328828
RectTransform:
  m_ObjectHideFlags: 0
  m_CorrespondingSourceObject: {fileID: 0}
  m_PrefabInstance: {fileID: 0}
  m_PrefabAsset: {fileID: 0}
  m_GameObject: {fileID: 6323935187362328831}
  m_LocalRotation: {x: -0, y: -0, z: -0, w: 1}
  m_LocalPosition: {x: 0, y: 0, z: 0}
  m_LocalScale: {x: 1, y: 1, z: 1}
  m_ConstrainProportionsScale: 0
  m_Children:
  - {fileID: 591704808857048583}
  - {fileID: 6323935187302942993}
  m_Father: {fileID: 424243564}
  m_RootOrder: 1
  m_LocalEulerAnglesHint: {x: 0, y: 0, z: 0}
  m_AnchorMin: {x: 0, y: 0}
  m_AnchorMax: {x: 1, y: 0}
  m_AnchoredPosition: {x: 0, y: 80}
  m_SizeDelta: {x: 0, y: 0}
  m_Pivot: {x: 0.5, y: 0}
--- !u!114 &6323935187362328829
MonoBehaviour:
  m_ObjectHideFlags: 0
  m_CorrespondingSourceObject: {fileID: 0}
  m_PrefabInstance: {fileID: 0}
  m_PrefabAsset: {fileID: 0}
  m_GameObject: {fileID: 6323935187362328831}
  m_Enabled: 1
  m_EditorHideFlags: 0
  m_Script: {fileID: 11500000, guid: 3245ec927659c4140ac4f8d17403cc18, type: 3}
  m_Name: 
  m_EditorClassIdentifier: 
  m_HorizontalFit: 2
  m_VerticalFit: 2
--- !u!1 &6323935187362328831
GameObject:
  m_ObjectHideFlags: 0
  m_CorrespondingSourceObject: {fileID: 0}
  m_PrefabInstance: {fileID: 0}
  m_PrefabAsset: {fileID: 0}
  serializedVersion: 6
  m_Component:
  - component: {fileID: 6323935187362328828}
  - component: {fileID: 6323935187362328800}
  - component: {fileID: 6323935187362328802}
  - component: {fileID: 6323935187362328829}
  - component: {fileID: 6323935187362328803}
  m_Layer: 5
  m_Name: Options List View
  m_TagString: Untagged
  m_Icon: {fileID: 0}
  m_NavMeshLayer: 0
  m_StaticEditorFlags: 0
  m_IsActive: 1
--- !u!114 &7123185726416288112
MonoBehaviour:
  m_ObjectHideFlags: 0
  m_CorrespondingSourceObject: {fileID: 0}
  m_PrefabInstance: {fileID: 0}
  m_PrefabAsset: {fileID: 0}
  m_GameObject: {fileID: 4910063642870815250}
  m_Enabled: 1
  m_EditorHideFlags: 0
  m_Script: {fileID: 11500000, guid: fe87c0e1cc204ed48ad3b37840f39efc, type: 3}
  m_Name: 
  m_EditorClassIdentifier: 
  m_Material: {fileID: 0}
  m_Color: {r: 1, g: 1, b: 1, a: 1}
  m_RaycastTarget: 1
  m_RaycastPadding: {x: 0, y: 0, z: 0, w: 0}
  m_Maskable: 1
  m_OnCullStateChanged:
    m_PersistentCalls:
      m_Calls: []
  m_Sprite: {fileID: 21300000, guid: e54cee0e243af428aa7760c69c24bdce, type: 3}
  m_Type: 0
  m_PreserveAspect: 1
  m_FillCenter: 1
  m_FillMethod: 4
  m_FillAmount: 1
  m_FillClockwise: 1
  m_FillOrigin: 0
  m_UseSpriteMesh: 0
  m_PixelsPerUnitMultiplier: 1
--- !u!114 &7498920873776995040
MonoBehaviour:
  m_ObjectHideFlags: 0
  m_CorrespondingSourceObject: {fileID: 0}
  m_PrefabInstance: {fileID: 0}
  m_PrefabAsset: {fileID: 0}
  m_GameObject: {fileID: 3360039292398376236}
  m_Enabled: 1
  m_EditorHideFlags: 0
  m_Script: {fileID: 11500000, guid: fe87c0e1cc204ed48ad3b37840f39efc, type: 3}
  m_Name: 
  m_EditorClassIdentifier: 
  m_Material: {fileID: 0}
  m_Color: {r: 1, g: 1, b: 1, a: 0}
  m_RaycastTarget: 1
  m_RaycastPadding: {x: 0, y: 0, z: 0, w: 0}
  m_Maskable: 1
  m_OnCullStateChanged:
    m_PersistentCalls:
      m_Calls: []
  m_Sprite: {fileID: 0}
  m_Type: 0
  m_PreserveAspect: 0
  m_FillCenter: 1
  m_FillMethod: 4
  m_FillAmount: 1
  m_FillClockwise: 1
  m_FillOrigin: 0
  m_UseSpriteMesh: 0
  m_PixelsPerUnitMultiplier: 1
--- !u!222 &8070930070955419864
CanvasRenderer:
  m_ObjectHideFlags: 0
  m_CorrespondingSourceObject: {fileID: 0}
  m_PrefabInstance: {fileID: 0}
  m_PrefabAsset: {fileID: 0}
  m_GameObject: {fileID: 4910063642870815250}
  m_CullTransparentMesh: 1<|MERGE_RESOLUTION|>--- conflicted
+++ resolved
@@ -5195,11 +5195,7 @@
   m_Script: {fileID: 11500000, guid: 097b95c9f69f04f2d8c08a817e7786af, type: 3}
   m_Name: 
   m_EditorClassIdentifier: 
-<<<<<<< HEAD
   dialogueView: {fileID: 319993980}
-=======
-  dialogueView: {fileID: 0}
->>>>>>> 1ea16525
   continueActionType: 1
   continueActionKeyCode: 32
   continueActionReference: {fileID: 0}
@@ -10393,12 +10389,8 @@
   - {fileID: 319993980}
   - {fileID: 4935123090840333077}
   - {fileID: 6323935187362328800}
-<<<<<<< HEAD
   - {fileID: 33153664}
   autoStart: 1
-=======
-  - {fileID: 555294864}
->>>>>>> 1ea16525
   startNode: Start
   runSelectedOptionAsLine: 1
   onNodeStart:
@@ -15832,11 +15824,7 @@
   typewriterEffectSpeed: 120
   continueButton: {fileID: 0}
   holdTime: 1
-<<<<<<< HEAD
   autoAdvance: 0
-=======
-  autoAdvance: 1
->>>>>>> 1ea16525
   palette: {fileID: 0}
 --- !u!114 &4935123090840333078
 MonoBehaviour:
