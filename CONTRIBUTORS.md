--- conflicted
+++ resolved
@@ -8,10 +8,7 @@
 * 2018: Damon 'demanrisu' Reece <de@coy.ninja>
 * 2019: Tamme Schichler <tamme@schichler.dev>
 * 2020: @Schroedingers-Cat, Robert Yang (https://debacle.us)
-<<<<<<< HEAD
 * 2021: Jonathan MacAlpine <apocriva@gmail.com>
-=======
 * 2021: Shane Marks (https://necrosoftgames.com)
 * 2021: @andiCR, Andrés Cartín (andres@treeinteractivecr.com)
-* 2021: Shane Duan <github@xsduan.com>
->>>>>>> 98d4413e
+* 2021: Shane Duan <github@xsduan.com>